//
// <copyright file="GPUSparseMatrix.cu" company="Microsoft">
//     Copyright (c) Microsoft Corporation.  All rights reserved.
// </copyright>
//

#include "BestGpu.h"
#include "DebugUtil.h"

#ifndef CPUONLY

#include "GPUSparseMatrix.h"
#include "GPUMatrix.h"
#include <cuda_runtime.h>
#include <cusparse_v2.h>
#include "cublas_v2.h"
#include "GPUMatrixCUDAKernels.cu"
#include <functional>
#include "CommonMatrix.h"
#include <iostream> // for cout/cerr
#include <assert.h>

#pragma warning (disable: 4267) // conversion from 'size_t' to 'unsigned int'; happens in CUDA <<<a,b>>> syntax if a and b are size_t
#pragma warning (disable: 4127) // conditional expression is constant; "if (sizeof(ElemType)==sizeof(float))" triggers this

#ifdef    _WIN32
// thread local storage to access the current stream, initalize to default stream
extern __declspec (thread)
#else
static
#endif
cudaStream_t t_stream;

<<<<<<< HEAD

void CUDACALL(cudaError_t x) 
{
    if(x!=cudaSuccess) 
    { 
        const char* errmsg = cudaGetErrorString(x);
        std::cerr<< "!!!!!!!!CUDA EXCEPTION: " << errmsg << std::endl;
        Microsoft::MSR::CNTK::DebugUtil::PrintCallStack();
        throw std::runtime_error(errmsg);
    }    
}

void CUSPARSECALL(cusparseStatus_t x) 
{
    if(x!= CUSPARSE_STATUS_SUCCESS) 
    {         
        std::cerr << "!!!!!!!!CUSPARSE EXCEPTION: " << std::endl;
        Microsoft::MSR::CNTK::DebugUtil::PrintCallStack();
        throw std::runtime_error("CUSPARSE EXCEPTION");
    }    
}

void CUBLASCALL(cublasStatus_t x)
{
    if (x != CUBLAS_STATUS_SUCCESS)
    {
        std::cerr << "!!!!!!!!CUBLAS EXCEPTION: " << std::endl;
        Microsoft::MSR::CNTK::DebugUtil::PrintCallStack();
        throw std::runtime_error("CUBLAS fail");
    }
}
=======
// support for CudaCall() function template
static const char * CudaErrString(cudaError_t x)    { cudaDeviceSynchronize(); return cudaGetErrorString(x); }
static const char * CudaErrString(cublasStatus_t)   { cudaDeviceSynchronize(); return "(see cublas_api.h & look for cublasStatus_t or CUBLAS_STATUS_xxx)"; }
static const char * CudaErrString(cusparseStatus_t) { cudaDeviceSynchronize(); return "(see cusparse.h & look for cusparseStatus_t or CUSPARSE_STATUS_xxx)"; }
>>>>>>> f05d6744

namespace Microsoft { namespace MSR { namespace CNTK {

#pragma region Constructors and Destructor

#ifdef NO_SYNC
    template<class ElemType> bool GPUSparseMatrix<ElemType>::do_sync = false;
#else
    template<class ElemType> bool GPUSparseMatrix<ElemType>::do_sync = true;
#endif

    template<class ElemType>
    void GPUSparseMatrix<ElemType>::ZeroInit(const MatrixFormat matrixFormat, const DEVICEID_TYPE computeDevice)
    {
        if (matrixFormat != MatrixFormat::matrixFormatSparseCSC && matrixFormat != MatrixFormat::matrixFormatSparseCSR &&
            matrixFormat != MatrixFormat::matrixFormatSparseBlockCol && matrixFormat != MatrixFormat::matrixFormatSparseBlockRow)
        {
            throw std::logic_error("GPUSparseMatrix:  unsupported sparse matrix format");
        }

        m_computeDevice = (computeDevice == AUTOPLACEMATRIX) ? GPUMatrix<ElemType>::GetBestGPUDeviceId() : computeDevice; //current GPU device Id
        m_computeDevice = EnforceOneGPUOnly(m_computeDevice);      // see EnforceOneGPUOnly() for comment on what this is
        m_numRows=0;
        m_numCols=0;
        m_elemSizeAllocated = m_nz = 0; //Number of non-zero elements
        m_totalBufferSizeAllocated = 0;
        m_format = matrixFormat;
        m_externalBuffer = false;
        m_pArray=nullptr; 
        m_matrixName=nullptr;

        m_blockSize = 0;

        m_rowToId = nullptr;

        m_tempHostBuffer = nullptr;
        m_tempHostBufferSize = 0;
    }

    template<class ElemType>    
    GPUSparseMatrix<ElemType>::GPUSparseMatrix(const size_t numRows, const size_t numCols, const size_t numNZ, const MatrixFormat matrixFormat /*= MatrixFormat::matrixFormatSparseCSR*/, const DEVICEID_TYPE computeDevice /*= AUTOPLACEMATRIX*/)
    {
        ZeroInit(matrixFormat, computeDevice);
        Resize(numRows, numCols, numNZ, true, false);
    }

    template<class ElemType>
    GPUSparseMatrix<ElemType>::GPUSparseMatrix(const MatrixFormat matrixFormat /*= MatrixFormat::matrixFormatSparseCSR*/,
        const DEVICEID_TYPE computeDevice /*= AUTOPLACEMATRIX*/)
    {
        ZeroInit(matrixFormat, computeDevice);
    }

    template<class ElemType>
    GPUSparseMatrix<ElemType>::GPUSparseMatrix(const GPUMatrix<ElemType>& deepCopy, const MatrixFormat matrixFormat /*= MatrixFormat::matrixFormatSparseCSR*/)
    {
        ZeroInit(matrixFormat, deepCopy.GetComputeDeviceId());
        if (!deepCopy.IsEmpty()) 
            SetValue(deepCopy, matrixFormat);
    }

    template<class ElemType>
    GPUSparseMatrix<ElemType>::GPUSparseMatrix(const GPUSparseMatrix<ElemType>& deepCopy)
    {

        ZeroInit(deepCopy.GetFormat(), deepCopy.GetComputeDeviceId());
        DeepCopy(deepCopy);
    }

    // PrepareDevice - Setup the correct cuda context for an operation
    // deviceId - the device on which the operation will take place
    //            defaults to -1, which means use matrices current device
    template<class ElemType>
    DEVICEID_TYPE GPUSparseMatrix<ElemType>::PrepareDevice(DEVICEID_TYPE deviceId /*=-1*/) const
    {
        // if default value use current compute device
        DEVICEID_TYPE newId = deviceId >= 0 ? deviceId : m_computeDevice;

        Microsoft::MSR::CNTK::PrepareDevice(newId);
        return newId;
    }

    template<class ElemType>
    void GPUSparseMatrix<ElemType>::DeepCopy(const GPUSparseMatrix<ElemType>& deepCopy)
    {
        ChangeDeviceTo(deepCopy.m_computeDevice);
        deepCopy.PrepareDevice();

        Resize(deepCopy.m_numRows, deepCopy.m_numCols, deepCopy.m_nz, deepCopy.m_format, true, false);
        m_nz = deepCopy.m_nz;
        CUDA_CALL(cudaMemcpy(NzValues(), deepCopy.NzValues(), NzSize(), cudaMemcpyDeviceToDevice));
        CUDA_CALL(cudaMemcpy(MajorIndexLocation(), deepCopy.MajorIndexLocation(), MajorIndexSize(), cudaMemcpyDeviceToDevice));
        CUDA_CALL(cudaMemcpy(SecondaryIndexLocation(), deepCopy.SecondaryIndexLocation(), SecondaryIndexSize(), cudaMemcpyDeviceToDevice));

        m_externalBuffer = false;
        SetMatrixName(deepCopy.m_matrixName);

        //TODO: to copy other varibles used only for class based LM
    }

    template<class ElemType>
    void GPUSparseMatrix<ElemType>::SetValue(const GPUSparseMatrix<ElemType>& deepCopy)
    {
        DeepCopy(deepCopy);
    }

    template<class ElemType>
    void GPUSparseMatrix<ElemType>::SetValue(const CPUSparseMatrix<ElemType>& deepCopy)
    {
        SetFormat(deepCopy.GetFormat());
        if (deepCopy.IsEmpty())
        {
            Reset();
            return;
        }

        if (deepCopy.GetFormat() == matrixFormatSparseCSR)
        {
            SetMatrixFromCSRFormat(deepCopy.RowLocation(), deepCopy.ColLocation(), deepCopy.NzValues(), deepCopy.NzCount(), deepCopy.GetNumRows(), deepCopy.GetNumCols());

        }
        else if (deepCopy.GetFormat() == matrixFormatSparseCSC)
        {
            SetMatrixFromCSCFormat(deepCopy.ColLocation(), deepCopy.RowLocation(), deepCopy.NzValues(), deepCopy.NzCount(), deepCopy.GetNumRows(), deepCopy.GetNumCols());
        }
        else
            NOT_IMPLEMENTED;
    }

    template<class ElemType>
    void GPUSparseMatrix<ElemType>::CopyToCPUSparseMatrix(CPUSparseMatrix<ElemType> &cpuSparseMatrix) const
    {
        cpuSparseMatrix.SetFormat(GetFormat());
        if (IsEmpty())
        {
            cpuSparseMatrix.Reset();
            return;
        }

        if (this->GetFormat() == matrixFormatSparseCSR)
        {
            //we need to do conversion because CPUSparseMatrix uses size_t for indexes while GPUSparseMatrix uses int
            cpuSparseMatrix.Resize(GetNumRows(), GetNumCols(), GetNumNZElements(), true, false);
            cpuSparseMatrix.SetNzCount(GetNumNZElements());

            PrepareDevice();

            if (sizeof(GPUSPARSE_INDEX_TYPE) == sizeof(CPUSPARSE_INDEX_TYPE))
            {
                CUDA_CALL(cudaMemcpy(cpuSparseMatrix.RowLocation(), RowLocation(), RowSize(), cudaMemcpyDeviceToHost));
                CUDA_CALL(cudaMemcpy(cpuSparseMatrix.ColLocation(), ColLocation(), ColSize(), cudaMemcpyDeviceToHost));
            }
            else
            {
                GPUSPARSE_INDEX_TYPE *h_CSRRow = (GPUSPARSE_INDEX_TYPE *)ReserveTempHostBuffer(RowSize());
                CUDA_CALL(cudaMemcpy(h_CSRRow, RowLocation(), RowSize(), cudaMemcpyDeviceToHost));
                CopyBuffer(cpuSparseMatrix.RowLocation(), h_CSRRow, SecondaryIndexCount());

                GPUSPARSE_INDEX_TYPE *h_Col = (GPUSPARSE_INDEX_TYPE *)ReserveTempHostBuffer(ColSize());
                CUDA_CALL(cudaMemcpy(h_Col, ColLocation(), ColSize(), cudaMemcpyDeviceToHost));
                CopyBuffer(cpuSparseMatrix.ColLocation(), h_Col, MajorIndexCount());
            }

            CUDA_CALL(cudaMemcpy(cpuSparseMatrix.NzValues(), NzValues(), NzSize(), cudaMemcpyDeviceToHost));

        }
        else if (this->GetFormat() == matrixFormatSparseCSC)
        {
            //we need to do conversion because CPUSparseMatrix uses size_t for indexes while GPUSparseMatrix uses int
            cpuSparseMatrix.Resize(GetNumRows(), GetNumCols(), GetNumNZElements(), true, false);
            cpuSparseMatrix.SetNzCount(GetNumNZElements());

            PrepareDevice();
            if (sizeof(GPUSPARSE_INDEX_TYPE) == sizeof(CPUSPARSE_INDEX_TYPE))
            {
                CUDA_CALL(cudaMemcpy(cpuSparseMatrix.RowLocation(), RowLocation(), RowSize(), cudaMemcpyDeviceToHost));
                CUDA_CALL(cudaMemcpy(cpuSparseMatrix.ColLocation(), ColLocation(), ColSize(), cudaMemcpyDeviceToHost));
            }
            else
            {
                GPUSPARSE_INDEX_TYPE *h_CSCCol = (GPUSPARSE_INDEX_TYPE *)ReserveTempHostBuffer(ColSize());
                CUDA_CALL(cudaMemcpy(h_CSCCol, ColLocation(), ColSize(), cudaMemcpyDeviceToHost));
                CopyBuffer(cpuSparseMatrix.ColLocation(), h_CSCCol, SecondaryIndexCount());

                GPUSPARSE_INDEX_TYPE *h_Row = (GPUSPARSE_INDEX_TYPE *)ReserveTempHostBuffer(RowSize());
                CUDA_CALL(cudaMemcpy(h_Row, RowLocation(), RowSize(), cudaMemcpyDeviceToHost));
                CopyBuffer(cpuSparseMatrix.RowLocation(), h_Row, MajorIndexCount());
            }

            CUDA_CALL(cudaMemcpy(cpuSparseMatrix.NzValues(), NzValues(), NzSize(), cudaMemcpyDeviceToHost));
        }
        else
            NOT_IMPLEMENTED;
    }   


    template<class ElemType>
    void GPUSparseMatrix<ElemType>::CopyToDenseMatrix(GPUMatrix<ElemType> & denseMatrix) const
    {
        if (IsEmpty())
        {
            denseMatrix.Resize(0, 0);
            return;
        }

        PrepareDevice();
        cusparseHandle_t cusparseHandle = 0;
        CUSPARSE_CALL(cusparseCreate(&cusparseHandle));
        cusparseMatDescr_t descr = 0;
        CUSPARSE_CALL(cusparseCreateMatDescr(&descr));
        cusparseSetMatType(descr, CUSPARSE_MATRIX_TYPE_GENERAL);
        cusparseSetMatIndexBase(descr, CUSPARSE_INDEX_BASE_ZERO);

        denseMatrix.Resize(m_numRows, m_numCols);

        cudaEvent_t done = nullptr;
        if (do_sync)    CUDA_CALL(cudaEventCreate(&done));
        CUSPARSE_CALL(cusparseSetStream(cusparseHandle, t_stream));
        if (m_format == MatrixFormat::matrixFormatSparseCSR)
        {
            if (sizeof(ElemType) == sizeof(float))
            {
                CUSPARSE_CALL(cusparseScsr2dense(cusparseHandle, int(m_numRows), int(m_numCols), descr, (float*)NzValues(), RowLocation(), ColLocation(), (float*)denseMatrix.BufferPointer(), int(m_numRows)));
            }
            else
            {
                CUSPARSE_CALL(cusparseDcsr2dense(cusparseHandle, int(m_numRows), int(m_numCols), descr, (double*)NzValues(), RowLocation(), ColLocation(), (double*)denseMatrix.BufferPointer(), int(m_numRows)));
            }
        }
        else if (m_format == MatrixFormat::matrixFormatSparseCSC)
        {
            if (sizeof(ElemType) == sizeof(float))
            {
                CUSPARSE_CALL(cusparseScsc2dense(cusparseHandle, int(m_numRows), int(m_numCols), descr, (float*)NzValues(), RowLocation(), ColLocation(), (float*)denseMatrix.BufferPointer(), int(m_numRows)));
            }
            else
            {
                CUSPARSE_CALL(cusparseDcsc2dense(cusparseHandle, int(m_numRows), int(m_numCols), descr, (double*)NzValues(), RowLocation(), ColLocation(), (double*)denseMatrix.BufferPointer(), int(m_numRows)));
            }
        }
        else
        {
            NOT_IMPLEMENTED;
        }

        if (do_sync)    CUDA_CALL(cudaEventRecord(done));
        if (do_sync)    CUDA_CALL(cudaEventSynchronize(done));
        if (do_sync)    CUDA_CALL(cudaEventDestroy(done));
        CUSPARSE_CALL(cusparseDestroy(cusparseHandle));

        denseMatrix.SetMatrixName(m_matrixName);
    }

    template<class ElemType>
    void GPUSparseMatrix<ElemType>::ConvertToSparseFormat(MatrixFormat newFormat, GPUSparseMatrix<ElemType>& outMatrix) const
    {
        if (IsEmpty())
        {
            outMatrix.ZeroInit(newFormat, GetComputeDeviceId());
            return;
        }

        MatrixFormat oldFormat = GetFormat();
        if (oldFormat == newFormat)
        {
            outMatrix.SetValue(*this);
            return;
        }

        PrepareDevice();
        cusparseHandle_t cusparseHandle = 0;
        CUSPARSE_CALL(cusparseCreate(&cusparseHandle));

        cudaEvent_t done = nullptr;
        if (do_sync)    CUDA_CALL(cudaEventCreate(&done));
        CUSPARSE_CALL(cusparseSetStream(cusparseHandle, t_stream));

        outMatrix.ChangeDeviceTo(GetComputeDeviceId());
        outMatrix.Resize(m_numRows, m_numCols, m_nz,newFormat, true, false);
        outMatrix.SetNzCount(m_nz);

        if ((oldFormat == matrixFormatSparseCSR && newFormat == matrixFormatSparseCSC)
            || (oldFormat == matrixFormatSparseCSC && newFormat == matrixFormatSparseCSR))
        {
            if (sizeof(ElemType) == sizeof(float))
            {
                CUSPARSE_CALL(cusparseScsr2csc(cusparseHandle, int(m_numRows), int(m_numCols), int(m_nz),
                    (float*)NzValues(), RowLocation(), ColLocation(), (float*)outMatrix.NzValues(),
                    outMatrix.RowLocation(), outMatrix.ColLocation(), CUSPARSE_ACTION_NUMERIC, CUSPARSE_INDEX_BASE_ZERO));
            }
            else
            {
                CUSPARSE_CALL(cusparseDcsr2csc(cusparseHandle, int(m_numRows), int(m_numCols), int(m_nz),
                    (double*)NzValues(), RowLocation(), ColLocation(), (double*)outMatrix.NzValues(),
                    outMatrix.RowLocation(), outMatrix.ColLocation(), CUSPARSE_ACTION_NUMERIC, CUSPARSE_INDEX_BASE_ZERO));
            }
        }
        else
        {
            NOT_IMPLEMENTED;
        }

        if (do_sync)    CUDA_CALL(cudaEventRecord(done));
        if (do_sync)    CUDA_CALL(cudaEventSynchronize(done));
        if (do_sync)    CUDA_CALL(cudaEventDestroy(done));
        CUSPARSE_CALL(cusparseDestroy(cusparseHandle));
    }

    template<class ElemType>
    void GPUSparseMatrix<ElemType>::ConvertToSparseFormat(MatrixFormat newFormat)
    {
        if (IsEmpty())
        {
            SetFormat(newFormat);
            return;
        }

        MatrixFormat oldFormat = GetFormat();
        if (oldFormat == newFormat)
            return;

        GPUSparseMatrix<ElemType> tempMatrix(newFormat, GetComputeDeviceId());
        ConvertToSparseFormat(newFormat, tempMatrix);

        *this = std::move(tempMatrix);
    }

    template<class ElemType>
    GPUMatrix<ElemType> GPUSparseMatrix<ElemType>::CopyToDenseMatrix() const
    {
        GPUMatrix<ElemType> res(GetComputeDeviceId());
        if (!IsEmpty())
            CopyToDenseMatrix(res);
        return res;
    }

    template<class ElemType>
    void GPUSparseMatrix<ElemType>::ChangeDeviceTo(DEVICEID_TYPE to_id)
    {
        if (!OwnBuffer())
            throw std::logic_error("Cannot change device on Managed external matrix");
        if (to_id == CPUDEVICE)
            throw std::logic_error("to_id must be valid GPU");
        if (m_computeDevice == to_id)
            return;

        if (m_totalBufferSizeAllocated == 0)  //nothing to move
        {
            assert(m_pArray == nullptr);
        }
        else
        {
            PrepareDevice(to_id);
            ElemType* d_dst = NULL;
            CUDA_CALL(cudaMalloc((void**)&d_dst, m_totalBufferSizeAllocated));

            // first try peer access
            int canAccessPeer = false;
            CUDA_CALL(cudaDeviceCanAccessPeer(&canAccessPeer, to_id, m_computeDevice));
            if (canAccessPeer)
            {
                cudaError_t cudaStatus = cudaDeviceEnablePeerAccess(m_computeDevice, 0);
                if (cudaStatus != cudaErrorPeerAccessAlreadyEnabled)
                {
                    CUDA_CALL(cudaStatus);
                }
                CUDA_CALL(cudaMemcpyPeer(d_dst, to_id, m_pArray, m_computeDevice, m_totalBufferSizeAllocated));
            }
            else
            {
                // peer access didn't work, just copy normal
                // make this more efficient by keeping some buffers available for each copy
                ElemType* h_dst = NULL;
                PrepareDevice();
                CUDA_CALL(cudaMallocHost((void**)&h_dst, m_totalBufferSizeAllocated));
                CUDA_CALL(cudaMemcpy(h_dst, m_pArray, m_totalBufferSizeAllocated, cudaMemcpyDeviceToHost));
                PrepareDevice((DEVICEID_TYPE)to_id);
                CUDA_CALL(cudaMemcpy(d_dst, h_dst, m_totalBufferSizeAllocated, cudaMemcpyHostToDevice));
                CUDA_CALL(cudaFreeHost(h_dst));
            }

            PrepareDevice();
            CUDA_CALL(cudaFree(m_pArray));
            m_pArray = d_dst;
        }

        SetComputeDeviceId(PrepareDevice(to_id));
    }

    template<class ElemType>
    void GPUSparseMatrix<ElemType>::SetValue(const GPUMatrix<ElemType>& denseMatrix)
    {
        SetValue(denseMatrix, GetFormat());
    }

    template<class ElemType>
    void GPUSparseMatrix<ElemType>::SetValue(const GPUMatrix<ElemType>& denseMatrix, const MatrixFormat matrixFormat)
    {
        if (matrixFormat != matrixFormatSparseCSR && matrixFormat != matrixFormatSparseCSC)
        {
            NOT_IMPLEMENTED;
        }

        PrepareDevice();
        cusparseHandle_t cusparseHandle = 0;
        CUSPARSE_CALL(cusparseCreate(&cusparseHandle));
        cusparseMatDescr_t descr = 0;
        CUSPARSE_CALL(cusparseCreateMatDescr(&descr));
        cusparseSetMatType(descr,CUSPARSE_MATRIX_TYPE_GENERAL);
        cusparseSetMatIndexBase(descr,CUSPARSE_INDEX_BASE_ZERO);

        int numRows = (int)denseMatrix.GetNumRows(); //m
        int numCols = (int)denseMatrix.GetNumCols(); //n

        int *nnzPerRowOrCol = nullptr;
        CUDA_CALL(cudaMalloc((void**)&nnzPerRowOrCol, sizeof(GPUSPARSE_INDEX_TYPE)*((matrixFormat&matrixFormatRowMajor) ? numRows : numCols)));

        int nnzTotalDevHostPtr = -1;

        cudaEvent_t done = nullptr;
        if (do_sync)    CUDA_CALL(cudaEventCreate(&done));

        if (sizeof(ElemType)==sizeof(float))
        {
            CUSPARSE_CALL(cusparseSnnz(cusparseHandle, (matrixFormat&matrixFormatRowMajor) ? CUSPARSE_DIRECTION_ROW : CUSPARSE_DIRECTION_COLUMN, (int)numRows, (int)numCols, descr,
                reinterpret_cast<float*>(denseMatrix.BufferPointer()), (int)numRows, nnzPerRowOrCol, &nnzTotalDevHostPtr));
        }
        else
        {
            CUSPARSE_CALL(cusparseDnnz(cusparseHandle, (matrixFormat&matrixFormatRowMajor) ? CUSPARSE_DIRECTION_ROW : CUSPARSE_DIRECTION_COLUMN, (int)numRows, (int)numCols, descr,
                reinterpret_cast<double*>(denseMatrix.BufferPointer()), (int)numRows, nnzPerRowOrCol, &nnzTotalDevHostPtr));
        }
        if (do_sync)    CUDA_CALL(cudaEventRecord(done));
        if (do_sync)    CUDA_CALL(cudaEventSynchronize(done));
        if (do_sync)    CUDA_CALL(cudaEventDestroy(done));

        Resize(numRows, numCols, nnzTotalDevHostPtr, matrixFormat, true, false);
        SetNzCount(nnzTotalDevHostPtr);

        if (do_sync)    CUDA_CALL(cudaEventCreate(&done));
        
        if (m_format == MatrixFormat::matrixFormatSparseCSR)
        {
            if (sizeof(ElemType) == sizeof(float))
            {
                CUSPARSE_CALL(cusparseSdense2csr(cusparseHandle, (int)m_numRows, (int)m_numCols, descr, reinterpret_cast<float*>(denseMatrix.BufferPointer()),
                    (int)m_numRows, nnzPerRowOrCol, reinterpret_cast<float*>(NzValues()), RowLocation(), ColLocation()));
            }
            else
            {
                CUSPARSE_CALL(cusparseDdense2csr(cusparseHandle, (int)m_numRows, (int)m_numCols, descr, reinterpret_cast<double*>(denseMatrix.BufferPointer()),
                    (int)m_numRows, nnzPerRowOrCol, reinterpret_cast<double*>(NzValues()), RowLocation(), ColLocation()));
            }
        }
        else if (m_format == MatrixFormat::matrixFormatSparseCSC)
        {
            if (sizeof(ElemType) == sizeof(float))
            {
                CUSPARSE_CALL(cusparseSdense2csc(cusparseHandle, (int)m_numRows, (int)m_numCols, descr, reinterpret_cast<float*>(denseMatrix.BufferPointer()),
                    (int)m_numRows, nnzPerRowOrCol, reinterpret_cast<float*>(NzValues()), RowLocation(), ColLocation()));
            }
            else
            {
                CUSPARSE_CALL(cusparseDdense2csc(cusparseHandle, (int)m_numRows, (int)m_numCols, descr, reinterpret_cast<double*>(denseMatrix.BufferPointer()),
                    (int)m_numRows, nnzPerRowOrCol, reinterpret_cast<double*>(NzValues()), RowLocation(), ColLocation()));
            }
        }
        if (do_sync)    CUDA_CALL(cudaEventRecord(done));
        if (do_sync)    CUDA_CALL(cudaEventSynchronize(done));
        if (do_sync)    CUDA_CALL(cudaEventDestroy(done));
        SetMatrixName(denseMatrix.GetMatrixName());
    }

    template<class ElemType>
    GPUSparseMatrix<ElemType>& GPUSparseMatrix<ElemType>::operator=(const GPUSparseMatrix<ElemType>& deepCopy)
    {
        if (this != &deepCopy)
        {
            SetValue(deepCopy);
        }
        return *this;       
    }

    template<class ElemType>
    GPUSparseMatrix<ElemType>::GPUSparseMatrix(GPUSparseMatrix<ElemType>&& moveFrom)
    {
        m_computeDevice=moveFrom.m_computeDevice;
        m_numRows=moveFrom.m_numRows;  
        m_numCols=moveFrom.m_numCols;
        m_nz=moveFrom.m_nz; 
        m_elemSizeAllocated = moveFrom.m_elemSizeAllocated;
        m_totalBufferSizeAllocated = moveFrom.m_totalBufferSizeAllocated;
        m_pArray = moveFrom.m_pArray;
        m_format = moveFrom.m_format;
        m_externalBuffer = moveFrom.m_externalBuffer;
        m_matrixName=moveFrom.m_matrixName;

        m_blockSize = moveFrom.m_blockSize;

        m_rowToId = moveFrom.m_rowToId;

        m_tempHostBuffer = moveFrom.m_tempHostBuffer;
        m_tempHostBufferSize = moveFrom.m_tempHostBufferSize;

        moveFrom.ZeroInit(moveFrom.m_format, moveFrom.m_computeDevice);  //so that memory in moveFrom is not freeed
    }

    template<class ElemType>
    GPUSparseMatrix<ElemType>& GPUSparseMatrix<ElemType>::operator=(GPUSparseMatrix<ElemType>&& moveFrom)
    {
        Clear();
        m_computeDevice=moveFrom.m_computeDevice;
        m_numRows=moveFrom.m_numRows;
        m_numCols=moveFrom.m_numCols;
        m_nz=moveFrom.m_nz;
        m_elemSizeAllocated = moveFrom.m_elemSizeAllocated;
        m_totalBufferSizeAllocated = moveFrom.m_totalBufferSizeAllocated;
        m_pArray = moveFrom.m_pArray;
        m_format = moveFrom.m_format;
        m_externalBuffer = moveFrom.m_externalBuffer;

        m_matrixName=moveFrom.m_matrixName;

        m_blockSize = moveFrom.m_blockSize;

        m_rowToId = moveFrom.m_rowToId;

        m_tempHostBuffer = moveFrom.m_tempHostBuffer;
        m_tempHostBufferSize = moveFrom.m_tempHostBufferSize;

        moveFrom.ZeroInit(moveFrom.m_format, moveFrom.m_computeDevice);

        return *this;
    }

    template<class ElemType>
    GPUSparseMatrix<ElemType>::~GPUSparseMatrix()
    {
        Clear();
    }

    template<class ElemType>
    void GPUSparseMatrix<ElemType>::Clear()
    {
        if (m_matrixName!=nullptr) 
        {
            delete[] m_matrixName;
            m_matrixName = NULL;
        }

        if(m_pArray != nullptr) 
            CUDA_CALL(cudaFree(m_pArray));

        if (m_rowToId != nullptr)
            CUDA_CALL(cudaFree(m_rowToId));

        if (m_tempHostBuffer != nullptr)
            delete[] (byte*)m_tempHostBuffer;

        ZeroInit(m_format, m_computeDevice);
    }

    //ResizeAsAndCopyIndexFrom - Resize this sparse matrix to have the same element structure as the passed matrix
    // a - sparse matrix whose structure we want to clone
    // remark: this was done for element wise operations where the structure will be identical after an operation
    template<class ElemType>
    void GPUSparseMatrix<ElemType>::ResizeAsAndCopyIndexFrom(const GPUSparseMatrix<ElemType>& a, const bool growOnly /*= true*/)
    {
        Resize(a.m_numRows, a.m_numCols, a.m_nz, a.m_format, growOnly, false);
        SetNzCount(a.m_nz);

        CUDA_CALL(cudaMemcpy(MajorIndexLocation(), a.MajorIndexLocation(), MajorIndexSize(), cudaMemcpyDeviceToDevice));
        CUDA_CALL(cudaMemcpy(SecondaryIndexLocation(), a.SecondaryIndexLocation(), SecondaryIndexSize(), cudaMemcpyDeviceToDevice));
    }

    //-------------------------------------------------------------------------
    // Start of new GPU Sparse Matrix code 
    //-------------------------------------------------------------------------
    template<class ElemType>
    void GPUSparseMatrix<ElemType>::Resize(const size_t numRows, const size_t numCols, const size_t numNZElemToReserve, const bool growOnly, bool keepExistingValues)
    {
        Resize(numRows, numCols, numNZElemToReserve, GetFormat(), growOnly, keepExistingValues);
    }

    //WARNING: When memory is reallocated existing information will be lost, workaround is to allocte enough memory from start.
    //TODO: add keepExistingValues (default to true) argument so that the existing values are kept even after reallocation 
    template<class ElemType>
    void GPUSparseMatrix<ElemType>::Resize(const size_t numRows, const size_t numCols, const size_t numNZElemToReserve, const MatrixFormat matrixFormat, const bool growOnly /*= true*/, bool keepExistingValues /*=true*/)
    {               
        if (matrixFormat != m_format || m_numRows != numRows || m_numCols != numCols)
            keepExistingValues = false;  

        size_t bufferSizeNeeded = BufferSizeNeeded(numRows, numCols, numNZElemToReserve, matrixFormat);
        bool reallocate = (m_totalBufferSizeAllocated < bufferSizeNeeded || (!growOnly && m_totalBufferSizeAllocated > bufferSizeNeeded));

        if (reallocate)
        {
            if (!OwnBuffer())
                throw logic_error("Cannot Resize since the buffer is managed externally.");

            PrepareDevice();

            ElemType * pArray = nullptr;
            CUDA_CALL(cudaMalloc((void **)&pArray, bufferSizeNeeded));

            if (m_pArray != nullptr)
            {
                if (keepExistingValues)
                {
                    if (m_nz > numNZElemToReserve || m_totalBufferSizeAllocated > bufferSizeNeeded)
                        LogicError("Resize: To keep values m_nz should <= numNZElemToReserve.");

                    CUDA_CALL(cudaMemcpy(pArray, NzValues(), NzSize(), cudaMemcpyDeviceToDevice));

                    GPUSPARSE_INDEX_TYPE* majorIndexInNewBuffer = (GPUSPARSE_INDEX_TYPE*)(pArray + numNZElemToReserve);

                    CUDA_CALL(cudaMemcpy(majorIndexInNewBuffer, MajorIndexLocation(), MajorIndexSize(), cudaMemcpyDeviceToDevice));

                    GPUSPARSE_INDEX_TYPE* secondaryIndexInNewBuffer = majorIndexInNewBuffer + MajorIndexCount(numRows, numCols, numNZElemToReserve, matrixFormat);
                    CUDA_CALL(cudaMemcpy(secondaryIndexInNewBuffer, SecondaryIndexLocation(), SecondaryIndexSize(), cudaMemcpyDeviceToDevice));
                }
                else
                    m_nz = 0;

                CUDA_CALL(cudaFree(m_pArray));
            }
            m_pArray = pArray;

            //following are generated dynamically and no need to save
            if (m_rowToId != nullptr)
                CUDA_CALL(cudaFree(m_rowToId));

            CUDA_CALL(cudaMalloc((void **)&m_rowToId, sizeof(GPUSPARSE_INDEX_TYPE)*numNZElemToReserve));

            m_totalBufferSizeAllocated = bufferSizeNeeded;
            m_elemSizeAllocated = numNZElemToReserve;
        }
        else  //if requested size is smaller, keeping original values does not make sense
        {
            m_elemSizeAllocated = ElemCountFromBufferSize(numRows, numCols, matrixFormat, m_totalBufferSizeAllocated);
        }

        
        m_numRows = numRows;
        m_numCols = numCols;
        m_format = matrixFormat;
    }

    //Reset matrix so it can be reused
    template<class ElemType>
    void GPUSparseMatrix<ElemType>::Reset()
    {                
        m_nz = 0;
        m_blockSize = 0;
    }
    // copy features to GPU         
    template<class ElemType>
    void GPUSparseMatrix<ElemType>::SetMatrixFromCSRFormat(const GPUSPARSE_INDEX_TYPE *h_CSRRow, const GPUSPARSE_INDEX_TYPE *h_Col, const ElemType *h_Val,
        const size_t nz, const size_t numRows, const size_t numCols, const bool IsOnDevice /*= false*/, const DEVICEID_TYPE devId /*= -1*/)
    {
        if (h_CSRRow == nullptr || h_Col == nullptr || h_Val == nullptr)
            throw std::logic_error("SetMatrixFromCSRFormat: nullptr passed in.");

        SetComputeDeviceId(PrepareDevice(devId));

        m_format = matrixFormatSparseCSR;
        Resize(numRows, numCols, nz, true, false);
        SetNzCount(nz);

        cudaMemcpyKind kind = IsOnDevice ? cudaMemcpyDeviceToDevice : cudaMemcpyHostToDevice;
        CUDA_CALL(cudaMemcpy(NzValues(), h_Val, NzSize(), kind));

        if (sizeof(CPUSPARSE_INDEX_TYPE) == sizeof(GPUSPARSE_INDEX_TYPE))
        {
            CUDA_CALL(cudaMemcpy(RowLocation(), h_CSRRow, RowSize(), kind));
            CUDA_CALL(cudaMemcpy(ColLocation(), h_Col, ColSize(), kind));
        }
        else
        {
            GPUSPARSE_INDEX_TYPE* pCol = (GPUSPARSE_INDEX_TYPE *)ReserveTempHostBuffer(RowSize() + ColSize());
            CopyBuffer(pCol, h_Col, MajorIndexCount());

            GPUSPARSE_INDEX_TYPE* pRow = pCol + MajorIndexCount();
            CopyBuffer(pRow, h_CSRRow, SecondaryIndexCount());

            CUDA_CALL(cudaMemcpy(RowLocation(), pRow, RowSize(), kind));
            CUDA_CALL(cudaMemcpy(ColLocation(), pCol, ColSize(), kind));
        }
    }

    // this function will allocate memory while the caller needs to release it
    template<class ElemType>
    void GPUSparseMatrix<ElemType>::GetMatrixFromCSRFormat(CPUSPARSE_INDEX_TYPE*& h_CSRRow, CPUSPARSE_INDEX_TYPE*& h_Col, ElemType*& h_Val, size_t &nz, size_t &numRows, size_t &numCols) const
    {
        if (h_CSRRow != nullptr || h_Col != nullptr || h_Val != nullptr)
            throw std::logic_error("GetMatrixFromCSRFormat: Passed pointers must be nullptr");

        nz = GetNumNZElements();
        numRows = GetNumRows();
        numCols = GetNumCols();

        if (IsEmpty() || nz == 0)
            return;
        else
        {
            h_Val = new ElemType[nz];
            h_CSRRow = new CPUSPARSE_INDEX_TYPE[m_numRows + 1];
            h_Col = new CPUSPARSE_INDEX_TYPE[nz];

            PrepareDevice();
            CUDA_CALL(cudaMemcpy(h_Val, NzValues(), NzSize(), cudaMemcpyDeviceToHost));

            if (sizeof(CPUSPARSE_INDEX_TYPE) == sizeof(GPUSPARSE_INDEX_TYPE))
            {
                CUDA_CALL(cudaMemcpy(h_CSRRow, RowLocation(), RowSize(), cudaMemcpyDeviceToHost));
                CUDA_CALL(cudaMemcpy(h_Col, ColLocation(), ColSize(), cudaMemcpyDeviceToHost));
            }
            else
            {
                GPUSPARSE_INDEX_TYPE* pCol = (GPUSPARSE_INDEX_TYPE *)ReserveTempHostBuffer(RowSize() + ColSize());
                GPUSPARSE_INDEX_TYPE* pRow = pCol + MajorIndexCount();

                CUDA_CALL(cudaMemcpy(pRow, RowLocation(), RowSize(), cudaMemcpyDeviceToHost));
                CUDA_CALL(cudaMemcpy(pCol, ColLocation(), ColSize(), cudaMemcpyDeviceToHost));

                CopyBuffer(h_Col, pCol, MajorIndexCount());
                CopyBuffer(h_CSRRow, pRow, SecondaryIndexCount());
            }
        }
    }

    template<class ElemType>
    void GPUSparseMatrix<ElemType>::SetMatrixFromCSCFormat(const CPUSPARSE_INDEX_TYPE *h_CSCCol, const CPUSPARSE_INDEX_TYPE *h_Row, const ElemType *h_Val,
        const size_t nz, const size_t numRows, const size_t numCols, const bool IsOnDevice /*= false*/, const DEVICEID_TYPE devId /*= -1*/)
    {
        if (h_CSCCol == nullptr || h_Row == nullptr || h_Val == nullptr)
            throw std::logic_error("SetMatrixFromCSCFormat: nullptr passed in.");

        SetComputeDeviceId(PrepareDevice(devId));
        m_format = matrixFormatSparseCSC;
        Resize(numRows, numCols, nz, true, false);
        SetNzCount(nz);

        cudaMemcpyKind kind = IsOnDevice ? cudaMemcpyDeviceToDevice : cudaMemcpyHostToDevice;
        CUDA_CALL(cudaMemcpy(NzValues(), h_Val, NzSize(), kind));

        if (sizeof(CPUSPARSE_INDEX_TYPE) == sizeof(GPUSPARSE_INDEX_TYPE))
        {
            CUDA_CALL(cudaMemcpy(RowLocation(), h_Row, RowSize(), kind));
            CUDA_CALL(cudaMemcpy(ColLocation(), h_CSCCol, ColSize(), kind));
        }
        else
        {
            GPUSPARSE_INDEX_TYPE* pCol = (GPUSPARSE_INDEX_TYPE *)ReserveTempHostBuffer(RowSize() + ColSize());
            GPUSPARSE_INDEX_TYPE* pRow = pCol + SecondaryIndexCount();

            CopyBuffer(pCol, h_CSCCol, SecondaryIndexCount());
            CopyBuffer(pRow, h_Row, MajorIndexCount());

            CUDA_CALL(cudaMemcpy(RowLocation(), pRow, RowSize(), kind));
            CUDA_CALL(cudaMemcpy(ColLocation(), pCol, ColSize(), kind));
        }
    }

    // this function will allocate memory while the caller needs to release it
    template<class ElemType>
    void GPUSparseMatrix<ElemType>::GetMatrixFromCSCFormat(GPUSPARSE_INDEX_TYPE*& h_CSCCol, GPUSPARSE_INDEX_TYPE*& h_Row, ElemType*& h_Val, size_t &nz, size_t &numRows, size_t &numCols) const
    {
        if (h_CSCCol != nullptr || h_Row != nullptr || h_Val != nullptr)
            throw std::logic_error("GetMatrixFromCSCFormat: Passed pointers must be nullptr");

        nz = GetNumNZElements();
        numRows = GetNumRows();
        numCols = GetNumCols();

        if (IsEmpty())
            return;
        else
        {
            h_Val = new ElemType[nz];
            h_CSCCol = new GPUSPARSE_INDEX_TYPE[m_numRows + 1];
            h_Row = new GPUSPARSE_INDEX_TYPE[nz];

            PrepareDevice();
            CUDA_CALL(cudaMemcpy(h_Val, NzValues(), NzSize(), cudaMemcpyDeviceToHost));

            if (sizeof(CPUSPARSE_INDEX_TYPE) == sizeof(GPUSPARSE_INDEX_TYPE))
            {
                CUDA_CALL(cudaMemcpy(h_Row, RowLocation(), RowSize(), cudaMemcpyDeviceToHost));
                CUDA_CALL(cudaMemcpy(h_CSCCol, ColLocation(), ColSize(), cudaMemcpyDeviceToHost));
            }
            else
            {
                GPUSPARSE_INDEX_TYPE* pCol = (GPUSPARSE_INDEX_TYPE *)ReserveTempHostBuffer(RowSize() + ColSize());
                GPUSPARSE_INDEX_TYPE* pRow = pCol + SecondaryIndexCount();

                CUDA_CALL(cudaMemcpy(pRow, RowLocation(), RowSize(), cudaMemcpyDeviceToHost));
                CUDA_CALL(cudaMemcpy(pCol, ColLocation(), ColSize(), cudaMemcpyDeviceToHost));

                CopyBuffer(h_CSCCol, pCol, SecondaryIndexCount());
                CopyBuffer(h_Row, pRow, MajorIndexCount());
            }
        }       
    }

#pragma endregion Constructors and Destructor

#pragma region Static BLAS Functions
    
    // dense X sparse = dense
    template<class ElemType>
    void GPUSparseMatrix<ElemType>::MultiplyAndWeightedAdd(ElemType alpha, const GPUMatrix<ElemType>& lhs, const bool transposeA,
        const GPUSparseMatrix<ElemType>& rhs, const bool transposeB, ElemType beta, GPUMatrix<ElemType>& c)
    {
        if (lhs.GetComputeDeviceId() != rhs.GetComputeDeviceId() || (lhs.GetComputeDeviceId() != c.GetComputeDeviceId()))
            throw std::runtime_error("MultiplyAndWeightedAdd: All matrices must be on the same GPU");

        if (lhs.IsEmpty() || rhs.IsEmpty())
            throw std::logic_error("MultiplyAndWeightedAdd:  one of the input matrix is empty.");

        int m = transposeA ? (int)lhs.GetNumCols() : (int)lhs.GetNumRows();
        int k = transposeA ? (int)lhs.GetNumRows() : (int)lhs.GetNumCols();
        int l = transposeB ? (int)rhs.GetNumCols() : (int)rhs.GetNumRows();
        int n = transposeB ? (int)rhs.GetNumRows() : (int)rhs.GetNumCols();

        assert(m > 0 && k > 0 && l > 0 && n > 0);  //converting from size_t to int may cause overflow
        assert(k == l);
        if (k != l)
        {
            throw std::invalid_argument("CPUSparseMatrix::MultiplyAndWeightedAdd: The inner dimensions of a and b must match.");
        }

        if (c.GetNumRows() != m || c.GetNumCols() != n)
        {
            c.Resize(m, n);
        }

        c.PrepareDevice();
        if (rhs.m_format == MatrixFormat::matrixFormatSparseCSC)
        {
            if (!transposeA && !transposeB)
            {
                int blocksPerGrid = (int)ceil(1.0*m*n / threadsPerBlock);
                cudaEvent_t done = nullptr;
                if (do_sync)    CUDA_CALL(cudaEventCreate(&done));
                _denseMultSparseCSCAndWeightedAddToDense<ElemType> <<< blocksPerGrid, threadsPerBlock >>> (
                    m, //rowDense
                    n,   //colSparse
                    alpha,
                    reinterpret_cast<const ElemType*>(lhs.BufferPointer()), //dense
                    reinterpret_cast<const ElemType*>(rhs.NzValues()),  //sparse nz values
                    rhs.RowLocation(),
                    rhs.ColLocation(),
                    beta,
                    reinterpret_cast<ElemType*> (c.BufferPointer())  //dense target
                    );

                if (do_sync)    CUDA_CALL(cudaEventRecord(done));
                if (do_sync)    CUDA_CALL(cudaEventSynchronize(done));
                if (do_sync)    CUDA_CALL(cudaEventDestroy(done));
            }
            else if (!transposeA && transposeB)
            {
                if (beta != 1.0)
                {
                    RuntimeError("Only support c += alpha * a operation");
                }
                int blocksPerGrid = (int)ceil(1.0*m / threadsPerBlock);
                cudaEvent_t done = nullptr;
                if (do_sync)    CUDA_CALL(cudaEventCreate(&done));
                for (int colInc = 0; colInc < l; colInc++)
                {
                    _denseMultSparseCSCTransposeAndAddToDense<ElemType> << < blocksPerGrid, threadsPerBlock >> > (
                        m, //rowDense
                        n,   //colSparse
                        colInc,
                        alpha,
                        reinterpret_cast<const ElemType*>(lhs.BufferPointer()), //dense
                        reinterpret_cast<const ElemType*>(rhs.NzValues()),  //sparse nz values
                        rhs.RowLocation(),
                        rhs.ColLocation(),
                        reinterpret_cast<ElemType*> (c.BufferPointer())  //dense target
                        );
                }

                if (do_sync)    CUDA_CALL(cudaEventRecord(done));
                if (do_sync)    CUDA_CALL(cudaEventSynchronize(done));
                if (do_sync)    CUDA_CALL(cudaEventDestroy(done));
            }
            else
            {
                NOT_IMPLEMENTED;
            }
        }
        else if (rhs.m_format == matrixFormatSparseCSR)
        {
            GPUSparseMatrix<ElemType> tempMatrix(matrixFormatSparseCSC, rhs.GetComputeDeviceId());
            rhs.ConvertToSparseFormat(matrixFormatSparseCSC, tempMatrix);
            MultiplyAndWeightedAdd(alpha, lhs, transposeA, tempMatrix, transposeB, beta, c);
        }
        else
        {
            NOT_IMPLEMENTED;
        }
    }


    // backward pass from hidden layer to feature weight
    // dense X sparse = sparse 
    template<class ElemType>
    void GPUSparseMatrix<ElemType>::MultiplyAndAdd(ElemType alpha, const GPUMatrix<ElemType>& lhs, const bool transposeA, 
        const GPUSparseMatrix<ElemType>& rhs, const bool transposeB, GPUSparseMatrix<ElemType>& c)
    {
        if (lhs.GetComputeDeviceId()!=rhs.GetComputeDeviceId())
            throw std::runtime_error("GPUSparseMatrix::MultiplyAndAdd: All matrices must be on the same GPU");
        
        int m = transposeA? (int)lhs.GetNumCols(): (int)lhs.GetNumRows();
        int k = transposeA? (int)lhs.GetNumRows(): (int)lhs.GetNumCols();
        int l = transposeB? (int)rhs.GetNumCols(): (int)rhs.GetNumRows();
        int n = transposeB? (int)rhs.GetNumRows(): (int)rhs.GetNumCols();

        assert(m>0 && k>0 && l>0 && n>0); (void)m; (void)n;  //converting from size_t to int may cause overflow
        assert (k == l);
        if (k != l) 
        {
            throw std::invalid_argument("GPUSparseMatrix::MultiplyAndAdd: The inner dimensions of a and b must match.");
        }
                
        if (!transposeA && !transposeB)
        {
            NOT_IMPLEMENTED;
        }
        else if (!transposeA && transposeB)
        {   
            if (rhs.GetFormat() != matrixFormatSparseCSC)
                NOT_IMPLEMENTED;

            c.SetFormat(matrixFormatSparseBlockCol);
            
            lhs.PrepareDevice();

            int blocksPerGrid = 0;
            cudaEvent_t done = nullptr;
            if (do_sync)    CUDA_CALL(cudaEventCreate(&done));

            //based on the size of m_nz in rhs and numCols in the resulted matrix we use different approaches
            if (n * 10 < threadsPerBlock * rhs.m_nz)
            {
                c.Resize(m, n, 1, true, false); //reserve memory for BlockId2ColOrRow() and ColOrRow2BlockId()

                size_t *blockSize;
                CUDA_CALL(cudaMalloc((void **)&blockSize, sizeof(size_t)));
                CUDA_CALL(cudaMemset(blockSize, 0, sizeof(size_t)));

                CUDA_CALL(cudaMemset(c.BlockId2ColOrRow(), 0, sizeof(GPUSPARSE_INDEX_TYPE)*(n)));

                blocksPerGrid = (int)ceil(((double)rhs.m_nz) / threadsPerBlock);
                _findColsWithValues<ElemType> << <blocksPerGrid, threadsPerBlock, 0, t_stream >> >(
                    rhs.RowLocation(), c.BlockId2ColOrRow(), rhs.m_nz);
                if (do_sync)    CUDA_CALL(cudaEventRecord(done));
                if (do_sync)    CUDA_CALL(cudaEventSynchronize(done));

                blocksPerGrid = (int)ceil(((double)n) / threadsPerBlock);
                _determineBlockIds<ElemType> << <blocksPerGrid, threadsPerBlock, 0, t_stream >> >(
                    c.BlockId2ColOrRow(), c.ColOrRow2BlockId(), n, blockSize);

                if (do_sync)    CUDA_CALL(cudaEventRecord(done));
                if (do_sync)    CUDA_CALL(cudaEventSynchronize(done));

                CUDA_CALL(cudaMemcpy(&c.m_blockSize, blockSize, sizeof(size_t), cudaMemcpyDeviceToHost));
                CUDA_CALL(cudaFree(blockSize));

                size_t nnz = m*c.m_blockSize;
                c.Resize(m, n, nnz, true, true);  //we need to keep the col2blockid and blockid2col info when resizing.
                c.m_nz = nnz;
                CUDA_CALL(cudaMemset(c.NzValues(), 0, sizeof(ElemType)*(c.m_nz)));

                LONG64 N = (LONG64)lhs.GetNumElements();  //here we process for each row in lhs and each column in rhs (==columns in lhs)
                blocksPerGrid = (int)ceil(((double)N) / threadsPerBlock);
                _denseMulSparseCSCTransposeToSparseBlockCol2<ElemType> << <blocksPerGrid, threadsPerBlock, 0, t_stream >> >(
                    alpha,
                    lhs.BufferPointer(),
                    m,
                    l,
                    rhs.NzValues(),
                    rhs.RowLocation(),
                    rhs.ColLocation(),
                    c.ColOrRow2BlockId(),
                    c.NzValues());
            }
            else
            {
                c.m_blockSize = rhs.IdentifyRowsWithValues();
                size_t nnz = m*c.m_blockSize;
                c.Resize(m, n, nnz, true, false);
                c.m_nz = nnz;
                CUDA_CALL(cudaMemset(c.NzValues(), 0, sizeof(ElemType)*(c.m_nz)));
                CUDA_CALL(cudaMemset(c.BlockId2ColOrRow(), 0, sizeof(GPUSPARSE_INDEX_TYPE)*(c.m_blockSize)));

                LONG64 N = (LONG64)lhs.GetNumElements();  //here we process for each row in lhs and each column in rhs (==columns in lhs)
                blocksPerGrid = (int)ceil(((double)N) / threadsPerBlock);
                _denseMulSparseCSCTransposeToSparseBlockCol<ElemType> << <blocksPerGrid, threadsPerBlock, 0, t_stream >> >(
                    alpha,
                    lhs.BufferPointer(),
                    m,
                    l,
                    rhs.NzValues(),
                    rhs.RowLocation(),
                    rhs.ColLocation(),
                    rhs.m_rowToId,
                    c.NzValues(),
                    c.BlockId2ColOrRow());
            }

            if (do_sync)    CUDA_CALL(cudaEventRecord(done));
            if (do_sync)    CUDA_CALL(cudaEventSynchronize(done));
            if (do_sync)    CUDA_CALL(cudaEventDestroy(done));
        }
        else if (transposeA && !transposeB)
        {
            NOT_IMPLEMENTED;
        }
        else 
        {
            NOT_IMPLEMENTED;
        }
    }

    //find the rows of rhs with values
    template<class ElemType>
    size_t GPUSparseMatrix<ElemType>::IdentifyRowsWithValues() const
    {
        if (GetFormat() != matrixFormatSparseCSC)
            NOT_IMPLEMENTED;

        map<size_t, GPUSPARSE_INDEX_TYPE> indexer;
        GPUSPARSE_INDEX_TYPE *rowToId = (GPUSPARSE_INDEX_TYPE*)ReserveTempHostBuffer(sizeof(GPUSPARSE_INDEX_TYPE)*m_nz*2);
        GPUSPARSE_INDEX_TYPE *h_Row = rowToId + m_nz;
        CUDA_CALL(cudaMemcpy(h_Row, RowLocation(), sizeof(GPUSPARSE_INDEX_TYPE)*m_nz, cudaMemcpyDeviceToHost));

        for (size_t i = 0; i < m_nz; i++)
        {
            size_t row = h_Row[i];
            if (indexer.find(row) == indexer.end())
            {
                size_t id = indexer.size();  //We need to assign size to a temp variable due to difference in Linux and Windows
                indexer[row] = id;
            }
            rowToId[i] = indexer[row];
        }
        CUDA_CALL(cudaMemcpy(m_rowToId, rowToId, sizeof(GPUSPARSE_INDEX_TYPE)*m_nz, cudaMemcpyHostToDevice));
        return indexer.size();
    }

    // used for gradients udpate
    template<class ElemType>
    void GPUSparseMatrix<ElemType>::ScaleAndAdd(const ElemType alpha, const GPUSparseMatrix<ElemType>& lhs, GPUMatrix<ElemType>& rhs)
    {
        if (lhs.GetNumRows() != rhs.GetNumRows() || lhs.GetNumCols() != rhs.GetNumCols())
            throw std::logic_error("ScaleAndAdd: dimension mismatch");

        if (lhs.GetComputeDeviceId() != rhs.GetComputeDeviceId())
            throw std::runtime_error("GPUSparseMatrix::ScaleAndAdd: All matrices must be on the same GPU");

        if (lhs.m_format == matrixFormatSparseBlockCol || lhs.m_format == matrixFormatSparseBlockRow) 
        {
            bool blockCol = (lhs.m_format == matrixFormatSparseBlockCol);

            cudaEvent_t done = nullptr;
            if (do_sync)    CUDA_CALL(cudaEventCreate(&done));
            LONG64 N = (LONG64)lhs.GetNumNZElements(); 
            int blocksPerGrid = (int)ceil(((double)N) / threadsPerBlock);
            _scaleSparseBlockAndAddToDense<ElemType> << <blocksPerGrid, threadsPerBlock >> >(
                alpha,
                blockCol,
                lhs.GetNumRows(),
                lhs.GetNumCols(),
                lhs.m_blockSize,
                lhs.NzValues(),
                lhs.BlockId2ColOrRow(),
                rhs.BufferPointer());

            if (do_sync)    CUDA_CALL(cudaEventRecord(done));
            if (do_sync)    CUDA_CALL(cudaEventSynchronize(done));
            if (do_sync)    CUDA_CALL(cudaEventDestroy(done));
        } 
        else 
        {
            ScaleAndAdd(alpha, lhs, 1, rhs, rhs);
        }
    }

    template<class ElemType>
    GPUSparseMatrix<ElemType>& GPUSparseMatrix<ElemType>::InplaceTruncate (const ElemType threshold)
    {
        CUDA_LONG N=(CUDA_LONG)GetNumNZElements();

        CUDA_LONG blocksPerGrid = (CUDA_LONG)ceil(N*1.0 / threadsPerBlock);
        cudaEvent_t done = nullptr;
        if (do_sync)    CUDA_CALL(cudaEventCreate(&done));
        ElemType * values = NzValues();
        _inplaceTruncate<ElemType><<<blocksPerGrid,threadsPerBlock>>>(values,threshold,N);
        if (do_sync)    CUDA_CALL(cudaEventRecord(done));
        if (do_sync)    CUDA_CALL(cudaEventSynchronize(done));
        if (do_sync)    CUDA_CALL(cudaEventDestroy(done));

        return *this;
    } 

    template<class ElemType>
    GPUSparseMatrix<ElemType>& GPUSparseMatrix<ElemType>::InplaceSoftThreshold(const ElemType threshold)
    {
        CUDA_LONG N = (CUDA_LONG)GetNumNZElements();

        CUDA_LONG blocksPerGrid = (CUDA_LONG)ceil(N*1.0 / threadsPerBlock);
        cudaEvent_t done = nullptr;
        if (do_sync)    CUDA_CALL(cudaEventCreate(&done));
        ElemType * values = NzValues();
        _inplaceSoftThreshold<ElemType> << <blocksPerGrid, threadsPerBlock >> >(values, threshold, N);
        if (do_sync)    CUDA_CALL(cudaEventRecord(done));
        if (do_sync)    CUDA_CALL(cudaEventSynchronize(done));
        if (do_sync)    CUDA_CALL(cudaEventDestroy(done));

        return *this;
    }

    // normal update for smoothed gradients c and current gradients (this)
    template<class ElemType> 
    void GPUSparseMatrix<ElemType>::NormalGrad(GPUMatrix<ElemType>& c, const ElemType momentum)
    {
        if (c.IsEmpty())
        {
            c.Resize(GetNumRows(), GetNumCols());
            c.SetValue(0.0);
        }

        if(m_format == matrixFormatSparseBlockCol || m_format == matrixFormatSparseBlockRow) 
        {
            bool isBlockCol = (m_format == MatrixFormat::matrixFormatSparseBlockCol);
            cudaEvent_t done = nullptr;
            if (do_sync)    CUDA_CALL(cudaEventCreate(&done));
            LONG64 N = (LONG64)GetNumNZElements();
            int blocksPerGrid = (int)ceil(((double)N) / threadsPerBlock);

            _normalGradForSparseBlock<ElemType> << <blocksPerGrid, threadsPerBlock >> >(
                momentum,
                isBlockCol,
                GetNumRows(),
                GetNumCols(),
                m_blockSize,
                NzValues(),
                BlockId2ColOrRow(),
                c.BufferPointer());

            if (do_sync)    CUDA_CALL(cudaEventRecord(done));
            if (do_sync)    CUDA_CALL(cudaEventSynchronize(done));
            if (do_sync)    CUDA_CALL(cudaEventDestroy(done));
        } 
        else 
        {
            NOT_IMPLEMENTED;
        }
    }

    template<class ElemType>
    ElemType GPUSparseMatrix<ElemType>::Adagrad(GPUMatrix<ElemType>& c, const bool needAveMultiplier)
    {
        size_t numColsNeeded = GetNumCols();
        if (needAveMultiplier)
            numColsNeeded += GetNumCols();

        if (c.IsEmpty() || c.GetNumCols() < numColsNeeded)
        {
            c.Resize(GetNumRows(), numColsNeeded);
            c.SetValue(0.0);
        }

        assert(c.GetNumRows() == GetNumRows() && c.GetNumCols() == numColsNeeded);

        size_t n = this->GetNumElements();

        ElemType *multipliers = nullptr;
        if (needAveMultiplier)
            multipliers = c.GetArray() + n; // temp memory used to store multipliers,

        if (m_format == MatrixFormat::matrixFormatSparseCSC || m_format == MatrixFormat::matrixFormatSparseCSR)
        {
            NOT_IMPLEMENTED;
        }
        else if (m_format == MatrixFormat::matrixFormatSparseBlockCol || m_format == MatrixFormat::matrixFormatSparseBlockRow)
        {
            int blocksPerGrid = (m_nz + threadsPerBlock - 1) / threadsPerBlock;
            bool colMajor = (m_format == MatrixFormat::matrixFormatSparseBlockCol ? true : false);
            size_t len = colMajor ? GetNumRows() : GetNumCols();
            _adagrad4BlockSparse<ElemType> << <blocksPerGrid, threadsPerBlock >> >(c.GetArray(), c.GetNumRows(), NzValues(), BlockId2ColOrRow(), multipliers, colMajor, len, m_nz);
        }
        else
            NOT_IMPLEMENTED;

        if (!needAveMultiplier)
            return 1;

        cublasHandle_t cuHandle = GPUMatrix<ElemType>::GetCublasHandle(GetComputeDeviceId());
        if (sizeof(ElemType) == sizeof(float))
        {
            float aveMultiplier = 0;
            CUBLAS_CALL(cublasSasum(cuHandle, (LONG64)m_nz, reinterpret_cast<float*>(multipliers), 1, &aveMultiplier));
            return (ElemType)aveMultiplier / m_nz;
        }
        else
        {
            double aveMultiplier = 0;
            CUBLAS_CALL(cublasDasum(cuHandle, (LONG64)m_nz, reinterpret_cast<double*>(multipliers), 1, &aveMultiplier));
            return (ElemType)aveMultiplier / m_nz;
        }
    }

    //-------------------------------------------------------------------------
    // End of new GPU Sparse Matrix code 
    //-------------------------------------------------------------------------

    //sparse X dense = dense
    template<class ElemType>
    void  GPUSparseMatrix<ElemType>::MultiplyAndWeightedAdd(ElemType alpha, const GPUSparseMatrix<ElemType>& a, const bool transposeA, 
        const GPUMatrix<ElemType>& b, const bool transposeD, ElemType beta, GPUMatrix<ElemType>& c)
    {
        if (a.m_format != matrixFormatSparseCSR)
            NOT_IMPLEMENTED;

        if (transposeD)
            NOT_IMPLEMENTED;

        if (a.GetComputeDeviceId()!=b.GetComputeDeviceId()||(b.GetComputeDeviceId()!=a.GetComputeDeviceId()))
            throw std::runtime_error("MultiplyAndWeightedAdd: All matrices must be on the same GPU");

        a.PrepareDevice();
        cusparseHandle_t cusparseHandle = 0;
        CUSPARSE_CALL(cusparseCreate(&cusparseHandle));
        cusparseMatDescr_t descr = 0;
        CUSPARSE_CALL(cusparseCreateMatDescr(&descr));
        cusparseSetMatType(descr,CUSPARSE_MATRIX_TYPE_GENERAL);
        cusparseSetMatIndexBase(descr,CUSPARSE_INDEX_BASE_ZERO);
        cusparseOperation_t oper = transposeA ? CUSPARSE_OPERATION_TRANSPOSE : CUSPARSE_OPERATION_NON_TRANSPOSE;

        int m = (int)a.GetNumRows();
        int n = (int)b.GetNumCols();
        assert(n==(int)c.GetNumCols());
        int k = (int)a.GetNumCols();

        cudaEvent_t done = nullptr;
        if (do_sync)    CUDA_CALL(cudaEventCreate(&done));
        if (sizeof(ElemType)==sizeof(float))
        {
            CUSPARSE_CALL(cusparseScsrmm(cusparseHandle,oper,m,n,k,(int)a.GetNumNZElements(),reinterpret_cast <float*>(&alpha),descr,reinterpret_cast <const float*>(a.NzValues()),
                a.RowLocation(), a.ColLocation(), reinterpret_cast <float*>(b.BufferPointer()),
                (int)b.GetNumRows(),reinterpret_cast <float*>(&beta),reinterpret_cast <float*>(c.BufferPointer()),(int)c.GetNumRows()));
        }
        else 
        {
            CUSPARSE_CALL(cusparseDcsrmm(cusparseHandle,oper,m,n,k,(int)a.GetNumNZElements(),reinterpret_cast <double*>(&alpha),descr,reinterpret_cast <const double*>(a.NzValues()),
                a.RowLocation(), a.ColLocation(), reinterpret_cast <double*>(b.BufferPointer()),
                (int)b.GetNumRows(),reinterpret_cast <double*>(&beta),reinterpret_cast <double*>(c.BufferPointer()),(int)c.GetNumRows()));
        }
        if (do_sync)    CUDA_CALL(cudaEventRecord(done));
        if (do_sync)    CUDA_CALL(cudaEventSynchronize(done));
        if (do_sync)    CUDA_CALL(cudaEventDestroy(done));
        CUSPARSE_CALL(cusparseDestroy(cusparseHandle));        
    }
       

    template<class ElemType>
    void GPUSparseMatrix<ElemType>::Multiply(const GPUSparseMatrix<ElemType>& S, const GPUMatrix<ElemType>& D, GPUMatrix<ElemType>& C)
    {
        C.Resize(S.GetNumRows(), D.GetNumCols());

        MultiplyAndWeightedAdd(1,S,false,D,false,0,C);
    }

    template<class ElemType>
    void GPUSparseMatrix<ElemType>::Multiply(const GPUMatrix<ElemType>& D, const GPUSparseMatrix<ElemType>& S, GPUMatrix<ElemType>& C)
    {   
        C.Resize(S.GetNumCols(),D.GetNumRows());

        MultiplyAndWeightedAdd(1,D,false,S,false,0,C);     
    }

    // ElemCountFromBufferSize - Return the elemCountAllocated for a particular buffersize
    // totalBufferSize - total buffer we have to use
    // return: size of allocated elements/index slots available
    template<class ElemType>
    size_t GPUSparseMatrix<ElemType>::ElemCountFromBufferSize(const size_t numRows, const size_t numCols, const MatrixFormat format, const size_t totalBufferSize) const
    {
        size_t elemSizeAllocated;
        if (format == matrixFormatSparseCSC)
        {
            elemSizeAllocated = (totalBufferSize - sizeof(GPUSPARSE_INDEX_TYPE)*(numCols + 1)) / (sizeof(GPUSPARSE_INDEX_TYPE)+sizeof(ElemType));
        }
        else if (format == matrixFormatSparseCSR)
        {
            elemSizeAllocated = (totalBufferSize - sizeof(GPUSPARSE_INDEX_TYPE)*(numRows + 1)) / (sizeof(GPUSPARSE_INDEX_TYPE)+sizeof(ElemType));
        }
        else if (format == matrixFormatSparseBlockCol)
        {
            elemSizeAllocated = (totalBufferSize - sizeof(GPUSPARSE_INDEX_TYPE)* 2 * numCols) / sizeof(ElemType);
        }
        else if (format == matrixFormatSparseBlockCol || format == matrixFormatSparseBlockRow)
        {
            elemSizeAllocated = (totalBufferSize - sizeof(GPUSPARSE_INDEX_TYPE)* 2 * numRows) / sizeof(ElemType);
        }
        else // uncompressed COO format
        {
            elemSizeAllocated = totalBufferSize / (2 * sizeof(GPUSPARSE_INDEX_TYPE)+sizeof(ElemType));
        }
        return elemSizeAllocated;
    }

    template<class ElemType>
    size_t GPUSparseMatrix<ElemType>::ElemCountFromBufferSize() const
    {
        return ElemCountFromBufferSize(m_numRows, m_numCols, m_format, m_totalBufferSizeAllocated);
    }

    // PrepareBuffer - Get the dimensions start buffer, computes the starting row/column of each value
    // m - rows in the source
    // n - cols in the source
    // canReuseBuffer - target matrix can be reused for temporary space
    // func - function to call to count elements in the result (returns count, and fills csrRowPtr array)
    template<class ElemType>
    void GPUSparseMatrix<ElemType>::PrepareBuffer(size_t m, size_t n, bool canReuseBuffer, std::function<size_t(GPUSPARSE_INDEX_TYPE* csrRowPtrC)> func)
    {
        if (this->m_format != matrixFormatSparseCSR)
            NOT_IMPLEMENTED;

        PrepareDevice();

        GPUSPARSE_INDEX_TYPE* csrRowPtrC=nullptr;
        GPUSparseMatrix<ElemType>& c = *this;
        size_t cSize = c.BufferSizeAllocated();
        size_t rowBufferRequired = (m + 1)*sizeof(GPUSPARSE_INDEX_TYPE);
        bool allocatedBuffer = false;

        // do we have enough memory to store just the row buffer?
        if (cSize >= rowBufferRequired && c.NzValues() != nullptr && canReuseBuffer)
        {
            csrRowPtrC = (GPUSPARSE_INDEX_TYPE*)c.NzValues();
        }
        else
        {
            CUDA_CALL(cudaMalloc((void **)&csrRowPtrC, rowBufferRequired));
            allocatedBuffer = true;
        }

        // get the non-zero count from the function (and 
        size_t nnzC = func(csrRowPtrC);

        // now we know the number of Non-zeros in the result set, set the output size
        c.Resize(m, n, nnzC, true, false);
        c.m_nz = nnzC;

        CUDA_CALL(cudaMemcpy(c.SecondaryIndexLocation(),csrRowPtrC,c.SecondaryIndexSize(),cudaMemcpyDeviceToDevice));

        // if we allocated the buffer, free it here
        if (allocatedBuffer)
            CUDA_CALL(cudaFree(csrRowPtrC));
    }

    // Multiply - multiply one spares matrix by another sparse matrix
    // S1 - first sparse matrix
    // transposeS1 - transpose first matrix?
    // S2 - second sparse matrix
    // transposeS2 - tanspose second matrix?
    // c - result matrix
    // NOTE: if c has enough space allocated, it will be reused, otherwise it will be freed and a new memory block used
    template<class ElemType>
    void GPUSparseMatrix<ElemType>::Multiply(const GPUSparseMatrix<ElemType>& S1, bool transposeS1, const GPUSparseMatrix<ElemType>& S2, bool transposeS2, GPUSparseMatrix<ElemType> &c)
    {
        if (S1.m_format != matrixFormatSparseCSR || S2.m_format != matrixFormatSparseCSR || c.m_format != matrixFormatSparseCSR)
            NOT_IMPLEMENTED;

        if (S1.GetComputeDeviceId()!=S2.GetComputeDeviceId())
            throw std::runtime_error("Sparse matrix multiply: both matrices must be on the same device");

        S1.PrepareDevice();
        cusparseHandle_t cusparseHandle = 0;
        CUSPARSE_CALL(cusparseCreate(&cusparseHandle));
        cusparseMatDescr_t descrA = 0, descrB = 0, descrC = 0;
        CUSPARSE_CALL(cusparseCreateMatDescr(&descrA)); CUSPARSE_CALL(cusparseCreateMatDescr(&descrB)); CUSPARSE_CALL(cusparseCreateMatDescr(&descrC));        
        cusparseSetMatType(descrA,CUSPARSE_MATRIX_TYPE_GENERAL); cusparseSetMatType(descrB,CUSPARSE_MATRIX_TYPE_GENERAL); cusparseSetMatType(descrC,CUSPARSE_MATRIX_TYPE_GENERAL);
        cusparseSetMatIndexBase(descrA,CUSPARSE_INDEX_BASE_ZERO); cusparseSetMatIndexBase(descrB,CUSPARSE_INDEX_BASE_ZERO); cusparseSetMatIndexBase(descrC,CUSPARSE_INDEX_BASE_ZERO);
        cusparseOperation_t operA = transposeS1 ? CUSPARSE_OPERATION_TRANSPOSE : CUSPARSE_OPERATION_NON_TRANSPOSE;
        cusparseOperation_t operB = transposeS2 ? CUSPARSE_OPERATION_TRANSPOSE : CUSPARSE_OPERATION_NON_TRANSPOSE;

        int m = int(transposeS1 ? S1.GetNumCols() : S1.GetNumRows());
        int n = int(transposeS2 ? S2.GetNumRows() : S2.GetNumCols());
        int k = int(transposeS1 ? S1.GetNumRows() : S1.GetNumCols());
        int l = int(transposeS2 ? S2.GetNumCols() : S2.GetNumRows());
        if (k!=l)
            throw std::runtime_error("Sparse matrix multiply: dimensionality mismatch");

        int nnzA = (int)S1.GetNumNZElements();
        int nnzB = (int)S2.GetNumNZElements();

        cudaEvent_t done = nullptr;
        if (do_sync)    CUDA_CALL(cudaEventCreate(&done));
        //Step 1 
        c.PrepareBuffer(m, n, false, // false means we cannot reuse the "c" buffer if it exists for temporaries
            [&](GPUSPARSE_INDEX_TYPE* csrRowPtrC) -> size_t
        {
            int nnzTotal = -1; 
            CUSPARSE_CALL(cusparseXcsrgemmNnz(cusparseHandle,operA,operB,m,n,k,descrA,nnzA,S1.RowLocation(),S1.ColLocation(),descrB,nnzB,
                S2.RowLocation(),S2.ColLocation(),descrC,csrRowPtrC,&nnzTotal));
            return nnzTotal;
        });


        //Step 2
        if (sizeof(float)==sizeof(ElemType))
        {
            CUSPARSE_CALL(cusparseScsrgemm(cusparseHandle,operA,operB,m,n,k,descrA,nnzA,(const float*)S1.NzValues(),S1.RowLocation(),S1.ColLocation(),
                descrB,nnzB,(const float*)S2.NzValues(),S2.RowLocation(),S2.ColLocation(),
                descrC,(float*)c.NzValues(),c.RowLocation(),c.ColLocation()));
        }
        else
        {
            CUSPARSE_CALL(cusparseDcsrgemm(cusparseHandle,operA,operB,m,n,k,descrA,nnzA,(const double*)S1.NzValues(),S1.RowLocation(),S1.ColLocation(),
                descrB,nnzB,(const double*)S2.NzValues(),S2.RowLocation(),S2.ColLocation(),
                descrC,(double*)c.NzValues(),c.RowLocation(),c.ColLocation()));
        }
        if (do_sync)    CUDA_CALL(cudaEventRecord(done));
        if (do_sync)    CUDA_CALL(cudaEventSynchronize(done));
        if (do_sync)    CUDA_CALL(cudaEventDestroy(done));
        cusparseDestroy(cusparseHandle);   
    }

    template<class ElemType>
    GPUSparseMatrix<ElemType>& GPUSparseMatrix<ElemType>::AssignProductOf(const GPUSparseMatrix<ElemType>& a, const bool transposeA, const GPUSparseMatrix<ElemType>& b, const bool transposeB)
    {
        Multiply(a,transposeA,b,transposeB,*this);
        return *this;
    }

    template<class ElemType>
    void GPUSparseMatrix<ElemType>::ScaleAndAdd(ElemType alpha,const GPUSparseMatrix<ElemType>& a, ElemType beta, const GPUSparseMatrix<ElemType>& b, GPUSparseMatrix<ElemType>& c)
    {
        if (a.m_format != matrixFormatSparseCSR || b.m_format != matrixFormatSparseCSR || c.m_format != matrixFormatSparseCSR)
        {
            NOT_IMPLEMENTED;
        }

        if (a.GetNumCols() != b.GetNumCols() || a.GetNumRows() != b.GetNumRows())
            throw std::runtime_error("Dimensions mismatch in ScaleAndAdd");
        if (a.GetComputeDeviceId()!=b.GetComputeDeviceId())
            throw std::runtime_error("ScaleAndAdd: matrices must be on the same device");

        int m = (int)a.GetNumRows();
        int n = (int)a.GetNumCols();
        int nnzA = (int)a.GetNumNZElements();
        int nnzB = (int)b.GetNumNZElements();

        a.PrepareDevice();
        cusparseHandle_t cusparseHandle = 0;
        CUSPARSE_CALL(cusparseCreate(&cusparseHandle));
        cusparseMatDescr_t descrA = 0, descrB = 0, descrC = 0;
        CUSPARSE_CALL(cusparseCreateMatDescr(&descrA)); CUSPARSE_CALL(cusparseCreateMatDescr(&descrB)); CUSPARSE_CALL(cusparseCreateMatDescr(&descrC));
        cusparseSetMatType(descrA,CUSPARSE_MATRIX_TYPE_GENERAL); cusparseSetMatType(descrB,CUSPARSE_MATRIX_TYPE_GENERAL); cusparseSetMatType(descrB,CUSPARSE_MATRIX_TYPE_GENERAL);
        cusparseSetMatIndexBase(descrA,CUSPARSE_INDEX_BASE_ZERO); cusparseSetMatIndexBase(descrB,CUSPARSE_INDEX_BASE_ZERO); cusparseSetMatIndexBase(descrC,CUSPARSE_INDEX_BASE_ZERO);

        cudaEvent_t done = nullptr;
        if (do_sync)    CUDA_CALL(cudaEventCreate(&done));
        //Step 1 
        bool inOutParameter = (&b == &c);
        c.PrepareBuffer(m, n, !inOutParameter, [&] (GPUSPARSE_INDEX_TYPE* csrRowPtrC) -> size_t
        {
            int nnzTotal = -1;
            CUSPARSE_CALL(cusparseXcsrgeamNnz(cusparseHandle,m,n,descrA,nnzA,a.RowLocation(),a.ColLocation(),descrB,nnzB,b.RowLocation(),b.ColLocation(),descrC,csrRowPtrC,&nnzTotal));
            return nnzTotal;
        });

        //Step 2
        if (sizeof(ElemType)==sizeof(float))
        {
            CUSPARSE_CALL(cusparseScsrgeam(cusparseHandle,m,n,reinterpret_cast <const float*>(&alpha),descrA,nnzA,reinterpret_cast <const float*>(a.NzValues()),a.RowLocation(),a.ColLocation(),
                reinterpret_cast <const float*>(&beta),descrB,nnzB,reinterpret_cast <const float*>(b.NzValues()),b.RowLocation(),b.ColLocation(),descrC,reinterpret_cast <float*>(c.NzValues()),c.RowLocation(),c.ColLocation()));
        }
        else
        {
            CUSPARSE_CALL(cusparseDcsrgeam(cusparseHandle,m,n,reinterpret_cast <const double*>(&alpha),descrA,nnzA,reinterpret_cast <const double*>(a.NzValues()),a.RowLocation(),a.ColLocation(),
                reinterpret_cast <const double*>(&beta),descrB,nnzB,reinterpret_cast <const double*>(b.NzValues()),b.RowLocation(),b.ColLocation(),descrC,reinterpret_cast <double*>(c.NzValues()),c.RowLocation(),c.ColLocation()));
        }
        if (do_sync)    CUDA_CALL(cudaEventRecord(done));
        if (do_sync)    CUDA_CALL(cudaEventSynchronize(done));
        if (do_sync)    CUDA_CALL(cudaEventDestroy(done));
        cusparseDestroy(cusparseHandle);   
    }

    template<class ElemType>
    void GPUSparseMatrix<ElemType>::ScaleAndAdd(ElemType alpha,const GPUSparseMatrix<ElemType>& a, ElemType beta, const GPUMatrix<ElemType>& b, GPUMatrix<ElemType>& c)
    {
        if (a.m_format != matrixFormatSparseCSR)
            NOT_IMPLEMENTED;

        if (a.GetNumRows() != b.GetNumRows() || a.GetNumRows() != c.GetNumRows() || a.GetNumCols() != b.GetNumCols() || a.GetNumCols() != c.GetNumCols())
            throw std::logic_error("ScaleAndAdd: dimension mismatch");
        if (a.GetComputeDeviceId()!=b.GetComputeDeviceId()||a.GetComputeDeviceId()!=c.GetComputeDeviceId())
            throw std::runtime_error("ScaleAndAdd: matrices must be on the same device");
        b.PrepareDevice();
        //copy b to c
        CUDA_CALL(cudaMemcpy(c.BufferPointer(),b.BufferPointer(),sizeof(ElemType)*b.GetNumElements(),cudaMemcpyDeviceToDevice));
        if (beta!=1)
        {
            c*=beta;
        }
        cudaEvent_t done = nullptr;
        if (do_sync)    CUDA_CALL(cudaEventCreate(&done));
        CUDA_LONG M=(CUDA_LONG)a.GetNumRows();
        int blocksPerGrid =(int)ceil(1.0*M/threadsPerBlock);        
        _sparseCSRPlusDense<ElemType><<<blocksPerGrid,threadsPerBlock>>>(alpha,a.NzValues(),a.RowLocation(),a.ColLocation(),c.BufferPointer(),M);
        if (do_sync)    CUDA_CALL(cudaEventRecord(done));
        if (do_sync)    CUDA_CALL(cudaEventSynchronize(done));
        if (do_sync)    CUDA_CALL(cudaEventDestroy(done));
    }

    template<class ElemType>
    void GPUSparseMatrix<ElemType>::ScaleAndAdd(ElemType alpha,const GPUMatrix<ElemType>& a, ElemType beta, const GPUSparseMatrix<ElemType>& b, GPUMatrix<ElemType>& c)
    {
        ScaleAndAdd(beta,b,alpha,a,c);
    }

    template<class ElemType>
    void GPUSparseMatrix<ElemType>::Scale(ElemType alpha, GPUSparseMatrix<ElemType>& a)
    {
        if (a.IsEmpty())
            return;

        CUDA_LONG N=(CUDA_LONG)a.GetNumNZElements();
        int blocksPerGrid =(int)ceil(1.0*N/threadsPerBlock);                
        cudaEvent_t done = nullptr;
        if (do_sync)    CUDA_CALL(cudaEventCreate(&done));
        _scaleArray<ElemType><<<blocksPerGrid,threadsPerBlock>>>(alpha,a.NzValues(),N);
        if (do_sync)    CUDA_CALL(cudaEventRecord(done));
        if (do_sync)    CUDA_CALL(cudaEventSynchronize(done));
        if (do_sync)    CUDA_CALL(cudaEventDestroy(done));
    }

    template<class ElemType>
    void GPUSparseMatrix<ElemType>::ElementWisePower (ElemType alpha, const GPUSparseMatrix<ElemType>& a, GPUSparseMatrix<ElemType>& c)
    {
        if (a.GetComputeDeviceId() != c.GetComputeDeviceId())
        {
            throw std::invalid_argument("All matrices must be on the same GPU");
        }
        else 
        {
            if (a.IsEmpty())
                throw std::logic_error("ElementWisePower:  The input matrix a is empty.");

            c.ResizeAsAndCopyIndexFrom(a);

            cudaEvent_t done = nullptr;
            if (do_sync)    CUDA_CALL(cudaEventCreate(&done));
            a.PrepareDevice();
            CUDA_LONG N=(CUDA_LONG)a.GetNumNZElements();
            int blocksPerGrid =(int)ceil(1.0*N/threadsPerBlock);                
            _elementWisePowerOnCuda<ElemType><<<blocksPerGrid,threadsPerBlock>>>(alpha,a.NzValues(),c.NzValues(),N);             
            if (do_sync)    CUDA_CALL(cudaEventRecord(done));
            if (do_sync)    CUDA_CALL(cudaEventSynchronize(done));
            if (do_sync)    CUDA_CALL(cudaEventDestroy(done));
        }
    }

    template<class ElemType>
    ElemType GPUSparseMatrix<ElemType>::InnerProductOfMatrices(const GPUSparseMatrix<ElemType>& a, const GPUMatrix<ElemType>& b)
    {
        if (a.m_format != matrixFormatSparseCSR && a.m_format != matrixFormatSparseCSC)
            NOT_IMPLEMENTED;

        if (a.GetComputeDeviceId()!=b.GetComputeDeviceId())
            throw std::runtime_error("a and b must be on the same device");

        int m = (int)a.GetNumRows();
        int n = (int)a.GetNumCols();
        int nnz = (int)a.GetNumNZElements();

        ElemType* cscValA = nullptr;
        GPUSPARSE_INDEX_TYPE* cscRowIndA = nullptr;
        GPUSPARSE_INDEX_TYPE* cscColPtrA = nullptr;

        cudaEvent_t done = nullptr;
        cusparseAction_t cpVals = CUSPARSE_ACTION_NUMERIC;
        cusparseIndexBase_t idxBase = CUSPARSE_INDEX_BASE_ZERO;
        cusparseHandle_t cusparseHandle = 0;

        if (a.m_format == matrixFormatSparseCSR)         //need to put a in ColumnMajor format
        {
            a.PrepareDevice();
            CUDA_CALL(cudaMalloc((void **)&cscValA, nnz*sizeof(ElemType)));
            CUDA_CALL(cudaMalloc((void **)&cscRowIndA, nnz*sizeof(GPUSPARSE_INDEX_TYPE)));
            CUDA_CALL(cudaMalloc((void **)&cscColPtrA, (n + 1)*sizeof(GPUSPARSE_INDEX_TYPE)));

            CUSPARSE_CALL(cusparseCreate(&cusparseHandle));
            if (do_sync)    CUDA_CALL(cudaEventCreate(&done));
            if (sizeof(ElemType) == sizeof(float))
            {
                CUSPARSE_CALL(cusparseScsr2csc(cusparseHandle, m, n, nnz, reinterpret_cast<const float*>(a.NzValues()), a.RowLocation(), a.ColLocation(), reinterpret_cast<float*>(cscValA), cscRowIndA, cscColPtrA, cpVals, idxBase));
            }
            else
            {
                CUSPARSE_CALL(cusparseDcsr2csc(cusparseHandle, m, n, nnz, reinterpret_cast<const double*>(a.NzValues()), a.RowLocation(), a.ColLocation(), reinterpret_cast<double*>(cscValA), cscRowIndA, cscColPtrA, cpVals, idxBase));
            }
            if (do_sync)    CUDA_CALL(cudaEventRecord(done));
            if (do_sync)    CUDA_CALL(cudaEventSynchronize(done));
            if (do_sync)    CUDA_CALL(cudaEventDestroy(done));
        }
        else if (a.m_format == matrixFormatSparseCSC)
        {
            cscValA = (ElemType*)a.NzValues();
            cscRowIndA = a.RowLocation();
            cscColPtrA = a.ColLocation();
        }
        else
        {
            NOT_IMPLEMENTED;
        }
        //Given sparse matrix in column major format, calculate indices for corresponding sparse vector
        GPUSPARSE_INDEX_TYPE* vectArray=nullptr;
        CUDA_CALL(cudaMalloc((void**)&vectArray,sizeof(GPUSPARSE_INDEX_TYPE)*a.m_nz));
        CUDA_LONG M=n;
        CUDA_LONG N=m;
        //GPUSPARSE_INDEX_TYPE* h_vectArray= new int[a.m_nz];
        int blocksPerGrid =(int)ceil(1.0*M/threadsPerBlock);   
        if (do_sync)    CUDA_CALL(cudaEventCreate(&done));
        _getSparseVectorRepresntationForCSCMatrix<ElemType><<<blocksPerGrid,threadsPerBlock>>>(cscColPtrA,cscRowIndA,vectArray,M,N);
        if (do_sync)    CUDA_CALL(cudaEventRecord(done));
        if (do_sync)    CUDA_CALL(cudaEventSynchronize(done));
        if (do_sync)    CUDA_CALL(cudaEventDestroy(done));
        CUDA_CALL(cudaFree(cscRowIndA));
        CUDA_CALL(cudaFree(cscColPtrA));
        //CUDA_CALL(cudaMemcpy(h_vectArray,vectArray,sizeof(GPUSPARSE_INDEX_TYPE)*a.m_nz,cudaMemcpyDeviceToHost));    

        //Actual dot product
        ElemType res=0;
        if (sizeof(ElemType)==sizeof(float))
        {
            CUSPARSE_CALL(cusparseSdoti(cusparseHandle,(int)a.m_nz,reinterpret_cast<float*>(cscValA),vectArray,
                reinterpret_cast<float*>(b.BufferPointer()),
                reinterpret_cast<float*>(&res),idxBase));
        }
        else
        {
            CUSPARSE_CALL(cusparseDdoti(cusparseHandle,(int)a.m_nz,reinterpret_cast<double*>(cscValA),vectArray,
                reinterpret_cast<double*>(b.BufferPointer()),
                reinterpret_cast<double*>(&res),idxBase));
        }       
        CUDA_CALL(cudaFree(vectArray));
        CUDA_CALL(cudaFree(cscValA));
        CUSPARSE_CALL(cusparseDestroy(cusparseHandle));   
        return res;        
    }

    template<class ElemType>
    ElemType GPUSparseMatrix<ElemType>::InnerProductOfMatrices(const GPUMatrix<ElemType>& a, const GPUSparseMatrix<ElemType>& b)
    {
        return GPUSparseMatrix<ElemType>::InnerProductOfMatrices(b,a);
    }

    template<class ElemType>
    bool GPUSparseMatrix<ElemType>::AreEqual(const GPUSparseMatrix<ElemType>& a, const GPUSparseMatrix<ElemType>& b, 
        const ElemType threshold)
    {
        if (a.GetNumNZElements()!=b.GetNumNZElements() || a.GetNumRows()  != b.GetNumRows() || a.GetNumCols() != b.GetNumCols())
            return false;

        if (a.m_format != b.m_format)
            NOT_IMPLEMENTED;

        a.PrepareDevice();
        long *res = new long[3];
        res[0]=1;
        res[1]=1;
        res[2]=1;
        long *d_res = nullptr;
        CUDA_CALL(cudaMalloc((void**)&d_res,sizeof(long)*3)); 
        CUDA_CALL(cudaMemcpy(d_res,res,sizeof(long)*3,cudaMemcpyHostToDevice));

        int blocksPerGrid =(int)ceil(1.0*a.GetNumNZElements()/threadsPerBlock); 
        _areEqual<ElemType><<<blocksPerGrid,threadsPerBlock>>>(a.NzValues(),b.NzValues(),(CUDA_LONG)a.GetNumNZElements(),threshold,d_res);        
        _areEqual<int><<<blocksPerGrid,threadsPerBlock>>>(a.ColLocation(),b.ColLocation(),(CUDA_LONG)a.GetNumNZElements(),(int)threshold,d_res+1);
        blocksPerGrid =(int)ceil((1.0*a.GetNumRows()+1.0)/threadsPerBlock); 
        _areEqual<int><<<blocksPerGrid,threadsPerBlock>>>(a.RowLocation(),b.RowLocation(),(CUDA_LONG)a.GetNumRows()+1,(int)threshold,d_res+2);

        CUDA_CALL(cudaMemcpy(res,d_res,sizeof(long)*3,cudaMemcpyDeviceToHost));        
        if (res[0]*res[1]*res[2]==1)
            return true;
        else
            return false;
    }

    template<class ElemType>
    bool GPUSparseMatrix<ElemType>::AreEqual(const GPUMatrix<ElemType>& a, const GPUSparseMatrix<ElemType>& b, 
        const ElemType threshold)
    {
        if (a.GetNumRows()  != b.GetNumRows() || a.GetNumCols() != b.GetNumCols())
            return false;
        GPUSparseMatrix<ElemType> c(b.GetFormat(), b.GetComputeDeviceId());
        c.SetValue(a);
        return AreEqual(c,b,threshold);
    }

    template<class ElemType>
    bool GPUSparseMatrix<ElemType>::AreEqual(const GPUSparseMatrix<ElemType>& a, const GPUMatrix<ElemType>& b, 
        const ElemType threshold)
    {
        if (a.GetNumRows()  != b.GetNumRows() || a.GetNumCols() != b.GetNumCols())
            return false;
        GPUSparseMatrix<ElemType> c(a.GetFormat(),a.GetComputeDeviceId());
        c.SetValue(b);
        return AreEqual(a,c,threshold);
    }

    template<class ElemType>
    bool GPUSparseMatrix<ElemType>::IsEqualTo(const GPUSparseMatrix<ElemType>& a, const ElemType threshold) const
    {
        return AreEqual(*this,a,threshold);
    }

    template<class ElemType>
    bool GPUSparseMatrix<ElemType>::IsEqualTo(const GPUMatrix<ElemType>& a, const ElemType threshold) const
    {
        return AreEqual(*this,a,threshold);
    }
#pragma endregion Static BLAS Functions

#pragma region Member BLAS Functions

    template<class ElemType>
    DEVICEID_TYPE GPUSparseMatrix<ElemType>::GetComputeDeviceId() const
    {
        // for externally managed memory the CUDA context will have the current device
        if (!OwnBuffer())
        {
            DEVICEID_TYPE devId;
            CUDA_CALL(cudaGetDevice(&devId));
            return devId;
        }
        else
            return m_computeDevice;
    }

    template<class ElemType>
    GPUMatrix<ElemType> GPUSparseMatrix<ElemType>::ElementProductOf (const GPUSparseMatrix<ElemType>& a, const GPUMatrix<ElemType>& b)
    {
        if (a.m_format != matrixFormatSparseCSR)
            NOT_IMPLEMENTED;

        if (a.GetNumRows()!=b.GetNumRows()||a.GetNumCols()!=b.GetNumCols())
            throw std::logic_error("ElementProductOf: matrix dimensions mismatch");

        b.PrepareDevice();        
        GPUMatrix<ElemType> c(b.GetNumRows(),b.GetNumCols(),b.GetComputeDeviceId());

        cudaEvent_t done = nullptr;
        if (do_sync)    CUDA_CALL(cudaEventCreate(&done));
        CUDA_LONG M=(CUDA_LONG)a.GetNumRows();
        int blocksPerGrid =(int)ceil(1.0*M/threadsPerBlock);        
        _sparseCSRElemMulDense<ElemType><<<blocksPerGrid,threadsPerBlock>>>(a.NzValues(),a.RowLocation(),a.ColLocation(),b.BufferPointer(),c.BufferPointer(),M);
        if (do_sync)    CUDA_CALL(cudaEventRecord(done));
        if (do_sync)    CUDA_CALL(cudaEventSynchronize(done));
        if (do_sync)    CUDA_CALL(cudaEventDestroy(done));
        return c;
    }

    template<class ElemType>
    GPUMatrix<ElemType> GPUSparseMatrix<ElemType>::ElementProductOf (const GPUMatrix<ElemType>& a, const GPUSparseMatrix<ElemType>& b)
    {
        return GPUSparseMatrix<ElemType>::ElementProductOf(b,a);        
    }

    template<class ElemType>
    GPUSparseMatrix<ElemType> GPUSparseMatrix<ElemType>::operator+ (const GPUSparseMatrix<ElemType>& a) const
    {
        GPUSparseMatrix<ElemType> res(GetFormat(), GetComputeDeviceId());
        GPUSparseMatrix<ElemType>::ScaleAndAdd(1,*this,1,a,res);
        return res;
    }

    template<class ElemType>
    GPUSparseMatrix<ElemType> GPUSparseMatrix<ElemType>::operator- (const GPUSparseMatrix<ElemType>& a) const
    {
        GPUSparseMatrix<ElemType> res(GetFormat(), GetComputeDeviceId());
        GPUSparseMatrix<ElemType>::ScaleAndAdd(1, *this, -1, a, res);
        return res;
    }

    template<class ElemType>
    GPUSparseMatrix<ElemType>& GPUSparseMatrix<ElemType>::operator^=(ElemType alpha)
    {
        GPUSparseMatrix<ElemType>& us = *this;
        ElementWisePower(alpha, us, us);
        return us;
    }

    template<class ElemType>
    GPUSparseMatrix<ElemType> GPUSparseMatrix<ElemType>::operator^ (ElemType alpha) const
    {
        GPUSparseMatrix<ElemType> c(GetFormat(), GetComputeDeviceId());
        ElementWisePower(alpha, *this, c);
        return c;
    }

    template<class ElemType>
    GPUSparseMatrix<ElemType>& GPUSparseMatrix<ElemType>::operator*=(ElemType alpha)
    {
        GPUSparseMatrix<ElemType>& us = *this;
        if (alpha!=1)            
            Scale(alpha,us);
        return us;
    }

    template<class ElemType>
    GPUSparseMatrix<ElemType> GPUSparseMatrix<ElemType>::operator* (ElemType alpha) const
    {
        GPUSparseMatrix<ElemType> c(*this);
        if (alpha!=1)
            Scale(alpha, c);
        return c;
    }

    template<class ElemType>
    GPUSparseMatrix<ElemType>& GPUSparseMatrix<ElemType>::AssignElementPowerOf(const GPUSparseMatrix<ElemType>& a, const ElemType power)
    {
        ElementWisePower(power, a, *this);
        return *this;
    }

    template<class ElemType>
    GPUSparseMatrix<ElemType> GPUSparseMatrix<ElemType>::Transpose() const
    {
        int m = (int)GetNumRows();
        int n = (int)GetNumCols();
        int nnz = (int)GetNumNZElements();
        cusparseAction_t cpVals = CUSPARSE_ACTION_NUMERIC;
        cusparseIndexBase_t idxBase = CUSPARSE_INDEX_BASE_ZERO;

        assert(GetFormat()&matrixFormatCompressed); // for now this only supports compressed formats
        PrepareDevice();
        GPUSparseMatrix c(GetFormat(), GetComputeDeviceId());
        c.Resize(n, m, nnz, GetFormat(), true, false);
        c.m_nz = nnz;

        cusparseHandle_t cusparseHandle = 0;
        CUSPARSE_CALL(cusparseCreate(&cusparseHandle));

        cudaEvent_t done = nullptr;
        if (do_sync)    CUDA_CALL(cudaEventCreate(&done));
        if (m_format == MatrixFormat::matrixFormatSparseCSR)
        {
            if (sizeof(ElemType) == sizeof(float))
            {
                CUSPARSE_CALL(cusparseScsr2csc(cusparseHandle, m, n, nnz, reinterpret_cast<const float*>(this->NzValues()), this->RowLocation(), this->ColLocation(),
                    reinterpret_cast<float*>(c.NzValues()), c.ColLocation(), c.RowLocation(), cpVals, idxBase));
            }
            else
            {
                CUSPARSE_CALL(cusparseDcsr2csc(cusparseHandle, m, n, nnz, reinterpret_cast<const double*>(this->NzValues()), this->RowLocation(), this->ColLocation(),
                    reinterpret_cast<double*>(c.NzValues()), c.ColLocation(), c.RowLocation(), cpVals, idxBase));
            }
        }
        else if (m_format == matrixFormatSparseCSC)
        {
            if (sizeof(ElemType) == sizeof(float))
            {
                CUSPARSE_CALL(cusparseScsr2csc(cusparseHandle, m, n, nnz, reinterpret_cast<const float*>(this->NzValues()), this->ColLocation(), this->RowLocation(),
                    reinterpret_cast<float*>(c.NzValues()), c.RowLocation(), c.ColLocation(), cpVals, idxBase));
            }
            else
            {
                CUSPARSE_CALL(cusparseDcsr2csc(cusparseHandle, m, n, nnz, reinterpret_cast<const double*>(this->NzValues()), this->ColLocation(), this->RowLocation(),
                    reinterpret_cast<double*>(c.NzValues()), c.RowLocation(), c.ColLocation(), cpVals, idxBase));
            }
        }
        else
        {
            NOT_IMPLEMENTED;
        }
        if (do_sync)    CUDA_CALL(cudaEventRecord(done));
        if (do_sync)    CUDA_CALL(cudaEventSynchronize(done));
        if (do_sync)    CUDA_CALL(cudaEventDestroy(done));
        CUSPARSE_CALL(cusparseDestroy(cusparseHandle));        
        return c;
    }

    template<class ElemType>
    GPUSparseMatrix<ElemType>& GPUSparseMatrix<ElemType>::AssignTransposeOf(const GPUSparseMatrix<ElemType>& a)
    {
        if (this == &a)
            throw std::logic_error("AssignTransposeOf: a is the same as [this]. Does not support inplace transpose.");

        if (a.IsEmpty())
            throw std::logic_error("AssignTransposeOf: Matrix a is empty.");

        *this = a.Transpose();
        return *this;
    }

    template<class ElemType>
    void GPUSparseMatrix<ElemType>::InplaceTranspose()
    {
        if (IsEmpty())
            return;
        // transfer converted block over to this pointer
        *this = std::move(Transpose());
    }

    template<class ElemType>
    GPUMatrix<ElemType> GPUSparseMatrix<ElemType>::ColumnSliceToDense(size_t startColumn, size_t numCols) const
    {
        int m = (int)GetNumRows();
        int n = (int)GetNumCols();

        //if (numCols == 0)
        //    throw std::logic_error("The slice cannot have 0 columns.");

        if (startColumn + numCols > n)
            InvalidArgument("The slice (%d+%d) is out of range of the source matrix (%d).", (int)startColumn, (int)numCols, (int)n);

        if (m_format != MatrixFormat::matrixFormatSparseCSC)
            NOT_IMPLEMENTED;

        GPUMatrix<ElemType> slice(m, numCols, GetComputeDeviceId());

        PrepareDevice();
        cusparseHandle_t cusparseHandle = 0;
        CUSPARSE_CALL(cusparseCreate(&cusparseHandle));
        cusparseMatDescr_t descr = 0;
        CUSPARSE_CALL(cusparseCreateMatDescr(&descr));
        cusparseSetMatType(descr, CUSPARSE_MATRIX_TYPE_GENERAL);
        cusparseSetMatIndexBase(descr, CUSPARSE_INDEX_BASE_ZERO);

        cudaEvent_t done = nullptr;
        if (do_sync)    CUDA_CALL(cudaEventCreate(&done));
        CUSPARSE_CALL(cusparseSetStream(cusparseHandle, t_stream));
        if (sizeof(ElemType) == sizeof(float))
        {
            CUSPARSE_CALL(cusparseScsc2dense(cusparseHandle, m, numCols, descr, (float*)NzValues(), RowLocation(), ColLocation() + startColumn, (float*)slice.BufferPointer(), m));
        }
        else
        {
            CUSPARSE_CALL(cusparseDcsc2dense(cusparseHandle, m, numCols, descr, (double*)NzValues(), RowLocation(), ColLocation() + startColumn, (double*)slice.BufferPointer(), m));
        }

        if (do_sync)    CUDA_CALL(cudaEventRecord(done));
        if (do_sync)    CUDA_CALL(cudaEventSynchronize(done));
        if (do_sync)    CUDA_CALL(cudaEventDestroy(done));
        CUSPARSE_CALL(cusparseDestroy(cusparseHandle));

        slice.SetMatrixName(m_matrixName);

        return slice;
    }

    template<class ElemType>
    GPUMatrix<ElemType> GPUSparseMatrix<ElemType>::DiagonalToDense() const
    {
        int m = (int)GetNumRows();
        int n = (int)GetNumCols();

        if (m != n)
            LogicError("Diagonal can be called only for square matrix. (rows=%d, cols=%d)", m, n);

        if (m_format != MatrixFormat::matrixFormatSparseCSC)
            NOT_IMPLEMENTED;

        GPUMatrix<ElemType> tmp(m, n, GetComputeDeviceId());

        // TODO: Implement optimized diagonal functions for sparse matrices. For now copy to dense first.
        CopyToDenseMatrix(tmp);

        return tmp.Diagonal();
    }

    template<class ElemType>
    ElemType GPUSparseMatrix<ElemType>::SumOfAbsElements() const
    {
        if (IsEmpty())
            throw std::logic_error("SumOfAbsElements: Matrix is empty");

        cublasHandle_t cuHandle = GPUMatrix<ElemType>::GetCublasHandle(GetComputeDeviceId());
        if (sizeof(ElemType)==sizeof(float))
        {
            float res=0;
            cublasSasum(cuHandle,(int)GetNumNZElements(),reinterpret_cast<float*>(m_pArray),1,&res);
            return res;
        }
        else
        {
            double res=0;
            cublasDasum(cuHandle,(int)GetNumNZElements(),reinterpret_cast<double*>(m_pArray),1,&res);
            return ElemType(res);
        }         
    }

    template<class ElemType>
    ElemType GPUSparseMatrix<ElemType>::SumOfElements() const
    {
        if (IsEmpty())
            throw std::logic_error("SumOfElements: Matrix is empty");

        PrepareDevice();
        ElemType* d_sum = nullptr;
        ElemType h_sum;
        CUDA_CALL(cudaMalloc((void**)&d_sum,sizeof(ElemType)));
        //WARNING: THIS kernel is not the most efficient way!
        _reductionSum<ElemType><<<1,1024>>>(NzValues(),d_sum,(LONG64)GetNumNZElements());
        CUDA_CALL(cudaMemcpy(&h_sum,d_sum,sizeof(ElemType),cudaMemcpyDeviceToHost));
        CUDA_CALL(cudaFree(d_sum));               
        return h_sum;        
    }


    template<class ElemType>
    ElemType GPUSparseMatrix<ElemType>::FrobeniusNorm() const 
    {
        if (IsEmpty())
            throw std::logic_error("FrobeniusNorm: Matrix is empty.");

        ElemType* d_sum = nullptr;
        ElemType h_sum=0;
        CUDA_CALL(cudaMalloc((void**)&d_sum,sizeof(ElemType)));
        //WARNING: THIS kernel is not the most efficient way!
        _reductionSum2<ElemType><<<1,1024>>>(m_pArray,d_sum,(int)GetNumNZElements());
        CUDA_CALL(cudaMemcpy(&h_sum,d_sum,sizeof(ElemType),cudaMemcpyDeviceToHost));
        CUDA_CALL(cudaFree(d_sum));               
        if (sizeof(ElemType)==sizeof(float))
            return (ElemType)sqrtf((float)h_sum);
        else
            return (ElemType)sqrt((double)h_sum);
    }

    template<class ElemType>
    ElemType GPUSparseMatrix<ElemType>::MatrixNormInf() const
    {
        if (IsEmpty())
            throw std::logic_error("MatrixNorm1: Matrix is empty.");

        ElemType* d_maxAbs = nullptr;
        ElemType h_maxAbs=0;
        CUDA_CALL(cudaMalloc((void**)&d_maxAbs,sizeof(ElemType)));
        //WARNING: THIS kernel is not the most efficient way!
        _reductionMatrixNormInf<ElemType><<<1,1024>>>(m_pArray,d_maxAbs,(int)GetNumNZElements());
        CUDA_CALL(cudaMemcpy(&h_maxAbs,d_maxAbs,sizeof(ElemType),cudaMemcpyDeviceToHost));
        CUDA_CALL(cudaFree(d_maxAbs));               
        if (sizeof(ElemType)==sizeof(float))
            return h_maxAbs;
        else
            return h_maxAbs; 
    }

    template<class ElemType>
    ElemType GPUSparseMatrix<ElemType>::MatrixNorm1() const
    {
        if (IsEmpty())
            throw std::logic_error("MatrixNorm1: Matrix is empty.");
        return SumOfAbsElements();              
    }

#pragma endregion Member BLAS Functions

#pragma region Other Functions

    template<class ElemType>    
    GPUSparseMatrix<ElemType>& GPUSparseMatrix<ElemType>::ElementInverse ()
    {
        if (IsEmpty())
            throw std::logic_error("ElementInverse: Matrix is empty.");

        CUDA_LONG N=(CUDA_LONG)GetNumNZElements();
        int blocksPerGrid =(int)ceil(1.0*N/threadsPerBlock);                
        cudaEvent_t done = nullptr;
        if (do_sync)    CUDA_CALL(cudaEventCreate(&done));
        _elemInverse<ElemType><<<blocksPerGrid,threadsPerBlock>>>(m_pArray,N);
        if (do_sync)    CUDA_CALL(cudaEventRecord(done));
        if (do_sync)    CUDA_CALL(cudaEventSynchronize(done));
        if (do_sync)    CUDA_CALL(cudaEventDestroy(done));
        return *this;
    }

    template<class ElemType>
    GPUSparseMatrix<ElemType>& GPUSparseMatrix<ElemType>::AssignElementInverseOf (const GPUSparseMatrix<ElemType>& a)
    {
        SetValue(a);
        return ElementInverse();
    }

    template<class ElemType>
    GPUSparseMatrix<ElemType>& GPUSparseMatrix<ElemType>::InplaceSigmoid()
    {
        performInplaceFunction(0);                    
        return *this;
    }

    template<class ElemType>
    GPUSparseMatrix<ElemType>& GPUSparseMatrix<ElemType>::AssignSigmoidOf (const GPUSparseMatrix<ElemType>& a)
    {
        SetValue(a);
        InplaceSigmoid();
        return *this;
    }

    template<class ElemType>
    GPUSparseMatrix<ElemType>& GPUSparseMatrix<ElemType>::InplaceLinearRectifierDerivative()
    {
        performInplaceFunction(6);                    
        return *this;
    }

    template<class ElemType>
    GPUSparseMatrix<ElemType>& GPUSparseMatrix<ElemType>::AssignLinearRectifierDerivativeOf (const GPUSparseMatrix<ElemType>& a)
    {
        SetValue(a);
        InplaceLinearRectifierDerivative();
        return *this;
    }

    template<class ElemType>
    GPUSparseMatrix<ElemType>& GPUSparseMatrix<ElemType>::InplaceTanh()
    {
        performInplaceFunction(1);
        return *this;
    }

    template<class ElemType>
    GPUSparseMatrix<ElemType>& GPUSparseMatrix<ElemType>::AssignTanhOf (const GPUSparseMatrix<ElemType>& a)
    {
        SetValue(a);
        InplaceTanh();
        return *this;
    }

    template<class ElemType>
    GPUSparseMatrix<ElemType>& GPUSparseMatrix<ElemType>::InplaceSqrt()
    {
        performInplaceFunction(2);        
        return *this;
    }

    template<class ElemType>
    GPUSparseMatrix<ElemType>& GPUSparseMatrix<ElemType>::AssignSqrtOf (const GPUSparseMatrix<ElemType>& a)
    {
        SetValue(a);
        InplaceSqrt();
        return *this;
    }

    template<class ElemType>
    GPUSparseMatrix<ElemType>& GPUSparseMatrix<ElemType>::InplaceExp()
    {
        performInplaceFunction(3);        
        return *this;
    }

    template<class ElemType>
    GPUSparseMatrix<ElemType>& GPUSparseMatrix<ElemType>::AssignExpOf (const GPUSparseMatrix<ElemType>& a)
    {
        SetValue(a);
        InplaceExp();
        return *this;
    }

    template<class ElemType>
    GPUSparseMatrix<ElemType>& GPUSparseMatrix<ElemType>::InplaceLog()
    {
        performInplaceFunction(4);        
        return *this;
    }

    template<class ElemType>
    GPUSparseMatrix<ElemType>& GPUSparseMatrix<ElemType>::AssignLogOf (const GPUSparseMatrix<ElemType>& a)
    {
        SetValue(a);
        InplaceLog();
        return *this;
    }

    template<class ElemType>
    GPUSparseMatrix<ElemType>& GPUSparseMatrix<ElemType>::InplaceAbs()
    {
        performInplaceFunction(5);        
        return *this;
    }

    template<class ElemType>
    GPUSparseMatrix<ElemType>& GPUSparseMatrix<ElemType>::AssignAbsOf (const GPUSparseMatrix<ElemType>& a)
    {
        SetValue(a);
        InplaceAbs();
        return *this;
    }

    template<class ElemType>
    GPUSparseMatrix<ElemType>& GPUSparseMatrix<ElemType>::InplaceTruncateBottom (const ElemType threshold)
    {
        if (IsEmpty())
            throw std::logic_error("InplaceTruncateBottom: Matrix is empty.");
        CUDA_LONG N=(CUDA_LONG)GetNumNZElements();
        int blocksPerGrid =(int)ceil(N*1.0/threadsPerBlock);                
        cudaEvent_t done = nullptr;
        if (do_sync)    CUDA_CALL(cudaEventCreate(&done));
        _inplaceTruncateBottom<ElemType><<<blocksPerGrid,threadsPerBlock>>>(m_pArray,threshold,N);
        if (do_sync)    CUDA_CALL(cudaEventRecord(done));
        if (do_sync)    CUDA_CALL(cudaEventSynchronize(done));
        if (do_sync)    CUDA_CALL(cudaEventDestroy(done));
        return *this;
    }

    template<class ElemType>
    GPUSparseMatrix<ElemType>& GPUSparseMatrix<ElemType>::AssignTruncateBottomOf (const GPUSparseMatrix<ElemType>& a, const ElemType threshold)
    {
        if (a.IsEmpty())
            throw std::logic_error("AssignTruncateBottomOf: Matrix a is empty.");

        if (this!=&a)
        {
            //Resize(a.GetNumRows(), a.GetNumCols());           
            ResizeAsAndCopyIndexFrom(a);  
        }
        CUDA_LONG N=(CUDA_LONG)GetNumNZElements();
        int blocksPerGrid =(int)ceil(N*1.0/threadsPerBlock);                
        cudaEvent_t done = nullptr;
        if (do_sync)    CUDA_CALL(cudaEventCreate(&done));
        _assignTruncateBottom<ElemType><<<blocksPerGrid,threadsPerBlock>>>(m_pArray,a.NzValues(),threshold,N);                        
        if (do_sync)    CUDA_CALL(cudaEventRecord(done));
        if (do_sync)    CUDA_CALL(cudaEventSynchronize(done));
        if (do_sync)    CUDA_CALL(cudaEventDestroy(done));
        return *this;
    }   

    template<class ElemType>
    GPUSparseMatrix<ElemType>& GPUSparseMatrix<ElemType>::InplaceTruncateTop (const ElemType threshold)
    {
        if (IsEmpty())
            throw std::logic_error("InplaceTruncateTop: Matrix is empty.");
        CUDA_LONG N=(CUDA_LONG)GetNumNZElements();
        int blocksPerGrid =(int)ceil(N*1.0/threadsPerBlock);                
        cudaEvent_t done = nullptr;
        if (do_sync)    CUDA_CALL(cudaEventCreate(&done));
        _inplaceTruncateTop<ElemType><<<blocksPerGrid,threadsPerBlock>>>(m_pArray,threshold,N);
        if (do_sync)    CUDA_CALL(cudaEventRecord(done));
        if (do_sync)    CUDA_CALL(cudaEventSynchronize(done));
        if (do_sync)    CUDA_CALL(cudaEventDestroy(done));
        return *this;
    }

    template<class ElemType>
    GPUSparseMatrix<ElemType>& GPUSparseMatrix<ElemType>::AssignTruncateTopOf (const GPUSparseMatrix<ElemType>& a, const ElemType threshold)
    {
        if (a.IsEmpty())
            throw std::logic_error("AssignTruncateTopOf: Matrix a is empty.");

        if (this!=&a)
        {
            ResizeAsAndCopyIndexFrom(a);
        }

        CUDA_LONG N=(CUDA_LONG)GetNumNZElements();
        int blocksPerGrid =(int)ceil(N*1.0/threadsPerBlock);                
        cudaEvent_t done = nullptr;
        if (do_sync)    CUDA_CALL(cudaEventCreate(&done));
        _assignTruncateTop<ElemType><<<blocksPerGrid,threadsPerBlock>>>(m_pArray,a.NzValues(),threshold,N);                        
        if (do_sync)    CUDA_CALL(cudaEventRecord(done));
        if (do_sync)    CUDA_CALL(cudaEventSynchronize(done));
        if (do_sync)    CUDA_CALL(cudaEventDestroy(done));
        return *this;
    }

    template<class ElemType>
    GPUSparseMatrix<ElemType>& GPUSparseMatrix<ElemType>::SetToZeroIfAbsLessThan (const ElemType threshold)
    {
        if (IsEmpty())
            throw std::logic_error("SetToZeroIfAbsLessThan: Matrix is empty.");
        CUDA_LONG N=(CUDA_LONG)GetNumNZElements();
        int blocksPerGrid =(int)ceil(N*1.0/threadsPerBlock);                
        cudaEvent_t done = nullptr;
        if (do_sync)    CUDA_CALL(cudaEventCreate(&done));
        _setToZeroIfAbsLessThan<ElemType><<<blocksPerGrid,threadsPerBlock>>>(m_pArray,threshold,N);
        if (do_sync)    CUDA_CALL(cudaEventRecord(done));
        if (do_sync)    CUDA_CALL(cudaEventSynchronize(done));
        if (do_sync)    CUDA_CALL(cudaEventDestroy(done));
        return *this;
    }


#pragma endregion

#pragma region Helper Functions

    //outBuffer should be allocated to be >= size by the caller 
    template<class ElemType>
    template <class OutType, class InType>
    void GPUSparseMatrix<ElemType>::CopyBuffer(OutType * outBuffer, const InType * inBuffer, const size_t size)
    {
#pragma omp parallel for
        for (size_t i = 0; i<(size & ~3); i += 4)
        {
            outBuffer[i] = inBuffer[i];
            outBuffer[i + 1] = inBuffer[i + 1];
            outBuffer[i + 2] = inBuffer[i + 2];
            outBuffer[i + 3] = inBuffer[i + 3];
        }
        //handle remaining stuffs
        for (size_t i = size & ~3; i<size; i++)
        {
            outBuffer[i] = inBuffer[i];
        }
    }

    template<class ElemType>
    void* GPUSparseMatrix<ElemType>::ReserveTempHostBuffer(const size_t sizeInByte) const
    {
        if (m_tempHostBufferSize < sizeInByte)
        {
            delete[] (byte*)m_tempHostBuffer;
            m_tempHostBuffer = new byte[sizeInByte];
            m_tempHostBufferSize = sizeInByte;
        }
        return (void*)m_tempHostBuffer;
    }

    template<class ElemType>
    void GPUSparseMatrix<ElemType>::performInplaceFunction(int kind)
    {        
        CUDA_LONG N=(CUDA_LONG)GetNumNZElements();
        int blocksPerGrid =(int)ceil(1.0*N/threadsPerBlock);                
        cudaEvent_t done = nullptr;
        if (do_sync)    CUDA_CALL(cudaEventCreate(&done));
        switch (kind)
        {
        case 0:
            _inplaceSigmoidOnCuda<ElemType><<<blocksPerGrid,threadsPerBlock>>>(m_pArray,N);
            break;
        case 1:
            _inplaceTanhOnCuda<ElemType><<<blocksPerGrid,threadsPerBlock>>>(m_pArray,N);
            break;
        case 2:
            _inplaceSqrtOnCuda<ElemType><<<blocksPerGrid,threadsPerBlock>>>(m_pArray,N);
            break;
        case 3:
            _inplaceExpOnCuda<ElemType><<<blocksPerGrid,threadsPerBlock>>>(m_pArray,N);
            break;
        case 4:
            _inplaceLogOnCuda<ElemType><<<blocksPerGrid,threadsPerBlock>>>(m_pArray,N);
            break;
        case 5:
            _inplaceAbsOnCuda<ElemType><<<blocksPerGrid,threadsPerBlock>>>(m_pArray,N);
            break;
        case 6:
            _inplaceLinRectDerivative<ElemType><<<blocksPerGrid,threadsPerBlock>>>(m_pArray,N);
        } 
        if (do_sync)    CUDA_CALL(cudaEventRecord(done));
        if (do_sync)    CUDA_CALL(cudaEventSynchronize(done));
        if (do_sync)    CUDA_CALL(cudaEventDestroy(done));
    }

 

#pragma endregion Helper Functions

    template class MATH_API GPUSparseMatrix<float>; 
    template class MATH_API GPUSparseMatrix<double>;

    // We use Matrix<char> as the backing store for QuantizedMatrix
    // Let's explciitly instantiate the methods we need for that purpose
    template GPUSparseMatrix<char>::GPUSparseMatrix(const MatrixFormat matrixFormat, const DEVICEID_TYPE computeDevice);
    template GPUSparseMatrix<char>::GPUSparseMatrix(const size_t numRows, const size_t numCols, const size_t numNZ, const MatrixFormat matrixFormat, const DEVICEID_TYPE computeDevice);
    template GPUSparseMatrix<char>::GPUSparseMatrix(GPUSparseMatrix<char> const &);
    template void GPUSparseMatrix<char>::SetValue(CPUSparseMatrix<char> const &);
    template void GPUSparseMatrix<char>::SetValue(GPUMatrix<char> const &);
    template void GPUSparseMatrix<char>::CopyToDenseMatrix(GPUMatrix<char> &)const;
    template void GPUSparseMatrix<char>::CopyToCPUSparseMatrix(CPUSparseMatrix<char> &)const;
    template void GPUSparseMatrix<char>::ChangeDeviceTo(int);
    template void GPUSparseMatrix<char>::Resize(const size_t numRows, const size_t numCols, const size_t numNZElemToReserve, const bool growOnly, bool keepExistingValues);
    template GPUSparseMatrix<char>::~GPUSparseMatrix();
    template GPUSparseMatrix<char>::GPUSparseMatrix(GPUSparseMatrix<char>&&);
    template GPUMatrix<char> GPUSparseMatrix<char>::ColumnSliceToDense(size_t startColumn, size_t numCols) const;

    template <class ElemType>
    MATH_API File& operator>>(File& stream, GPUSparseMatrix<ElemType>& us)
    {
        stream.GetMarker(fileMarkerBeginSection, std::wstring(L"BMAT"));
        size_t elsize;
        stream>>elsize;
        if (sizeof(ElemType)!=elsize)
            throw std::runtime_error("Template argument size doesn't match those in file");
        std::wstring matrixName;

        // now prepare this header to receive the data being read
        size_t nz, colnum, rownum;
        int format;

        // read in the header information
        stream>>matrixName>>format>>nz>>colnum>>rownum;

        us.m_format = (MatrixFormat)format;
        if (us.m_format != matrixFormatSparseCSC && us.m_format != matrixFormatSparseCSR)
            NOT_IMPLEMENTED;

        us.Resize(rownum, colnum, nz, true, false);
        us.SetNzCount(nz);

        if (nz > 0)
        {
            size_t compressedSize = (us.m_format == matrixFormatSparseCSC) ? colnum + 1 : rownum + 1;
            ElemType* dataBuffer = new ElemType[nz];
            CPUSPARSE_INDEX_TYPE * unCompressedIndex = new CPUSPARSE_INDEX_TYPE[nz];
            CPUSPARSE_INDEX_TYPE * compressedIndex = new CPUSPARSE_INDEX_TYPE[compressedSize];

            // read in the sparse matrix info
            for (size_t i = 0; i < nz; ++i)
            {
                stream >> dataBuffer[i];
            }
            for (size_t i = 0; i < nz; ++i)
            {
                size_t val;
                stream >> val;
                unCompressedIndex[i] = val;
            }
            for (size_t i = 0; i < compressedSize; ++i)
            {
                size_t val;
                stream >> val;
                compressedIndex[i] = val;
            }

            if (us.m_format == matrixFormatSparseCSC)
                us.SetMatrixFromCSCFormat(compressedIndex, unCompressedIndex, dataBuffer, nz, rownum, colnum);
            else if (us.m_format == matrixFormatSparseCSR)
                us.SetMatrixFromCSRFormat(compressedIndex, unCompressedIndex, dataBuffer, nz, rownum, colnum);

            delete[] dataBuffer;
            delete[] unCompressedIndex;
            delete[] compressedIndex;
        }

        stream.GetMarker(fileMarkerEndSection, std::wstring(L"EMAT"));
        us.SetMatrixName(matrixName.c_str());

        return stream;
    }

    template MATH_API File& operator>>(File& stream, GPUSparseMatrix<float>& us);
    template MATH_API File& operator>>(File& stream, GPUSparseMatrix<double>& us);

    template <class ElemType>
    MATH_API File& operator<<(File& stream, const GPUSparseMatrix<ElemType>& us)
    {
        if (us.m_format != matrixFormatSparseCSC && us.m_format != matrixFormatSparseCSR)
            NOT_IMPLEMENTED;

        stream.PutMarker(fileMarkerBeginSection, std::wstring(L"BMAT"));
        stream<<sizeof(ElemType);
        if (us.GetMatrixName()==nullptr)
        {
            std::wstring s(L"nnmatrix");
            stream<<s;
        }
        else
        {
            stream<<us.GetMatrixName();
        }

        size_t nz = us.GetNumNZElements(), numRows=us.GetNumRows(), numCols=us.GetNumCols();
        size_t compressedSize = us.SecondaryIndexCount();
        int format = us.GetFormat();

        stream << format << nz << numCols << numRows;

        if (nz > 0)
        {
            ElemType *dataBuffer = nullptr;
            CPUSPARSE_INDEX_TYPE* compressedIndex = nullptr;
            CPUSPARSE_INDEX_TYPE* unCompressedIndex = nullptr;

            if (us.m_format == matrixFormatSparseCSC)
                us.GetMatrixFromCSCFormat(compressedIndex, unCompressedIndex, dataBuffer, nz, numRows, numCols);
            else if (us.m_format == matrixFormatSparseCSR)
                us.GetMatrixFromCSRFormat(compressedIndex, unCompressedIndex, dataBuffer, nz, numRows, numCols);
            else
                NOT_IMPLEMENTED;

            for (size_t i = 0; i < nz; ++i)
            {
                stream << dataBuffer[i];
            }
            for (size_t i = 0; i < nz; ++i)
            {
                size_t val = unCompressedIndex[i];
                stream << val;
            }
            for (size_t i = 0; i < compressedSize; ++i)
            {
                size_t val = compressedIndex[i];
                stream << val;
            }

            delete[] dataBuffer;
            delete[] unCompressedIndex;
            delete[] compressedIndex;
        }

        stream.PutMarker(fileMarkerEndSection, std::wstring(L"EMAT"));

        return stream;
    }

    template MATH_API File& operator<<(File& stream, const GPUSparseMatrix<float>& us);
    template MATH_API File& operator<<(File& stream, const GPUSparseMatrix<double>& us);

}}}

#endif  // CPUONLY<|MERGE_RESOLUTION|>--- conflicted
+++ resolved
@@ -31,44 +31,11 @@
 #endif
 cudaStream_t t_stream;
 
-<<<<<<< HEAD
-
-void CUDACALL(cudaError_t x) 
-{
-    if(x!=cudaSuccess) 
-    { 
-        const char* errmsg = cudaGetErrorString(x);
-        std::cerr<< "!!!!!!!!CUDA EXCEPTION: " << errmsg << std::endl;
-        Microsoft::MSR::CNTK::DebugUtil::PrintCallStack();
-        throw std::runtime_error(errmsg);
-    }    
-}
-
-void CUSPARSECALL(cusparseStatus_t x) 
-{
-    if(x!= CUSPARSE_STATUS_SUCCESS) 
-    {         
-        std::cerr << "!!!!!!!!CUSPARSE EXCEPTION: " << std::endl;
-        Microsoft::MSR::CNTK::DebugUtil::PrintCallStack();
-        throw std::runtime_error("CUSPARSE EXCEPTION");
-    }    
-}
-
-void CUBLASCALL(cublasStatus_t x)
-{
-    if (x != CUBLAS_STATUS_SUCCESS)
-    {
-        std::cerr << "!!!!!!!!CUBLAS EXCEPTION: " << std::endl;
-        Microsoft::MSR::CNTK::DebugUtil::PrintCallStack();
-        throw std::runtime_error("CUBLAS fail");
-    }
-}
-=======
+
 // support for CudaCall() function template
 static const char * CudaErrString(cudaError_t x)    { cudaDeviceSynchronize(); return cudaGetErrorString(x); }
 static const char * CudaErrString(cublasStatus_t)   { cudaDeviceSynchronize(); return "(see cublas_api.h & look for cublasStatus_t or CUBLAS_STATUS_xxx)"; }
 static const char * CudaErrString(cusparseStatus_t) { cudaDeviceSynchronize(); return "(see cusparse.h & look for cusparseStatus_t or CUSPARSE_STATUS_xxx)"; }
->>>>>>> f05d6744
 
 namespace Microsoft { namespace MSR { namespace CNTK {
 
@@ -91,7 +58,7 @@
 
         m_computeDevice = (computeDevice == AUTOPLACEMATRIX) ? GPUMatrix<ElemType>::GetBestGPUDeviceId() : computeDevice; //current GPU device Id
         m_computeDevice = EnforceOneGPUOnly(m_computeDevice);      // see EnforceOneGPUOnly() for comment on what this is
-        m_numRows=0;
+        m_numRows=0;  
         m_numCols=0;
         m_elemSizeAllocated = m_nz = 0; //Number of non-zero elements
         m_totalBufferSizeAllocated = 0;
