--- conflicted
+++ resolved
@@ -1,9036 +1,4539 @@
-<<<<<<< HEAD
-//
-// <copyright file="CPUMatrix.cpp" company="Microsoft">
-//     Copyright (c) Microsoft Corporation.  All rights reserved.
-// </copyright>
-//
-// Math.cpp : Defines the exported functions for the DLL application.
-//
-
-#include "stdafx.h"
-#include "basetypes.h"
-#include "fileutil.h"
-
-#include <assert.h>
-#include <stdexcept>
-#include <omp.h>
-#include <math.h>
-#include "CPUMatrix.h"
-#include <random>
-#include <chrono>
-#include <exception>
-
-#ifdef     _WIN32
-#include <Windows.h>
-#else
-#ifndef max
-#define max(a,b)            (((a) > (b)) ? (a) : (b))
-#endif
-#include <cfloat> 
-#endif
-
-#ifdef LEAKDETECT
-#include <vld.h>
-#endif
-
-#pragma warning (disable: 4127) // conditional expression is constant; "if (sizeof(ElemType)==sizeof(float))" triggers this
-#pragma warning (disable: 4702) // unreachable code; triggered for unknown reasons
-
-#ifndef USE_MKL
-// use ACML as default. 
-// Download ACML 5.3.1 (e.g., acml5.3.1-ifort64.exe) or above 
-// from http://developer.amd.com/tools/cpu-development/amd-core-math-library-acml/acml-downloads-resources/
-// Install the ifort64_mp variant (compiled with intel compiler) of the library
-// Set Environment variable ACML_PATH to C:\AMD\acml5.3.1\ifort64_mp or the folder you installed acml
-// to point to your folder for the include file and link library
-#include <acml.h>  // requires ACML 5.3.1 and above
-#else
-// requires MKL 10.0 and above
-#include <mkl.h>
-#endif
-
-#ifndef USE_MKL  //MKL has one additional parameter for different matrix order
-#define BLAS_COLMAJOR 
-#else
-#define BLAS_COLMAJOR (int)MatrixOrder::ColMajor, 
-#endif
-
-#define SWAP(a,b) {(a) ^= (b); (b) ^= (a); (a) ^= (b);}
-#define IDX2C(i,j,ld) (((j)*(ld))+(i)) // 0 based indexing
-namespace Microsoft { namespace MSR { namespace CNTK {
-
-#pragma region Helpful Enum Definitions
-    enum class MatrixOrder
-    {
-        RowMajor = 101,  // row-major arrays 
-        ColMajor = 102  // column-major arrays 
-    };
-
-    enum class MatrixTranspose : char
-    {
-        NoTrans = 'N', // trans='N'
-        Trans = 'T', // trans='T' 
-        ConjTrans = 'C' // trans='C'
-    };
-
-    enum class SymMatrixType : char
-    {
-        Up = 'U', // symmetric matrix is stored in the upper part
-        Low = 'L', // symmetric matrix is stored in thelower part
-        Full = 'F', //full populated
-        NotSymmetric = 'N' //not a symmetric matrix
-    };
-
-    enum class MatrixOpSide : char
-    {
-        Left = 'L', // left multiply
-        Right = 'R', // right multiply
-    };
-#pragma endregion Helpful Enum Definitions
-
-#pragma region Constructors and Destructor
-
-    //should only be used by constructors.
-    template<class ElemType>
-    void CPUMatrix<ElemType>::ZeroInit()
-    {
-        m_computeDevice = CPUDEVICE;
-        m_pArray = nullptr;
-        m_numRows = 0;
-        m_numCols = 0;
-        m_elemSizeAllocated = 0;
-        m_matrixName=NULL;
-        m_format = matrixFormatDense; 
-        m_externalBuffer = false;
-    }  
-
-    template<class ElemType>
-    CPUMatrix<ElemType>::CPUMatrix()
-    {
-        ZeroInit();
-    }
-
-    //matrixName is used to verify that correct matrix is read.
-    template<class ElemType>
-    CPUMatrix<ElemType>::CPUMatrix(FILE* f, const char * matrixName)
-    {
-        ZeroInit();
-        ReadFromFile(f, matrixName);
-    }
-
-    template<class ElemType>
-    CPUMatrix<ElemType>::CPUMatrix(const size_t numRows, const size_t numCols)
-    {
-        ZeroInit();
-
-        m_numRows = numRows;
-        m_numCols = numCols;
-        m_elemSizeAllocated = GetNumElements();
-
-        if (m_elemSizeAllocated != 0)
-        {
-            m_pArray = new ElemType[m_elemSizeAllocated];
-            SetValue(0);
-        }
-    }
-
-    template<class ElemType>
-    CPUMatrix<ElemType>::CPUMatrix(const size_t numRows, const size_t numCols, ElemType *pArray, const size_t matrixFlags)
-    {
-        ZeroInit();
-        SetValue(numRows, numCols, pArray, matrixFlags);
-    }
-
-    //copy constructor, deep copy
-    template<class ElemType>
-    CPUMatrix<ElemType>::CPUMatrix(const CPUMatrix<ElemType>& deepCopyFrom)
-    {
-        ZeroInit();
-        if (!deepCopyFrom.IsEmpty()) 
-            SetValue(deepCopyFrom);
-        SetMatrixName(deepCopyFrom.m_matrixName);
-    }
-
-    //assignment operator, deep copy
-    template<class ElemType>
-    CPUMatrix<ElemType>& CPUMatrix<ElemType>::operator=(const CPUMatrix<ElemType>& deepCopyFrom)  
-    {
-        Clear();
-        if (!deepCopyFrom.IsEmpty()) 
-            SetValue(deepCopyFrom);
-        SetMatrixName(deepCopyFrom.m_matrixName);
-        return *this;
-    }
-
-
-    //move constructor, shallow copy
-    template<class ElemType>
-    CPUMatrix<ElemType>::CPUMatrix(CPUMatrix<ElemType>&& moveFrom)  
-    {
-        m_computeDevice = moveFrom.m_computeDevice;
-        m_numRows = moveFrom.m_numRows;
-        m_numCols = moveFrom.m_numCols;
-        m_elemSizeAllocated =  moveFrom.m_elemSizeAllocated;
-        m_pArray = moveFrom.m_pArray;  //shallow copy the pointer
-        m_matrixName = moveFrom.m_matrixName;
-        m_format = moveFrom.m_format;
-        m_externalBuffer = moveFrom.m_externalBuffer;
-        //release the pointer from the source object so that the destructor won't release it twice
-        moveFrom.ZeroInit();
-    }
-
-    //move assignment operator, shallow copy
-    template<class ElemType>
-    CPUMatrix<ElemType>& CPUMatrix<ElemType>::operator=(CPUMatrix<ElemType>&& moveFrom)  
-    {
-        if (this != &moveFrom)
-        {
-            if (OwnBuffer() && m_pArray != nullptr)
-                delete[] m_pArray;  //always delete the data pointer since we will use the pointer from moveFrom
-
-            m_computeDevice = moveFrom.m_computeDevice;
-            m_numRows = moveFrom.m_numRows;
-            m_numCols = moveFrom.m_numCols;
-            m_elemSizeAllocated =  moveFrom.m_elemSizeAllocated;
-            m_pArray = moveFrom.m_pArray;
-            m_format = moveFrom.m_format;
-            m_externalBuffer = moveFrom.m_externalBuffer;
-
-            //release the pointer from the source object so that the destructor won't release it twice
-            moveFrom.ZeroInit();
-        }
-        return *this;
-    }
-
-    template<class ElemType>
-    CPUMatrix<ElemType>::~CPUMatrix()
-    {
-        Clear();
-    }
-
-    template<class ElemType>
-    void CPUMatrix<ElemType>::Clear()
-    {
-        if (m_pArray!=nullptr && OwnBuffer())
-        {
-            delete [] m_pArray;
-            m_pArray = nullptr;
-            m_elemSizeAllocated = 0;
-        }
-        BaseMatrix<ElemType>::Clear();
-
-        ZeroInit();
-    }
-
-#pragma endregion Constructors and Destructor
-
-#pragma region Basic Operators
-
-    template<class ElemType>
-    CPUMatrix<ElemType> CPUMatrix<ElemType>::ColumnSlice(size_t startColumn, size_t numCols) const
-    {
-        if (numCols == 0)
-            throw std::logic_error("The slice cannot have 0 columns.");
-
-        if (startColumn + numCols > m_numCols)
-            throw std::logic_error("The slice is out of range of the source matrix.");
-            
-        CPUMatrix<ElemType> slice;
-
-        slice.m_externalBuffer = true;  //memory of a slice is managed externally.
-        slice.m_numRows = m_numRows;
-        slice.m_numCols = numCols;
-        slice.m_elemSizeAllocated =  slice.GetNumElements();
-        slice.m_pArray = m_pArray + startColumn * m_numRows;
-        slice.m_format = m_format;
-
-        return slice;
-    }
-
-    template<class ElemType>
-    CPUMatrix<ElemType>& CPUMatrix<ElemType>::AssignColumnSlice(const CPUMatrix<ElemType>& fromMatrix, size_t startColumn, size_t numCols)
-    {
-        if (numCols == 0)
-            throw std::logic_error("The slice cannot have 0 columns.");
-
-        if (startColumn + numCols > m_numCols)
-            throw std::logic_error("The slice is out of range of the source matrix.");
-        
-        Clear();
-
-        SetOwnBuffer(false);  //memory of a slice is managed externally.
-        m_numRows = fromMatrix.m_numRows;
-        m_numCols = numCols;
-        m_elemSizeAllocated =  GetNumElements();
-        m_pArray = m_pArray + startColumn *m_numRows;
-
-        return *this;
-    }
-
-
-    //for each column of a, we assign numRows starting from startIndex to this
-    template<class ElemType>
-    CPUMatrix<ElemType>& CPUMatrix<ElemType>::AssignRowSliceValuesOf(const CPUMatrix<ElemType>& a, const size_t startIndex, const size_t numRows)
-    {
-        if (a.IsEmpty())
-            throw std::logic_error("AssignRowSliceValuesOf: input matrix a is empty.");
-
-        if (startIndex + numRows > a.GetNumRows())
-            throw std::logic_error("AssignRowSliceValuesOf: startIndex + numRows exceeds a.GetNumRows().");
-
-        Resize(numRows, a.GetNumCols());
-
-        long n = (long)a.GetNumCols();        // note: OpenMP requires loop indices to be long, not size_t
-        long k = (long)a.GetNumRows();
-
-#pragma omp parallel for     
-        for (long j=0; j<n; j++)
-        {
-            //memory copy might be faster?
-            memcpy(m_pArray + j*numRows, a.m_pArray + j*k + startIndex, sizeof(ElemType) * numRows);
-
-            ////four-way unrolling
-            //for (long i=0, startRow = startIndex; i<(m & ~3); i+=4, startRow+=4)
-            //{
-            //    us(i,j) = a(startRow,j);
-            //    us(i+1,j) = a(startRow+1,j);
-            //    us(i+2,j) = a(startRow+2,j);
-            //    us(i+3,j) = a(startRow+3,j);
-            //}
-            ////handle remaining stuffs
-            //for (long i=m & ~3, startRow = startIndex+(m & ~3); i<m; i++, startRow++)
-            //{
-            //    us(i,j) = a(startRow,j);
-            //}
-        }
-
-        return *this;
-    }
-
-    //for the row slice of this starting from startIndex we add a to it.
-    template<class ElemType>
-    CPUMatrix<ElemType>& CPUMatrix<ElemType>::AddToRowSliceValuesOf(const CPUMatrix<ElemType>& a, const size_t startIndex, const size_t numRows)
-    {
-        if (a.IsEmpty())
-            throw std::logic_error("AddToRowSliceValuesOf: input matrix a is empty.");
-
-        if (a.GetNumRows() != numRows)
-            throw std::logic_error("AddToRowSliceValuesOf: a.GetNumRows() != numRows.");
-
-        if (startIndex + numRows > GetNumRows())
-            throw std::logic_error("AddToRowSliceValuesOf: startIndex + numRows exceeds GetNumRows().");
-
-        if (a.GetNumCols() != GetNumCols())
-            throw std::logic_error("AddToRowSliceValuesOf: columns does not match.");
-
-        long n=(long)a.GetNumCols(), m=(long)numRows;
-
-        auto& us = *this; 
-
-#pragma omp parallel for     
-        for (long j=0; j<n; j++)
-        {
-            //four-way unrolling
-            for (long i=0, startRow = (long)startIndex; i<(m & ~3); i+=4, startRow+=4)
-            {
-                us(startRow,j)   += a(i,j)  ;
-                us(startRow+1,j) += a(i+1,j);
-                us(startRow+2,j) += a(i+2,j);
-                us(startRow+3,j) += a(i+3,j);
-            }
-            //handle remaining stuffs
-            for (long i=m & ~3, startRow = (long)startIndex+(m & ~3); i<m; i++, startRow++)
-            {
-                us(startRow,j)  += a(i,j);
-            }
-        }
-
-        return *this;
-    }
-
-    //for each column of this, we add row slice of a starting from startIndex
-    template<class ElemType>
-    CPUMatrix<ElemType>& CPUMatrix<ElemType>::AddWithRowSliceValuesOf(const CPUMatrix<ElemType>& a, const size_t startIndex, const size_t numRows)
-    {
-        if (a.IsEmpty())
-            throw std::logic_error("AddWithRowSliceValuesOf: input matrix a is empty.");
-
-        if (GetNumRows() != numRows)
-            throw std::logic_error("AddWithRowSliceValuesOf: GetNumRows() != numRows.");
-
-        if (startIndex + numRows > a.GetNumRows())
-            throw std::logic_error("AddWithRowSliceValuesOf: startIndex + numRows exceeds a.GetNumRows().");
-
-        if (a.GetNumCols() != GetNumCols())
-            throw std::logic_error("AddWithRowSliceValuesOf: columns does not match.");
-
-        long n = (long)a.GetNumCols(), m = (long)numRows;
-
-        auto& us = *this;
-
-#pragma omp parallel for     
-        for (long j = 0; j<n; j++)
-        {
-            //four-way unrolling
-            for (long i = 0, startRow = (long)startIndex; i<(m & ~3); i += 4, startRow += 4)
-            {
-                us(i, j) += a(startRow, j);
-                us(i + 1, j) += a(startRow + 1, j);
-                us(i + 2, j) += a(startRow + 2, j);
-                us(i + 3, j) += a(startRow + 3, j);
-            }
-            //handle remaining stuffs
-            for (long i = m & ~3, startRow = (long)startIndex + (m & ~3); i<m; i++, startRow++)
-            {
-                us(i, j) += a(startRow, j);
-            }
-        }
-
-        return *this;
-    }
-
-    template<class ElemType>
-    CPUMatrix<ElemType>&  CPUMatrix<ElemType>::AssignRepeatOf(const CPUMatrix<ElemType>& a, const size_t numRowRepeats, const size_t numColRepeats)
-    {
-        if (this == &a)
-            throw std::logic_error("AssignRepeatOf: a is the same as [this]. Does not support inplace repeat.");
-
-        if (a.IsEmpty())
-            throw std::logic_error("AssignRepeatOf: Matrix a is empty.");
-
-        Resize(a.GetNumRows() * numRowRepeats, a.GetNumCols() * numColRepeats);
-        long n = (long)a.GetNumCols(), m = (long)a.GetNumRows();
-        auto& us = *this;
-
-#pragma omp parallel for     
-        for (long q = 0; q < numColRepeats; q++)
-        {
-            for (long p = 0; p < numRowRepeats; p++)
-            {
-                long colOffset = q*n;
-
-                for (long j = 0; j < n; j++, colOffset++)
-                {
-                    long rowOffset = p*m;
-
-                    //four-way unrolling
-                    for (long i = 0; i < (m & ~3); i += 4, rowOffset += 4)
-                    {
-                        us(rowOffset, colOffset) = a(i, j);
-                        us(rowOffset + 1, colOffset) = a(i + 1, j);
-                        us(rowOffset + 2, colOffset) = a(i + 2, j);
-                        us(rowOffset + 3, colOffset) = a(i + 3, j);
-                    }
-                    //handle remaining stuffs
-                    for (long i = m & ~3; i < m; i++, rowOffset++)
-                    {
-                        us(rowOffset, colOffset) = a(i, j);
-                    }
-                }
-            }
-        }
-
-        return *this;
-    }
-
-    template<class ElemType>
-    CPUMatrix<ElemType> CPUMatrix<ElemType>::Transpose()
-    {
-        if (IsEmpty())
-            throw std::logic_error("Transpose: Matrix is empty.");
-
-        CPUMatrix<ElemType> c;
-        c.AssignTransposeOf(*this);
-        return c;
-    }
-
-    template<class ElemType>
-    CPUMatrix<ElemType>& CPUMatrix<ElemType>::AssignTransposeOf (const CPUMatrix<ElemType>& a)
-    {
-        if (this == &a)
-            throw std::logic_error("AssignTransposeOf: a is the same as [this]. Does not support inplace transpose.");
-
-        if (a.IsEmpty())
-            throw std::logic_error("AssignTransposeOf: Matrix a is empty.");
-
-        Resize(a.GetNumCols(), a.GetNumRows());
-        long n=(long)a.GetNumCols(), m=(long)a.GetNumRows();
-
-        auto& us = *this; 
-
-#pragma omp parallel for     
-        for (long j=0; j<n; j++)
-        {
-            //four-way unrolling
-            for (long i=0; i<(m & ~3); i+=4)
-            {
-                us(j,i) = a(i,j);
-                us(j,i+1) = a(i+1,j);
-                us(j,i+2) = a(i+2,j);
-                us(j,i+3) = a(i+3,j);
-            }
-            //handle remaining stuffs
-            for (long i=m & ~3; i<m; i++)
-            {
-                us(j,i) = a(i,j);
-            }
-        }
-
-        return *this;
-    }
-
-    template<class ElemType>
-    void CPUMatrix<ElemType>::SetValue(const ElemType v)
-    {
-        if (IsEmpty())
-            throw std::logic_error("SetValue: Matrix is empty.");
-
-        if (v == 0)
-        {
-            memset(m_pArray, 0, sizeof(ElemType) * GetNumElements());
-        }
-        else
-        {     
-            long m=(long)GetNumElements();
-#pragma omp parallel for     
-            //four-way unrolling
-            for (long i=0; i<(m & ~3); i+=4)
-            {
-                m_pArray[i] = v;
-                m_pArray[i+1] = v;
-                m_pArray[i+2] = v;
-                m_pArray[i+3] = v;
-            }
-            //handle remaining stuffs
-            for (long i=m & ~3; i<m; i++)
-            {
-                m_pArray[i] = v;
-            }
-        }
-    }
-
-    template<class ElemType>
-    void CPUMatrix<ElemType>::SetColumn(const ElemType* colPointer, size_t j)
-    {
-        if (IsEmpty())
-            throw std::logic_error("SetColumn: Matrix is empty.");
-        if (colPointer==NULL)
-            return;
-
-        auto& us = *this; 
-        long m=(long)GetNumRows();
-#pragma omp parallel for     
-        //four-way unrolling
-        for (long i=0; i<(m & ~3); i+=4)
-        {
-            us(i,j) = colPointer[i];
-            us(i+1,j) = colPointer[i+1];
-            us(i+2,j) = colPointer[i+2];
-            us(i+3,j) = colPointer[i+3];
-        }
-        //handle remaining stuffs
-        for (long i=m & ~3; i<m; i++)
-        {
-            us(i,j) = colPointer[i];
-        }
-
-    }
-
-    template<class ElemType>
-    void CPUMatrix<ElemType>::SetColumn(const ElemType val, size_t j)
-    {
-        if (IsEmpty())
-            throw std::logic_error("SetColumn: Matrix is empty.");
-
-        auto& us = *this; 
-        long m=(long)GetNumRows();
-#pragma omp parallel for     
-        //four-way unrolling
-        for (long i=0; i<(m & ~3); i+=4)
-        {
-            us(i,j) = val;
-            us(i+1,j) = val;
-            us(i+2,j) = val;
-            us(i+3,j) = val;
-        }
-        //handle remaining stuffs
-        for (long i=m & ~3; i<m; i++)
-        {
-            us(i,j) = val;
-        }
-    }
-
-    template<class ElemType>
-    void CPUMatrix<ElemType>::SetColumn(const CPUMatrix<ElemType>& valMat, size_t j)
-    {
-        if (IsEmpty())
-            throw std::logic_error("SetColumn: Matrix is empty.");
-        assert(valMat.GetNumRows() == GetNumRows() && valMat.GetNumCols() == 1) ;
-
-        auto& us = *this; 
-        long m=(long)GetNumRows();
-#pragma omp parallel for     
-        //four-way unrolling
-        for (long i=0; i<(m & ~3); i+=4)
-        {
-            us(i,j) = valMat(i,0);
-            us(i+1,j) = valMat(i+1,0);
-            us(i+2,j) = valMat(i+2,0);
-            us(i+3,j) = valMat(i+3,0);
-        }
-        //handle remaining stuffs
-        for (long i=m & ~3; i<m; i++)
-        {
-            us(i,j) = valMat(i,0);
-        }    
-    }
-
-    template<class ElemType>
-    void CPUMatrix<ElemType>::SetValue(const CPUMatrix<ElemType>& deepCopyFrom)
-    {
-        if (this == &deepCopyFrom)
-            return;
-
-        Resize(deepCopyFrom.GetNumRows(), deepCopyFrom.GetNumCols());
-        size_t cpSize = deepCopyFrom.GetNumElements();
-        if (cpSize != 0)
-            memcpy(m_pArray, deepCopyFrom.m_pArray, cpSize*sizeof(ElemType));
-    }
-
-    template<class ElemType>
-    void CPUMatrix<ElemType>::SetValue(const size_t numRows, const size_t numCols, ElemType *pArray, const size_t matrixFlags)
-    {
-        if (pArray == nullptr)
-            throw std::invalid_argument("Invalid pArray.");
-
-        m_format = matrixFormatDense;
-        m_computeDevice = CPUDEVICE;
-
-        // if it's externally managed, then populate the structure
-        if (matrixFlags&matrixFlagDontOwnBuffer)
-        {
-            if (m_pArray != nullptr)
-                delete [] m_pArray;
-
-            m_pArray = pArray;
-            m_numRows = numRows;
-            m_numCols = numCols;
-            // free previous array allocation if any before overwriting
-            if (m_pArray != nullptr)
-                delete[] m_pArray;
-            m_pArray = pArray;
-            m_elemSizeAllocated = GetNumElements();
-            m_externalBuffer = true;
-        }
-        else
-        {
-            Resize(numRows, numCols);
-
-            if (IsEmpty())
-            {
-                throw std::invalid_argument("NumRows or NumCols is 0. Nothing to copy");
-            }
-            else
-            {
-                if (!(matrixFlags&matrixFormatRowMajor))  //compatible to internal structure
-                {
-                    memcpy(m_pArray, pArray, GetNumElements()*sizeof(ElemType));
-                }
-                else //need to transpose
-                {
-                    auto& us = *this;
-                    if (sizeof(ElemType) == sizeof(double))
-                    {
-    #pragma omp parallel for
-                        foreach_column(j, us)
-                        {
-    #ifndef USE_MKL
-                            dcopy((int)numRows, reinterpret_cast <double*>(pArray+j), (int)numCols, reinterpret_cast <double*>(m_pArray + LocateColumn(j)), 1);
-    #else
-                            cblas_dcopy ((int)numRows, reinterpret_cast <double*>(pArray+j), (int)numCols, reinterpret_cast <double*>(m_pArray + LocateColumn(j)), 1);
-    #endif
-                        }
-                    }
-                    else
-                    {
-    #pragma omp parallel for
-                        foreach_column(j, us)
-                        {
-                            {
-    #pragma warning (suppress: 4244)
-    #ifndef USE_MKL
-                                scopy((int)numRows, reinterpret_cast <float*>(pArray+j), (int)numCols, reinterpret_cast <float*>(m_pArray + LocateColumn(j)), 1);
-    #else
-                                cblas_scopy ((int)numRows, reinterpret_cast <float*>(pArray+j), (int)numCols, reinterpret_cast <float*>(m_pArray + LocateColumn(j)), 1);
-    #endif
-                            }
-                        }
-                    }
-                }
-            }
-        }
-    }
-
-    template<class ElemType>
-    void CPUMatrix<ElemType>::SetDiagonalValue(const ElemType v)
-    {
-        if (IsEmpty())
-            throw std::logic_error("SetDiagonalValue: Matrix is empty.");
-
-        if (GetNumRows() != GetNumCols())
-            throw std::logic_error("SetDiagonalValue: NumRows and NumCols do not agree.");
-
-        auto& us = *this;
-        long m=(long)GetNumRows();
-#pragma omp parallel for     
-        //four-way unrolling
-        for (long i=0; i<(m & ~3); i+=4)
-        {
-            us(i,i) = v;
-            us(i+1,i+1) = v;
-            us(i+2,i+2) = v;
-            us(i+3,i+3) = v;
-        }
-        //handle remaining stuffs
-        for (long i=m & ~3; i<m; i++)
-        {
-            us(i,i) = v;
-        }        
-    }
-
-    template<class ElemType>
-    void CPUMatrix<ElemType>::SetDiagonalValue(CPUMatrix<ElemType>& vector)
-    {
-        if (IsEmpty() || vector.IsEmpty())
-            throw std::logic_error("SetDiagonalValue: Matrix is empty.");
-
-        if (GetNumRows() != GetNumCols())
-            throw std::logic_error("SetDiagonalValue: NumRows and NumCols do not agree.");
-
-        if (vector.GetNumRows() != 1 && vector.GetNumCols() != 1)
-            throw std::logic_error("SetDiagonalValue: input vector must be a vector.");
-
-        if (vector.GetNumElements() == 1) //reduce to simple form
-            SetDiagonalValue(vector(0,0));
-        else if (vector.GetNumRows() != GetNumRows())
-            throw std::logic_error("SetDiagonalValue: input vector's dimension does not agree with [this].");
-        else
-        {
-            auto& us = *this;
-
-            long m=(long)GetNumRows();
-            if (vector.GetNumRows() == 1) //row vector
-            {
-#pragma omp parallel for     
-                //four-way unrolling
-                for (long i=0; i<(m & ~3); i+=4)
-                {
-                    us(i,i) = vector(0, i);
-                    us(i+1,i+1) = vector(0, i+1);
-                    us(i+2,i+2) = vector(0, i+2);
-                    us(i+3,i+3) = vector(0, i+3);
-                }
-                //handle remaining stuffs
-                for (long i=m & ~3; i<m; i++)
-                {
-                    us(i,i) = vector(0, i);
-                }        
-            }
-            else
-            {
-#pragma omp parallel for     
-                //four-way unrolling
-                for (long i=0; i<(m & ~3); i+=4)
-                {
-                    us(i,i) = vector(i,0);
-                    us(i+1,i+1) = vector(i+1,0);
-                    us(i+2,i+2) = vector(i+2,0);
-                    us(i+3,i+3) = vector(i+3,0);
-                }
-                //handle remaining stuffs
-                for (long i=m & ~3; i<m; i++)
-                {
-                    us(i,i) = vector(i,0);
-                }               
-            }
-        }
-    }
-
-    template<class ElemType>
-    void CPUMatrix<ElemType>::SetUniformRandomValue(const ElemType low, const ElemType high, unsigned long seed)
-    {
-        if (IsEmpty())
-            throw std::logic_error("SetUniformRandomValue: Matrix is empty.");
-
-#ifdef _MSC_VER    // TODO: check if available under GCC/Linux
-        std::ranlux64_base_01 generator;   
-        generator.seed(seed==USE_TIME_BASED_SEED ? (unsigned long) time(NULL) : seed);
-#else
-        std::default_random_engine generator (seed);
-#endif
-        std::uniform_real_distribution<ElemType> r(low, high);
-
-        long m=(long)GetNumElements();
-        //four-way unrolling
-        for (long i=0; i<(m & ~3); i+=4)
-        {
-            m_pArray[i] = r(generator);
-            m_pArray[i+1] = r(generator);
-            m_pArray[i+2] = r(generator);
-            m_pArray[i+3] = r(generator);
-        }
-        //handle remaining stuffs
-        for (long i=m & ~3; i<m; i++)
-        {
-            m_pArray[i] = r(generator);
-        }
-
-    }
-
-    template<class ElemType>
-    void CPUMatrix<ElemType>::SetGaussianRandomValue(const ElemType mean, const ElemType sigma, unsigned long seed)
-    {
-        if (sigma <= 0) 
-            throw std::invalid_argument("SetUniformRandomValue: sigma must be a positive value.");
-
-        if (IsEmpty())
-            throw std::logic_error("SetUniformRandomValue: Matrix is empty.");
-
-        auto& us = *this;
-#ifdef _MSC_VER    // TODO: check if available under GCC/Linux
-        std::ranlux64_base_01 generator;
-        generator.seed(seed==USE_TIME_BASED_SEED ? (unsigned long) time(NULL) : seed);
-#else
-        std::default_random_engine generator (seed);
-#endif
-        std::normal_distribution<ElemType> r(mean, sigma);
-        //#pragma omp parallel for   //is it thread safe?
-        foreach_coord(i,j,us)
-        {
-            us(i,j) = r(generator);
-        }
-    }
-    
-    template<class ElemType>
-    void CPUMatrix<ElemType>::AddGaussianRandomValue(const ElemType mean, const ElemType sigma, unsigned long seed)
-    {
-        if (sigma <= 0) 
-            throw std::invalid_argument("SetUniformRandomValue: sigma must be a positive value.");
-
-        if (IsEmpty())
-            throw std::logic_error("SetUniformRandomValue: Matrix is empty.");
-
-        auto& us = *this;
-#ifdef _MSC_VER    // TODO: check if available under GCC/Linux
-        std::ranlux64_base_01 generator;
-        generator.seed(seed==USE_TIME_BASED_SEED ? (unsigned long) time(NULL) : seed);
-#else
-        std::default_random_engine generator (seed);
-#endif
-        std::normal_distribution<ElemType> r(mean, sigma);
-
-        long m=(long)GetNumRows(), n=(long)GetNumCols();
-        for (long j=0; j<n; j++)
-        {
-            //four-way unrolling
-            for (long i=0; i<(m & ~3); i+=4)
-            {
-                us(i,j) = r(generator);
-                us(i+1,j) = r(generator);
-                us(i+2,j) = r(generator);
-                us(i+3,j) = r(generator);
-            }
-            //handle remaining stuffs
-            for (long i=m & ~3; i<m; i++)
-            {
-                us(i,j) = r(generator);
-            }
-        }
-    }
-    
-
-    //maskRate: percentage of values masked out (similar to dropout rate)
-    //scaleValue: which scale value to set to the left ones (unmasked items).
-    template<class ElemType>
-    void CPUMatrix<ElemType>::SetUniformRandomMask(const ElemType maskRate, const ElemType scaleValue, unsigned long seed)
-    {
-        if (IsEmpty())
-            throw std::logic_error("SetUniformRandomValue: Matrix is empty.");
-
-        auto& us = *this;
-#ifdef _MSC_VER    // TODO: check if available under GCC/Linux
-        std::ranlux64_base_01 generator;
-        generator.seed(seed==USE_TIME_BASED_SEED ? (unsigned long) time(NULL) : seed);
-#else
-        std::default_random_engine generator (seed==USE_TIME_BASED_SEED ? (unsigned long) time(NULL) : seed);
-#endif
-        std::uniform_real_distribution<ElemType> r(0, 1);
-
-        long m=(long)GetNumRows(), n=(long)GetNumCols();
-        ElemType v;
-        for (long j=0; j<n; j++)
-        {
-            //four-way unrolling
-            for (long i=0; i<(m & ~3); i+=4)
-            {
-                v = r(generator);
-                us(i,j) = v<=maskRate? 0 : scaleValue;
-                v = r(generator);
-                us(i+1,j) = v<=maskRate? 0 : scaleValue;
-                v = r(generator);
-                us(i+2,j) = v<=maskRate? 0 : scaleValue;
-                v = r(generator);
-                us(i+3,j) = v<=maskRate? 0 : scaleValue;
-            }
-            //handle remaining stuffs
-            for (long i=m & ~3; i<m; i++)
-            {
-                v = r(generator);
-                us(i,j) = v<=maskRate? 0 : scaleValue;
-            }
-        }
-    }  
-
-    template<class ElemType>
-    void CPUMatrix<ElemType>::Adagrad(CPUMatrix<ElemType>& gradients)
-    {
-        if (IsEmpty())
-        {
-            Resize(gradients.GetNumRows(), gradients.GetNumCols());
-            SetValue(0.0);
-        }
-
-        assert(GetNumRows() == gradients.GetNumRows() && GetNumCols() == gradients.GetNumCols());
-
-        ElemType *a=m_pArray, *d_v=gradients.m_pArray;
-        size_t n = GetNumElements();
-        long nLoop = (long)n - n%4;
-
-        const ElemType floor = 1e-16f;
-
-#pragma omp parallel for
-        // unwrap this loop for efficiency
-        for (long i=0; i<nLoop; i+=4)
-        {
-            a[i] += d_v[i] * d_v[i];
-            a[i+1] += d_v[i+1] * d_v[i+1];
-            a[i+2] += d_v[i+2] * d_v[i+2];
-            a[i+3] += d_v[i+3] * d_v[i+3];
-
-            d_v[i] /= (sqrt(a[i]) + floor);
-            d_v[i+1] /= (sqrt(a[i+1]) + floor);
-            d_v[i+2] /= (sqrt(a[i+2]) + floor);
-            d_v[i+3] /= (sqrt(a[i+3]) + floor);
-        }
-
-        // get the last few elements if any
-        for (long i=nLoop; i<n; i++)
-        {
-            a[i] += d_v[i] * d_v[i];
-
-            d_v[i] /= (sqrt(a[i]) + floor);
-        }
-
-    }
-
-    template<class ElemType>
-    void CPUMatrix<ElemType>::RmsProp(CPUMatrix<ElemType>& gradients,
-        ElemType RMS_GAMMA,
-        ElemType RMS_WGT_INC,
-        ElemType RMS_WGT_MAX,
-        ElemType RMS_WGT_DEC,
-        ElemType RMS_WGT_MIN
-        )
-    {
-        const ElemType floor = 1e-6f;
-
-        size_t n = gradients.GetNumElements();
-        ElemType *curr_grad=gradients.m_pArray;
-
-        if (IsEmpty() || GetNumCols() < gradients.GetNumCols() * 3)
-        {
-            Resize(gradients.GetNumRows(), gradients.GetNumCols() * 3);
-            SetValue(0.0);
-
-            ElemType *avars=m_pArray; // accumulated variances for RMS scaling
-            ElemType *steps=m_pArray+2*n; // current step size
-
-            // initialize moving average of gradient-squared
-            for( long i = 0; i < n; i++ )
-                avars[i] = curr_grad[i]*curr_grad[i];
-
-            // initialize starting step size
-            for( long i = 0; i < n; i++ )
-                steps[i] = ElemType(0.02);
-        }
-
-        ElemType *avars=m_pArray; // accumulated variances for RMS scaling
-        ElemType *signs=m_pArray+n; // sign of previous gradient
-        ElemType *steps=m_pArray+2*n; // current step size
-
-        assert(GetNumRows() == gradients.GetNumRows() && GetNumCols() == gradients.GetNumCols() * 3);
-
-        ElemType ONE_MINUS_GAMMA = ElemType(1.0) - RMS_GAMMA;
-        //int upd[] = {
-        //    2,2,0,
-        //    2,2,0,
-        //    1,1,1,
-        //    2,2,0,
-        //    1,2,1,
-        //    0,2,2,
-        //    1,1,1,
-        //    0,2,2,
-        //    0,2,2,
-        //};
-
-  //      for (long i=0; i<n; i++)
-  //      {
-  //          avars[i] = RMS_GAMMA * avars[i] + ONE_MINUS_GAMMA * (curr_grad[i] * curr_grad[i]);
-        //    // grad sign base 3: 0->neg, 1->zero, 2->pos
-        //    const int grad_sign = 1 + (ElemType(0) < curr_grad[i]) - (curr_grad[i] < ElemType(0));
-
-        //    // signs[i] contains three consecutive grad_sign
-        //    signs[i]  = 3*(int(signs[i]) % 9) + grad_sign;
-
-        //    switch(upd[int(signs[i])])
-        //    {
-        //    case 0:
-        //        steps[i] = max(steps[i] * RMS_WGT_DEC, RMS_WGT_MIN);
-        //        break;
-        //    case 2:
-        //        steps[i] = min(steps[i] * RMS_WGT_INC, RMS_WGT_MAX);
-        //        break;
-        //    }
-        //    curr_grad[i] *= steps[i] / sqrt(avars[i] + floor);
-  //      }
-
-        for (long i=0; i<n; i++)
-        {
-            avars[i] = RMS_GAMMA * avars[i] + ONE_MINUS_GAMMA * (curr_grad[i] * curr_grad[i]);
-            const int grad_sign = (ElemType(0) < curr_grad[i]) - (curr_grad[i] < ElemType(0));
-
-            if( signs[i] * grad_sign > 0 )
-                steps[i] = min(steps[i] * RMS_WGT_INC, RMS_WGT_MAX);
-            else
-                steps[i] = max(steps[i] * RMS_WGT_DEC, RMS_WGT_MIN);
-
-            curr_grad[i] *= steps[i] / sqrt(avars[i] + floor);
-            signs[i] = (ElemType)grad_sign;
-        }
-    }
-
-    template<class ElemType>
-    void CPUMatrix<ElemType>::Reshape(const size_t numRows, const size_t numCols)
-    {
-        assert (numRows*numCols == GetNumElements());
-        if (numRows*numCols != GetNumElements())
-            throw std::invalid_argument("Reshape: total number of elements does not match.");
-
-        m_numRows = numRows;
-        m_numCols = numCols;
-    }
-
-    //if growONly is true, resize will not reallocate memory if the current memory is large enough (i.e., will not shrink)
-    template<class ElemType>
-    void CPUMatrix<ElemType>::Resize(const size_t numRows, const size_t numCols, bool growOnly /*=true*/)
-    {
-        m_numRows = numRows;
-        m_numCols = numCols;
-
-        size_t numElements = GetNumElements();
-        if (numElements > m_elemSizeAllocated || (!growOnly && (numElements != m_elemSizeAllocated)))
-        {
-            if (OwnBuffer() && m_pArray)
-            {
-                delete[] m_pArray; //delete and reallocate
-                m_pArray = nullptr;
-            }
-            if (IsEmpty())
-            {
-                m_elemSizeAllocated = 0;
-                m_pArray = nullptr;
-            }
-            else
-            {
-                if (!OwnBuffer())
-                    throw runtime_error("Resizing an matrix you don't own is not supported.");
-                m_elemSizeAllocated = numElements;
-                m_pArray = new ElemType[m_elemSizeAllocated];
-                SetValue(0);
-            }
-        }
-    }
-
-    //allocated by the callee but should be deleted by the caller
-    template<class ElemType>
-    ElemType* CPUMatrix<ElemType>::CopyToArray() const
-    {
-        size_t numElements = GetNumElements();
-        if (numElements != 0)
-        {
-            ElemType* arrayCopyTo = new ElemType[numElements];                    
-            memcpy(arrayCopyTo, m_pArray, sizeof(ElemType)*numElements);
-            return arrayCopyTo;
-        }
-        else
-        {
-            return nullptr;
-        }
-    }
-
-    //memory will be allocated by the callee if not enough but need to be deleted by the caller after it's done
-    //return number of elements copied
-    template<class ElemType>
-    size_t  CPUMatrix<ElemType>::CopyToArray(ElemType*& arrayCopyTo, size_t& currentArraySize) const
-    {
-        size_t numElements = GetNumElements();
-
-        if (numElements > currentArraySize)
-        {
-            delete arrayCopyTo;
-            arrayCopyTo = new ElemType[numElements];  
-            currentArraySize = numElements;
-        }
-
-        if (numElements != 0)
-        {
-            memcpy(arrayCopyTo, m_pArray, sizeof(ElemType)*numElements);
-        }
-
-        return numElements;
-    }
-
-    template<class ElemType>
-    inline size_t CPUMatrix<ElemType>::LocateElement (const size_t row, const size_t col) const 
-    { 
-        assert (row < m_numRows && col < m_numCols); 
-        return col * m_numRows  + row;  // matrix in column-wise storage
-    }  
-
-    template<class ElemType>
-    size_t CPUMatrix<ElemType>::LocateColumn (const size_t col) const 
-    { 
-        assert (col < m_numCols); 
-        return col * m_numRows;  // matrix in column-wise storage
-    }  
-
-#pragma endregion Basic Operators
-
-#pragma region Member BLAS Functions
-
-    template<class ElemType>
-    CPUMatrix<ElemType>& CPUMatrix<ElemType>::operator+= (ElemType alpha) 
-    {
-        return AssignSumOf(alpha, *this);
-    }
-
-    template<class ElemType>
-    CPUMatrix<ElemType> CPUMatrix<ElemType>::operator+ (ElemType alpha) const
-    {
-        CPUMatrix<ElemType> c(GetNumRows(), GetNumCols());
-        c.AssignSumOf(alpha, *this);
-        return c;
-    }
-
-    template<class ElemType>
-    CPUMatrix<ElemType>& CPUMatrix<ElemType>::AssignSumOf(const ElemType alpha, const CPUMatrix<ElemType>& a)
-    {
-        if (a.IsEmpty())
-            throw std::logic_error("AssignSumOf: Matrix a is empty.");
-
-        auto& us=*this;
-        if (this != &a)
-            Resize(a.GetNumRows(), a.GetNumCols());
-
-        long m=(long)GetNumRows(), n=(long)GetNumCols();
-#pragma omp parallel for     
-        for (long j=0; j<n; j++)
-        {
-            //four-way unrolling
-            for (long i=0; i<(m & ~3); i+=4)
-            {
-                us(i,j) = alpha + a(i,j);
-                us(i+1,j) = alpha + a(i+1,j);
-                us(i+2,j) = alpha + a(i+2,j);
-                us(i+3,j) = alpha + a(i+3,j);
-            }
-            //handle remaining stuffs
-            for (long i=m & ~3; i<m; i++)
-            {
-                us(i,j) = alpha + a(i,j);
-            }
-        }
-            
-        return *this;
-    }
-
-
-    //if [this] and a have same dimension then [this]=[this]+a
-    //if a is a column vector, add to all columns of [this] 
-    //if a is a row vector, add to all rows of [this]
-    //if a is a scalar, add it to all elements.
-    template<class ElemType>
-    CPUMatrix<ElemType>& CPUMatrix<ElemType>::operator+= (const CPUMatrix<ElemType>& a) 
-    {
-        //if (a.GetNumElements() == 1)
-        //    *this += a(0,0);
-        //else
-            ScaleAndAdd(1, a, *this);
-
-        return *this;
-    }
-
-    //if [this] and a have same dimension then OUTPUT=[this]+a
-    //if a is a column vector, add to all columns of [this] 
-    //if a is a row vector, add to all rows of [this]
-    template<class ElemType>
-    CPUMatrix<ElemType> CPUMatrix<ElemType>::operator+ (const CPUMatrix<ElemType>& a) const
-    {
-        if (GetNumElements() == 1)
-        {
-            CPUMatrix<ElemType> c(a);
-            c += (*this)(0,0);
-            return c;
-        }
-        else if (a.GetNumElements() == 1)
-        {
-            CPUMatrix<ElemType> c(*this);
-            c += a(0,0);
-            return c;
-        }
-        else
-        {
-            CPUMatrix<ElemType> c(*this); //this implementation will introduce a copy overhead. but make resue of the code
-            c += a;
-            return c;
-        }
-    }
-
-    template<class ElemType>
-    CPUMatrix<ElemType>& CPUMatrix<ElemType>::AssignSumOf(const CPUMatrix<ElemType>& a, const CPUMatrix<ElemType>& b)
-    {
-        if (a.GetNumElements() == 1)
-        {
-            SetValue(b);
-            (*this) += a;
-        }
-        else
-        {
-            SetValue(a);
-            (*this) += b;
-        }
-        return *this;
-    }
-
-    template<class ElemType>
-    CPUMatrix<ElemType>& CPUMatrix<ElemType>::operator-= (ElemType alpha) 
-    {
-        return AssignDifferenceOf(*this, alpha);
-    }
-
-    template<class ElemType>
-    CPUMatrix<ElemType> CPUMatrix<ElemType>::operator- (ElemType alpha) const
-    {
-        CPUMatrix<ElemType> c(GetNumRows(), GetNumCols());
-        c.AssignDifferenceOf(*this, alpha);
-        return c;
-    }
-
-    template<class ElemType>
-    CPUMatrix<ElemType>& CPUMatrix<ElemType>::AssignDifferenceOf(const ElemType alpha, const CPUMatrix<ElemType>& a)
-    {
-        if (a.IsEmpty())
-            throw std::logic_error("AssignDifferenceOf: Matrix a is empty.");
-
-        auto& us=*this;
-        if (this != &a)
-            Resize(a.GetNumRows(), a.GetNumCols());
-
-        long m=(long)GetNumRows(), n=(long)GetNumCols();
-#pragma omp parallel for     
-        for (long j=0; j<n; j++)
-        {
-            //four-way unrolling
-            for (long i=0; i<(m & ~3); i+=4)
-            {
-                us(i,j) = alpha - a(i,j);
-                us(i+1,j) = alpha - a(i+1,j);
-                us(i+2,j) = alpha - a(i+2,j);
-                us(i+3,j) = alpha - a(i+3,j);
-            }
-            //handle remaining stuffs
-            for (long i=m & ~3; i<m; i++)
-            {
-                us(i,j) = alpha - a(i,j);
-            }
-        }
-            
-        return *this;
-    }
-
-    template<class ElemType>
-    CPUMatrix<ElemType>& CPUMatrix<ElemType>::AssignDifferenceOf(const CPUMatrix<ElemType>& a, const ElemType alpha)
-    {
-        if (a.IsEmpty())
-            throw std::logic_error("AssignDifferenceOf: Matrix a is empty.");
-
-        auto& us=*this;
-        if (this != &a)
-            Resize(a.GetNumRows(), a.GetNumCols());
-
-        long m=(long)GetNumRows(), n=(long)GetNumCols();
-#pragma omp parallel for     
-        for (long j=0; j<n; j++)
-        {
-            //four-way unrolling
-            for (long i=0; i<(m & ~3); i+=4)
-            {
-                us(i,j) = a(i,j) - alpha;
-                us(i+1,j) = a(i+1,j) - alpha;
-                us(i+2,j) = a(i+2,j) - alpha;
-                us(i+3,j) = a(i+3,j) - alpha;
-            }
-            //handle remaining stuffs
-            for (long i=m & ~3; i<m; i++)
-            {
-                us(i,j) = a(i,j) - alpha;
-            }
-        }
-        return *this;
-    }
-
-    //if [this] and a have same dimension then [this]=[this]-a
-    //if a is a column vector, minus it from all columns of [this] 
-    //if a is a row vector, minus it from all rows of [this]    
-    template<class ElemType>
-    CPUMatrix<ElemType>& CPUMatrix<ElemType>::operator-= (const CPUMatrix<ElemType>& a)
-    {
-        ScaleAndAdd(-1, a, *this);
-
-        return *this;
-    }
-
-    //if [this] and a have same dimension then output=[this]-a
-    //if a is a column vector, minus it from all columns of [this] 
-    //if a is a row vector, minus it from all rows of [this]    
-    template<class ElemType>
-    CPUMatrix<ElemType> CPUMatrix<ElemType>::operator- (const CPUMatrix<ElemType>& a) const
-    {
-        CPUMatrix<ElemType> c(*this); //this implementation will introduce a copy overhead. but make resue of the code
-        c -= a;
-        return c;
-    }
-
-    template<class ElemType>
-    CPUMatrix<ElemType>& CPUMatrix<ElemType>::AssignDifferenceOf(const CPUMatrix<ElemType>& a, const CPUMatrix<ElemType>& b)
-    {
-        if (this != &a)
-        {
-            Resize(a.GetNumRows(), a.GetNumCols());
-            SetValue(a);
-        }
-        (*this) -= b;
-        return *this;
-    }
-
-    template<class ElemType>
-    CPUMatrix<ElemType>& CPUMatrix<ElemType>::operator*= (ElemType alpha)
-    {
-        Scale(alpha, *this);
-        return *this;
-    }
-
-    template<class ElemType>
-    CPUMatrix<ElemType> CPUMatrix<ElemType>::operator* (ElemType alpha) const
-    {
-        CPUMatrix<ElemType> c(GetNumRows(), GetNumCols());
-        Scale(alpha, *this, c);
-        return c;
-    }
-
-    template<class ElemType>
-    CPUMatrix<ElemType>& CPUMatrix<ElemType>::AssignProductOf(const ElemType alpha, const CPUMatrix<ElemType>& a)
-    {
-        Scale(alpha, a, *this);
-        return *this;
-    }
-
-    // [this]=a*b
-    template<class ElemType>
-    CPUMatrix<ElemType>& CPUMatrix<ElemType>::AssignProductOf (const CPUMatrix<ElemType>& a, const bool transposeA, const CPUMatrix<ElemType>& b, const bool transposeB)
-    {
-        if (a.GetNumElements() == 1)
-        {  
-            if (transposeB)
-                AssignTransposeOf(b);
-            (*this) *= a(0,0);
-        }
-        else if (b.GetNumElements() == 1)
-        { 
-            if (transposeA)
-                AssignTransposeOf(a);
-            (*this) *= b(0,0);
-        }
-        else
-            Multiply(a, transposeA, b, transposeB, *this);
-
-        return *this;
-    }
-
-    template<class ElemType>
-    CPUMatrix<ElemType> CPUMatrix<ElemType>::operator* (const CPUMatrix<ElemType>& a) const
-    {
-        auto& us = *this;
-        if (GetNumElements() == 1)
-        {
-            CPUMatrix<ElemType> c;
-            c.AssignProductOf(us(0,0), a);
-            return c;
-        }
-        else if (a.GetNumElements() == 1)
-        {
-            CPUMatrix<ElemType> c;
-            c.AssignProductOf(a(0,0), us);
-            return c;
-        }
-        else
-        {
-            CPUMatrix<ElemType> c;
-            Multiply(*this, a, c);
-            return c;
-        }
-    }
-
-    template<class ElemType>
-    CPUMatrix<ElemType>& CPUMatrix<ElemType>::operator/= (ElemType alpha)
-    {
-        (*this) *= 1/alpha;
-        return (*this);
-    }
-
-    template<class ElemType>
-    CPUMatrix<ElemType> CPUMatrix<ElemType>::operator/ (ElemType alpha) const
-    {
-        return ((*this) * (1/alpha));
-    }
-
-    //element-wise power
-    template<class ElemType>
-    CPUMatrix<ElemType>& CPUMatrix<ElemType>::operator^= (ElemType alpha)
-    {
-        auto& us = *this;
-        ElementWisePower(alpha, us, us);
-        return us;
-    }
-
-    //element-wise power
-    template<class ElemType>
-    CPUMatrix<ElemType> CPUMatrix<ElemType>::operator^ (ElemType alpha) const
-    {
-        CPUMatrix<ElemType> c(GetNumRows(), GetNumCols());
-        ElementWisePower(alpha, *this, c);
-        return c;
-    }
-
-
-    template<class ElemType>
-    CPUMatrix<ElemType>& CPUMatrix<ElemType>::AssignElementPowerOf(const CPUMatrix<ElemType>& a, const ElemType power)
-    {
-        ElementWisePower(power, a, *this);
-        return *this;
-    }
-
-    //[this]=[this] .* a (we cannot override operator .* in c++)
-    template<class ElemType>
-    CPUMatrix<ElemType>& CPUMatrix<ElemType>::ElementMultiplyWith (const CPUMatrix<ElemType>& a)
-    {
-        return AssignElementProductOf(*this, a);
-    }
-
-    //[this]=[this] .* a (we cannot override operator .* in c++)
-    template<class ElemType>
-    CPUMatrix<ElemType>& CPUMatrix<ElemType>::ElementDivideBy(const CPUMatrix<ElemType>& a)
-    {
-        return AssignElementDivisionOf(*this, a);
-    }
-
-    //[this]=a .* b
-    template<class ElemType>
-    CPUMatrix<ElemType>& CPUMatrix<ElemType>::AssignElementProductOf (const CPUMatrix<ElemType>& a, const CPUMatrix<ElemType>& b)
-    {
-        if (a.IsEmpty() || b.IsEmpty())
-            throw std::logic_error("AssignElementProductOf: Matrix is empty.");
-
-        assert (a.GetNumRows() == b.GetNumRows() && a.GetNumCols() == b.GetNumCols());
-        if (!(a.GetNumRows() == b.GetNumRows() && a.GetNumCols() == b.GetNumCols()))
-            throw std::invalid_argument("AssignElementProductOf: The input matrix dimensions do not match.");
-
-        auto& us=*this;
-        if (this != &a)
-            Resize(a.GetNumRows(), a.GetNumCols());
-
-        long m=(long)GetNumRows(), n=(long)GetNumCols();
-#pragma omp parallel for     
-        for (long j=0; j<n; j++)
-        {
-            //four-way unrolling
-            for (long i=0; i<(m & ~3); i+=4)
-            {
-                us(i,j) = a(i,j) * b(i,j);
-                us(i+1,j) = a(i+1,j) * b(i+1,j);
-                us(i+2,j) = a(i+2,j) * b(i+2,j);
-                us(i+3,j) = a(i+3,j) * b(i+3,j);
-            }
-            //handle remaining stuffs
-            for (long i=m & ~3; i<m; i++)
-            {
-                us(i,j) = a(i,j) * b(i,j);
-            }
-        }
-        return *this;
-    }
-
-    //[this] +=a .* b
-    template<class ElemType>
-    CPUMatrix<ElemType>& CPUMatrix<ElemType>::AddElementProductOf (const CPUMatrix<ElemType>& a, const CPUMatrix<ElemType>& b)
-    {
-        if (a.IsEmpty() || b.IsEmpty())
-            throw std::logic_error("AddElementProductOf: Matrix is empty.");
-
-        assert (a.GetNumRows() == b.GetNumRows() && a.GetNumCols() == b.GetNumCols());
-        if (!(a.GetNumRows() == b.GetNumRows() && a.GetNumCols() == b.GetNumCols()))
-            throw std::invalid_argument("AddElementProductOf : The input matrix dimensions do not match.");
-
-        if (!(a.GetNumRows() == GetNumRows() && a.GetNumCols() == GetNumCols()))
-            throw std::invalid_argument("AddElementProductOf : The input matrix dimensions do not match [this].");
-
-        auto& us=*this;
-
-        long m=(long)GetNumRows(), n=(long)GetNumCols();
-#pragma omp parallel for     
-        for (long j=0; j<n; j++)
-        {
-            //four-way unrolling
-            for (long i=0; i<(m & ~3); i+=4)
-            {
-                us(i,j)  += a(i,j) * b(i,j);
-                us(i+1,j)  += a(i+1,j) * b(i+1,j);
-                us(i+2,j)  += a(i+2,j) * b(i+2,j);
-                us(i+3,j)  += a(i+3,j) * b(i+3,j);
-            }
-            //handle remaining stuffs
-            for (long i=m & ~3; i<m; i++)
-            {
-                us(i,j)  += a(i,j) * b(i,j);
-            }
-        }
-            
-            
-        return *this;
-    }
-
-    //[this]=a ./ b
-    template<class ElemType>
-    CPUMatrix<ElemType>& CPUMatrix<ElemType>::AssignElementDivisionOf (const CPUMatrix<ElemType>& a, const CPUMatrix<ElemType>& b)
-    {
-        if (a.IsEmpty() || b.IsEmpty())
-            throw std::logic_error("AssignElementDivisionOf: Matrix is empty.");
-
-        assert (a.GetNumRows() == b.GetNumRows() && a.GetNumCols() == b.GetNumCols());
-        if (!(a.GetNumRows() == b.GetNumRows() && a.GetNumCols() == b.GetNumCols()))
-            throw std::invalid_argument("AssignElementDivisionOf : The input matrix dimensions do not match.");
-
-        auto& us=*this;
-        if (this != &a)
-            Resize(a.GetNumRows(), a.GetNumCols());
-
-        ElemType smallValue = EPS_IN_INVERSE;
-
-#pragma omp parallel for
-        foreach_coord(i,j,us)
-        {
-            ElemType v = b(i,j);
-            if (v >= 0 && v < smallValue)
-                us(i,j) = a(i,j) / smallValue;
-            else if (v < 0 && v > -smallValue)
-                us(i,j) = a(i,j) / (-smallValue);
-            else
-                us(i,j) = a(i,j) / v;
-        }
-
-        return *this;
-    }
-
-    template<class ElemType>
-    CPUMatrix<ElemType>& CPUMatrix<ElemType>::ColumnElementMultiplyWith(const CPUMatrix<ElemType>& a)
-    {
-        if (a.IsEmpty() || IsEmpty())
-            throw std::logic_error("ColumnElementMultiplyWith: Matrix is empty.");
-
-        assert (a.GetNumRows() == GetNumRows() && a.GetNumCols() == 1);
-        if (!(a.GetNumRows() == GetNumRows() && a.GetNumCols() == 1))
-            throw std::invalid_argument("ColumnElementMultiplyWith: The input matrix should be a col vector and match [this]'s rows.");
-
-        auto& us=*this;
-
-        long m=(long)GetNumRows(), n=(long)GetNumCols();
-#pragma omp parallel for     
-        for (long j=0; j<n; j++)
-        {
-            //four-way unrolling
-            for (long i=0; i<(m & ~3); i+=4)
-            {
-                us(i,j) *= a(i,0);
-                us(i+1,j) *= a(i+1,0);
-                us(i+2,j) *= a(i+2,0);
-                us(i+3,j) *= a(i+3,0);
-            }
-            //handle remaining stuffs
-            for (long i=m & ~3; i<m; i++)
-            {
-                us(i,j) *= a(i,0);
-            }
-        }
-            
-            
-        return *this;
-    }
-
-    template<class ElemType>
-    CPUMatrix<ElemType>& CPUMatrix<ElemType>::RowElementMultiplyWith(const CPUMatrix<ElemType>& a)
-    {
-        if (a.IsEmpty() || IsEmpty())
-            throw std::logic_error("RowElementMultiplyWith: Matrix is empty.");
-
-        assert (a.GetNumRows() == 1 && a.GetNumCols() == GetNumCols());
-        if (!(a.GetNumRows() == 1 && a.GetNumCols() == GetNumCols()))
-            throw std::invalid_argument("RowElementMultiplyWith: The input matrix should be a row vector and match [this]'s columns.");
-
-        auto& us=*this;
-
-        long m=(long)GetNumRows(), n=(long)GetNumCols();
-#pragma omp parallel for     
-        for (long j=0; j<n; j++)
-        {
-            ElemType v = a(0,j);
-            //four-way unrolling
-            for (long i=0; i<(m & ~3); i+=4)
-            {
-                us(i,j) *= v;
-                us(i+1,j) *= v;
-                us(i+2,j) *= v;
-                us(i+3,j) *= v;
-            }
-            //handle remaining stuffs
-            for (long i=m & ~3; i<m; i++)
-            {
-                us(i,j) *= v;
-            }
-        }           
-            
-        return *this;
-    }
-
-    template<class ElemType>
-    CPUMatrix<ElemType>& CPUMatrix<ElemType>::RowElementDivideBy(const CPUMatrix<ElemType>& a)
-    {
-        if (a.IsEmpty() || IsEmpty())
-            throw std::logic_error("RowElementDivideBy: Matrix is empty.");
-
-        assert(a.GetNumRows() == 1 && a.GetNumCols() == GetNumCols());
-        if (!(a.GetNumRows() == 1 && a.GetNumCols() == GetNumCols()))
-            throw std::invalid_argument("RowElementDivideBy: The input matrix should be a row vector and match [this]'s columns.");
-
-        auto& us = *this;
-
-        long m = (long)GetNumRows(), n = (long)GetNumCols();
-#pragma omp parallel for     
-        for (long j = 0; j<n; j++)
-        {
-            ElemType v = a(0, j);
-            if (v >= 0 && v < EPS_IN_INVERSE)
-                v = EPS_IN_INVERSE;
-            else if (v < 0 && v > -EPS_IN_INVERSE)
-                v = (-EPS_IN_INVERSE);
-
-            //four-way unrolling
-            for (long i = 0; i<(m & ~3); i += 4)
-            {
-                us(i, j) /= v;
-                us(i + 1, j) /= v;
-                us(i + 2, j) /= v;
-                us(i + 3, j) /= v;
-            }
-            //handle remaining stuffs
-            for (long i = m & ~3; i<m; i++)
-            {
-                us(i, j) /= v;
-            }
-        }
-
-        return *this;
-    }
-    template<class ElemType>
-    CPUMatrix<ElemType>& CPUMatrix<ElemType>::ColumnElementDivideBy(const CPUMatrix<ElemType>& a)
-    {
-        if (a.IsEmpty() || IsEmpty())
-            throw std::logic_error("ColumnElementDivideBy: Matrix is empty.");
-
-        assert (a.GetNumRows() == GetNumRows() && a.GetNumCols() == 1);
-        if (!(a.GetNumRows() == GetNumRows() && a.GetNumCols() == 1))
-            throw std::invalid_argument("ColumnElementDivideBy: The input matrix should be a col vector and match [this]'s rows.");
-
-        auto& us=*this;
-
-        long m=(long)GetNumRows(), n=(long)GetNumCols();
-
-        ElemType smallValue = EPS_IN_INVERSE;
-#pragma omp parallel for     
-        for (long j=0; j<n; j++)
-        {
-            for (long i=0; i<m; i++)
-            {
-                ElemType v = a(i,0);
-                if (v >= 0 && v < smallValue)
-                    us(i,j) /= smallValue;
-                else if (v < 0 && v > -smallValue)
-                    us(i,j) /= (-smallValue);
-                else
-                    us(i,j) /= v;
-            }
-        }
-            
-        return *this;
-    }
-
-
-    //[this]=1 ./ a
-    template<class ElemType>
-    CPUMatrix<ElemType>& CPUMatrix<ElemType>::ElementInverse ()
-    {
-        return AssignElementInverseOf(*this);
-    }
-
-    template<class ElemType>
-    CPUMatrix<ElemType>& CPUMatrix<ElemType>::AssignElementInverseOf (const CPUMatrix<ElemType>& a)
-    {
-        ElemType smallValue = EPS_IN_INVERSE;
-
-        if (a.IsEmpty())
-            throw std::logic_error("AssignElementInverseOf: Matrix a is empty.");
-
-        auto& us=*this;
-        if (this != &a)
-            Resize(a.GetNumRows(), a.GetNumCols());
-
-#pragma omp parallel for
-        foreach_coord(i,j,us)
-        {
-            if (a(i,j) <0 && a(i,j) > -smallValue)
-                us(i,j) = 1/(-smallValue);
-            else if (a(i,j) >=0 && a(i,j) < smallValue)
-                us(i,j) = 1/smallValue;
-            else
-                us(i,j) = 1 / a(i,j);
-        }
-
-        return *this;
-    }
-
-    //[this]=sigmoid([this]) element wise
-    template<class ElemType>
-    CPUMatrix<ElemType>& CPUMatrix<ElemType>::InplaceSigmoid ()
-    {
-        return AssignSigmoidOf(*this);
-    }
-
-    template<class ElemType>
-    CPUMatrix<ElemType>& CPUMatrix<ElemType>::AssignSigmoidOf (const CPUMatrix<ElemType>& a)
-    {
-        if (a.IsEmpty())
-            throw std::logic_error("AssignSigmoidOf: Matrix a is empty.");
-
-        auto& us=*this;
-        if (this != &a)
-            Resize(a.GetNumRows(), a.GetNumCols());
-
-#pragma omp parallel for
-        foreach_coord(i,j,us)
-        {
-            if (a(i,j) >= 0)
-                us(i,j) = 1 / (1+exp(-a(i,j)));
-            else
-            {
-                ElemType v = exp(a(i,j));
-                us(i,j) = v / (1+v);
-            }
-        }
-
-        return *this;
-    }
-
-    template<class ElemType>
-    CPUMatrix<ElemType>& CPUMatrix<ElemType>::InplaceLinearRectifierDerivative ()
-    {
-        return AssignLinearRectifierDerivativeOf(*this);
-    }
-
-    template<class ElemType>
-    CPUMatrix<ElemType>& CPUMatrix<ElemType>::AssignLinearRectifierDerivativeOf (const CPUMatrix<ElemType>& a)
-    {
-        if (a.IsEmpty())
-            throw std::logic_error("AssignLinearRectifierDerivativeOf: Matrix a is empty.");
-
-        auto& us=*this;
-        if (this != &a)
-            Resize(a.GetNumRows(), a.GetNumCols());
-
-        long m=(long)GetNumRows(), n=(long)GetNumCols();
-#pragma omp parallel for     
-        for (long j=0; j<n; j++)
-        {
-            //four-way unrolling
-            for (long i=0; i<(m & ~3); i+=4)
-            {
-                us(i,j) = a(i,j) > 0.0f ? 1.0f : 0.0f;
-                us(i+1,j) = a(i+1,j) > 0.0f ? 1.0f : 0.0f;
-                us(i+2,j) = a(i+2,j) > 0.0f ? 1.0f : 0.0f;
-                us(i+3,j) = a(i+3,j) > 0.0f ? 1.0f : 0.0f;
-            }
-            //handle remaining stuffs
-            for (long i=m & ~3; i<m; i++)
-            {
-                us(i,j) = a(i,j) > 0.0f ? 1.0f : 0.0f;
-            }
-        }
-            
-            
-        return *this;
-    }
-
-    template<class ElemType>
-    CPUMatrix<ElemType>& CPUMatrix<ElemType>::InplaceSigmoidDerivative ()
-    {
-        return AssignSigmoidDerivativeOf(*this);
-    }
-
-    template<class ElemType>
-    CPUMatrix<ElemType>& CPUMatrix<ElemType>::AssignSigmoidDerivativeOf (const CPUMatrix<ElemType>& a)
-    {
-        if (a.IsEmpty())
-            throw std::logic_error("AssignSigmoidDerivativeOf: Matrix a is empty.");
-
-        auto& us=*this;
-        if (this != &a)
-            Resize(a.GetNumRows(), a.GetNumCols());
-
-        long m=(long)GetNumRows(), n=(long)GetNumCols();
-#pragma omp parallel for     
-        for (long j=0; j<n; j++)
-        {
-            //four-way unrolling
-            for (long i=0; i<(m & ~3); i+=4)
-            {
-                ElemType v = a(i,j);
-                us(i,j) = v * (1-v);
-
-                ElemType v1 = a(i+1,j);
-                us(i+1,j) = v1 * (1-v1);
-
-                ElemType v2 = a(i+2,j);
-                us(i+2,j) = v2 * (1-v2);
-
-                ElemType v3 = a(i+3,j);
-                us(i+3,j) = v3 * (1-v3);
-            }
-            //handle remaining stuffs
-            for (long i=m & ~3; i<m; i++)
-            {
-                ElemType v = a(i,j);
-                us(i,j) = v * (1-v);
-            }
-        }
-            
-        return *this;
-    }
-
-    //[this]=tanh([this]) element wise
-    template<class ElemType>
-    CPUMatrix<ElemType>& CPUMatrix<ElemType>::InplaceTanh ()
-    {
-        return AssignTanhOf(*this);
-    }
-
-
-    template<class ElemType>
-    CPUMatrix<ElemType>& CPUMatrix<ElemType>::AssignTanhOf (const CPUMatrix<ElemType>& a)
-    {
-        if (a.IsEmpty())
-            throw std::logic_error("AssignTanhOf: Matrix a is empty.");
-
-        auto& us=*this;
-        if (this != &a)
-            Resize(a.GetNumRows(), a.GetNumCols());
-
-        long m=(long)GetNumRows(), n=(long)GetNumCols();
-#pragma omp parallel for     
-        for (long j=0; j<n; j++)
-        {
-            //four-way unrolling
-            for (long i=0; i<(m & ~3); i+=4)
-            {
-                us(i,j) = tanh(a(i,j));
-                us(i+1,j) = tanh(a(i+1,j));
-                us(i+2,j) = tanh(a(i+2,j));
-                us(i+3,j) = tanh(a(i+3,j));
-            }
-            //handle remaining stuffs
-            for (long i=m & ~3; i<m; i++)
-            {
-                us(i,j) = tanh(a(i,j));
-            }
-        }
-            
-            
-        return *this;
-    }
-
-    //[this]=softmax([this]) element wise
-    template<class ElemType>
-    CPUMatrix<ElemType>& CPUMatrix<ElemType>::InplaceLogSoftmax (const bool isColWise)
-    {
-        return AssignLogSoftmaxOf(*this, isColWise);
-    }
-
-    template<class ElemType>
-    CPUMatrix<ElemType>& CPUMatrix<ElemType>::AssignLogSoftmaxOf (const CPUMatrix<ElemType>& a, const bool isColWise)
-    {
-        if (a.IsEmpty())
-            throw std::logic_error("AssignLogSoftmaxOf: Matrix a is empty.");
-
-        auto& us=*this;
-        if (this != &a)
-            Resize(a.GetNumRows(), a.GetNumCols());
-
-        if (isColWise)
-        {
-#pragma omp parallel for
-            foreach_column(j,a)
-            {
-                //we need to extract max before applying exp to avoid overflow
-                ElemType maxV = a(0,j);
-                foreach_row(i, a)
-                    maxV = max(maxV, a(i,j));
-
-                ElemType sum = 0;
-                foreach_row(i, a)
-                    sum +=  exp(us(i,j) = a(i,j) - maxV);
-                sum = log(sum);
-                foreach_row(i, us)
-                    us(i,j) -= sum;
-            }
-
-        }
-        else
-        {
-#pragma omp parallel for
-            foreach_row(i, a)
-            {
-                //we need to extract max before applying exp to avoid overflow
-                ElemType maxV = a(i,0);
-                foreach_column(j,a)
-                    maxV = max(maxV, a(i,j));
-
-                ElemType sum = 0;
-                foreach_column(j,a)
-                    sum +=  exp(us(i,j) = a(i,j) - maxV);
-                sum = log(sum);
-                foreach_column(j,us)
-                    us(i,j) -= sum;
-            }
-
-        }
-
-        return *this;
-    }
-
-    //[this]=sqrt([this]) element wise
-    template<class ElemType>
-    CPUMatrix<ElemType>& CPUMatrix<ElemType>::InplaceSqrt ()
-    {
-        return AssignSqrtOf(*this);
-    }
-
-    //to prevent negative values caused by floating operations, we force inputs to be >=0
-    //this may, however, hide problems in the caller.
-    template<class ElemType>
-    CPUMatrix<ElemType>& CPUMatrix<ElemType>::AssignSqrtOf (const CPUMatrix<ElemType>& a)
-    {
-        if (a.IsEmpty())
-            throw std::logic_error("AssignSqrtOf: Matrix a is empty.");
-
-        auto& us=*this;
-        if (this != &a)
-            Resize(a.GetNumRows(), a.GetNumCols());
-
-        long m=(long)GetNumRows(), n=(long)GetNumCols();
-#pragma omp parallel for     
-        for (long j=0; j<n; j++)
-        {
-            //four-way unrolling
-            for (long i=0; i<(m & ~3); i+=4)
-            {
-                us(i,j) = sqrt(max(0, a(i,j)));  
-                us(i+1,j) = sqrt(max(0, a(i+1,j)));  
-                us(i+2,j) = sqrt(max(0, a(i+2,j)));  
-                us(i+3,j) = sqrt(max(0, a(i+3,j)));  
-            }
-            //handle remaining stuffs
-            for (long i=m & ~3; i<m; i++)
-            {
-                us(i,j) = sqrt(max(0, a(i,j)));  
-            }
-        }
-                        
-        return *this;
-    }
-
-    //[this]=exp([this]) element wise
-    template<class ElemType>
-    CPUMatrix<ElemType>& CPUMatrix<ElemType>::InplaceExp ()
-    {
-        return AssignExpOf(*this);
-    }
-
-
-    template<class ElemType>
-    CPUMatrix<ElemType>& CPUMatrix<ElemType>::AssignExpOf (const CPUMatrix<ElemType>& a)
-    {
-        if (a.IsEmpty())
-            throw std::logic_error("AssignExpOf: Matrix a is empty.");
-
-        auto& us=*this;
-        if (this != &a)
-            Resize(a.GetNumRows(), a.GetNumCols());
-
-        long m=(long)GetNumRows(), n=(long)GetNumCols();
-#pragma omp parallel for     
-        for (long j=0; j<n; j++)
-        {
-            //four-way unrolling
-            for (long i=0; i<(m & ~3); i+=4)
-            {
-                us(i,j) = exp(a(i,j));
-                us(i+1,j) = exp(a(i+1,j));
-                us(i+2,j) = exp(a(i+2,j));
-                us(i+3,j) = exp(a(i+3,j));
-            }
-            //handle remaining stuffs
-            for (long i=m & ~3; i<m; i++)
-            {
-                us(i,j) = exp(a(i,j));
-            }
-        }
-            
-            
-        return *this;
-    }
-
-    //[this]=exp([this]) element wise
-    template<class ElemType>
-    CPUMatrix<ElemType>& CPUMatrix<ElemType>::InplaceAbs ()
-    {
-        return AssignAbsOf(*this);
-    }
-
-    template<class ElemType>
-    CPUMatrix<ElemType>& CPUMatrix<ElemType>::AssignAbsOf (const CPUMatrix<ElemType>& a)
-    {
-        if (a.IsEmpty())
-            throw std::logic_error("AssignAbsOf: Matrix a is empty.");
-
-        auto& us=*this;
-        if (this != &a)
-            Resize(a.GetNumRows(), a.GetNumCols());
-
-        long m=(long)GetNumRows(), n=(long)GetNumCols();
-#pragma omp parallel for     
-        for (long j=0; j<n; j++)
-        {
-            //four-way unrolling
-            for (long i=0; i<(m & ~3); i+=4)
-            {
-                us(i,j) = abs(a(i,j));
-                us(i+1,j) = abs(a(i+1,j));
-                us(i+2,j) = abs(a(i+2,j));
-                us(i+3,j) = abs(a(i+3,j));
-            }
-            //handle remaining stuffs
-            for (long i=m & ~3; i<m; i++)
-            {
-                us(i,j) = abs(a(i,j));
-            }
-        }
-            
-        return *this;
-    }
-
-    //[this]=log([this]) element wise
-    template<class ElemType>
-    CPUMatrix<ElemType>& CPUMatrix<ElemType>::InplaceLog ()
-    {
-        return AssignLogOf(*this);
-    }
-
-    //[this]=log([this]) element wise
-    template<class ElemType>
-    CPUMatrix<ElemType>& CPUMatrix<ElemType>::InplaceLog10 ()
-    {
-        return AssignLog10Of(*this);
-    }
-
-    template<class ElemType>
-    CPUMatrix<ElemType>& CPUMatrix<ElemType>::AssignLogOf (const CPUMatrix<ElemType>& a)
-    {
-        if (a.IsEmpty())
-            throw std::logic_error("AssignLogOf: Matrix a is empty.");
-
-        auto& us=*this;
-        if (this != &a)
-            Resize(a.GetNumRows(), a.GetNumCols());
-
-#pragma omp parallel for
-        foreach_coord(i,j,a)
-        {
-            const ElemType v = a(i,j);
-            if (v < EPS_IN_LOG)
-            {
-                us(i,j) = LOG_OF_EPS_IN_LOG;
-            }
-            else
-                us(i,j) = log(v);
-        }
-
-        return *this;
-    }
-
-    template<class ElemType>
-    CPUMatrix<ElemType>& CPUMatrix<ElemType>::AssignLog10Of (const CPUMatrix<ElemType>& a)
-    {
-        if (a.IsEmpty())
-            throw std::logic_error("AssignLogOf: Matrix a is empty.");
-
-        auto& us=*this;
-        if (this != &a)
-            Resize(a.GetNumRows(), a.GetNumCols());
-
-#pragma omp parallel for
-        foreach_coord(i,j,a)
-        {
-            const ElemType v = a(i,j);
-            if (v <= 0) 
-                throw std::logic_error("AssignLogOf: Log can only applied to numbers larger than 0.");
-            else if (v < EPS_IN_LOG)
-            {
-                us(i,j) = LOG10_OF_EPS_IN_LOG;
-            }
-            else
-                us(i,j) = log10(v);
-        }
-
-
-        return *this;
-    }
-
-    //[this]=cos([this]) element wise
-    template<class ElemType>
-    CPUMatrix<ElemType>& CPUMatrix<ElemType>::InplaceCosine ()
-    {
-        return AssignCosineOf(*this);
-    }
-
-    template<class ElemType>
-    CPUMatrix<ElemType>& CPUMatrix<ElemType>::AssignCosineOf (const CPUMatrix<ElemType>& a)
-    {
-        if (a.IsEmpty())
-            throw std::logic_error("AssignCosineOf: Matrix a is empty.");
-
-        auto& us=*this;
-        if (this != &a)
-            Resize(a.GetNumRows(), a.GetNumCols());
-
-#pragma omp parallel for
-        foreach_coord(i,j,a)
-        {
-            const ElemType v = a(i,j);
-            us(i,j) = cos(v);
-        }
-
-        return *this;
-    }
-
-    //[this]=-sin([this]) element wise
-    template<class ElemType>
-    CPUMatrix<ElemType>& CPUMatrix<ElemType>::InplaceNegativeSine ()
-    {
-        return AssignNegativeSineOf(*this);
-    }
-
-    template<class ElemType>
-    CPUMatrix<ElemType>& CPUMatrix<ElemType>::AssignNegativeSineOf (const CPUMatrix<ElemType>& a)
-    {
-        if (a.IsEmpty())
-            throw std::logic_error("AssignCosineOf: Matrix a is empty.");
-
-        auto& us=*this;
-        if (this != &a)
-            Resize(a.GetNumRows(), a.GetNumCols());
-
-#pragma omp parallel for
-        foreach_coord(i,j,a)
-        {
-            const ElemType v = a(i,j);
-            us(i,j) = -sin(v);
-        }
-
-        return *this;
-    }
-
-
-    //Threshold truncating: this[i] = max( this[i], threshold )
-    template<class ElemType>
-    CPUMatrix<ElemType>& CPUMatrix<ElemType>::InplaceTruncateBottom (const ElemType threshold)
-    {
-        if (IsEmpty())
-            throw std::logic_error("InplaceTruncateBottom: Matrix is empty.");
-
-        auto& us=*this;
-
-        long m=(long)GetNumRows(), n=(long)GetNumCols();
-#pragma omp parallel for     
-        for (long j=0; j<n; j++)
-        {
-            //four-way unrolling
-            for (long i=0; i<(m & ~3); i+=4)
-            {
-                if (us(i,j) < threshold)
-                    us(i,j) = threshold;
-
-                if (us(i+1,j) < threshold)
-                    us(i+1,j) = threshold;
-
-                if (us(i+2,j) < threshold)
-                    us(i+2,j) = threshold;
-
-                if (us(i+3,j) < threshold)
-                    us(i+3,j) = threshold;
-            }
-            //handle remaining stuffs
-            for (long i=m & ~3; i<m; i++)
-            {
-                if (us(i,j) < threshold)
-                    us(i,j) = threshold;
-            }
-        }
-           
-        return *this;
-    }
-
-    template<class ElemType>
-    CPUMatrix<ElemType>& CPUMatrix<ElemType>::InplaceTruncate (const ElemType threshold)
-    {
-        if (IsEmpty())
-            throw std::logic_error("InplaceTruncateBottom: Matrix is empty.");
-
-        auto& us=*this;
-        ElemType locThresholdPos = abs(threshold);
-        ElemType locTHresholdNeg = -locThresholdPos; 
-
-        long m=(long)GetNumRows(), n=(long)GetNumCols();
-#pragma omp parallel for     
-        for (long j=0; j<n; j++)
-        {
-            //four-way unrolling
-            for (long i=0; i<(m & ~3); i+=4)
-            {
-                if (us(i,j) > locThresholdPos )
-                    us(i,j) = locThresholdPos ;
-                else if (us(i,j) < locTHresholdNeg )
-                    us(i,j) = locTHresholdNeg ;
-
-                if (us(i+1,j) > locThresholdPos )
-                    us(i+1,j) = locThresholdPos ;
-                else if (us(i+1,j) < locTHresholdNeg )
-                    us(i+1,j) = locTHresholdNeg ;
-
-                if (us(i+2,j) > locThresholdPos )
-                    us(i+2,j) = locThresholdPos ;
-                else if (us(i+2,j) < locTHresholdNeg )
-                    us(i+2,j) = locTHresholdNeg ;
-
-                if (us(i+3,j) > locThresholdPos )
-                    us(i+3,j) = locThresholdPos ;
-                else if (us(i+3,j) < locTHresholdNeg )
-                    us(i+3,j) = locTHresholdNeg ;
-            }
-            //handle remaining stuffs
-            for (long i=m & ~3; i<m; i++)
-            {
-                if (us(i,j) > locThresholdPos )
-                    us(i,j) = locThresholdPos ;
-                else if (us(i,j) < locTHresholdNeg )
-                    us(i,j) = locTHresholdNeg ;
-            }
-        }
-            
-        return *this;
-    }
-
-    //Threshold truncating: this[i] = max( a[i], threshold )
-    template<class ElemType>
-    CPUMatrix<ElemType>& CPUMatrix<ElemType>::AssignTruncateBottomOf (const CPUMatrix<ElemType>& a, const ElemType threshold)
-    {
-        if (a.IsEmpty())
-            throw std::logic_error("AssignTruncateBottomOf: Matrix a is empty.");
-
-        auto& us=*this;
-        if (this != &a)
-            Resize(a.GetNumRows(), a.GetNumCols());
-
-#pragma omp parallel for
-        foreach_coord(i,j,a)
-        {
-            if (a(i,j) < threshold)
-                us(i,j) = threshold;
-            else
-                us(i,j) = a(i,j);
-        }
-
-        return *this;
-    }        
-
-    //Threshold truncating: this[i] = min( this[i], threshold )
-    template<class ElemType>
-    CPUMatrix<ElemType>& CPUMatrix<ElemType>::InplaceTruncateTop (const ElemType threshold)
-    {
-        if (IsEmpty())
-            throw std::logic_error("InplaceTruncateTop: Matrix is empty.");
-
-        auto& us=*this;
-
-#pragma omp parallel for
-        foreach_coord(i,j,us)
-        {
-            if (us(i,j) > threshold)
-                us(i,j) = threshold;
-        }
-
-        return *this;
-    }
-
-    //Threshold truncating: this[i] = min( a[i], threshold )
-    template<class ElemType>
-    CPUMatrix<ElemType>& CPUMatrix<ElemType>::AssignTruncateTopOf (const CPUMatrix<ElemType>& a, const ElemType threshold)
-    {
-        if (a.IsEmpty())
-            throw std::logic_error("AssignTruncateTopOf: Matrix a is empty.");
-
-        auto& us=*this;
-        if (this != &a)
-            Resize(a.GetNumRows(), a.GetNumCols());
-
-#pragma omp parallel for
-        foreach_coord(i,j,a)
-        {
-            if (a(i,j) > threshold)
-                us(i,j) = threshold;
-            else
-                us(i,j) = a(i,j);
-        }
-
-        return *this;
-    }
-    //Threshold truncating: this[i] = 0 if abs(this[i]<threshold).
-
-
-
-    template<class ElemType>
-    CPUMatrix<ElemType>& CPUMatrix<ElemType>::SetToZeroIfAbsLessThan (const ElemType threshold)
-    {
-        if (IsEmpty())
-            throw std::logic_error("SetToZeroIfAbsLessThan: Matrix is empty.");
-
-        auto& us=*this;
-
-#pragma omp parallel for
-        foreach_coord(i,j,us)
-        {
-            if (abs(us(i,j)) < threshold)
-                us(i,j) = 0;
-        }
-
-        return *this;
-    }
-
-    //sum of all abs(elements)
-    template<class ElemType>
-    ElemType CPUMatrix<ElemType>::SumOfAbsElements () const
-    {
-        if (IsEmpty())
-            throw std::logic_error("SumOfAbsElements: Matrix is empty.");
-
-        if (sizeof(ElemType) == sizeof(double))
-        {
-#ifndef USE_MKL
-            return (ElemType)dasum((int)GetNumElements(), reinterpret_cast <double*>(m_pArray), 1);
-#else  
-            return (ElemType)cblas_dasum((int)GetNumElements(), reinterpret_cast <double*>(m_pArray), 1);
-#endif
-        }
-        else
-        {
-#pragma warning (suppress: 4244)
-#ifndef USE_MKL
-            return sasum((int)GetNumElements(), reinterpret_cast <float*>(m_pArray), 1);
-#else
-            return cblas_sasum ((int)GetNumElements(), reinterpret_cast <float*>(m_pArray), 1);
-#endif
-        }
-    }
-
-    //sum of all elements
-    template<class ElemType>
-    ElemType CPUMatrix<ElemType>::SumOfElements () const
-    {
-        if (IsEmpty())
-            throw std::logic_error("SumOfElements: Matrix is empty.");
-
-        ElemType sum=0;
-        long m=(long)GetNumElements();        // note: OpenMP requires loop indices to be long, not size_t
-
-        //four-way unrolling
-#pragma omp parallel for reduction(+:sum)
-        for (long i=0; i<(m & ~3); i+=4)
-        {
-            sum += m_pArray[i] + m_pArray[i+1] + m_pArray[i+2] + m_pArray[i+3] ;
-        }
-        //handle remaining stuffs
-        for (long i=m & ~3; i<m; i++)
-        {
-            sum += m_pArray[i];
-        }
-      
-        return sum;
-    }
-
-    template<class ElemType>
-    CPUMatrix<ElemType>& CPUMatrix<ElemType>::AssignSumOfElements(const CPUMatrix<ElemType>& a)
-    {
-        if (a.IsEmpty())
-            throw std::logic_error("AssignSumOfElements: Matrix a is empty.");
-
-        auto& us=*this;
-        us.Resize(1,1);
-        us(0,0) =a.SumOfElements();
-
-        return *this;
-    }
-
-    template<class ElemType>
-    bool CPUMatrix<ElemType>::IsEqualTo(const CPUMatrix<ElemType>& a, const ElemType threshold /*= 1e-8*/) const
-    {
-        return AreEqual(*this, a, threshold);
-    }
-
-
-    template<class ElemType>
-    void CPUMatrix<ElemType>::VectorNorm1(CPUMatrix<ElemType>& c, const bool isColWise) const
-    {
-        if (IsEmpty())
-            throw std::logic_error("VectorNormInf: Matrix is empty.");
-
-        auto& us=*this;
-
-        const int m = (int)us.GetNumRows();
-        const int n = (int)us.GetNumCols();
-
-        assert (m>0 && n>0); //converting from size_t to int may cause overflow
-
-        if (isColWise)  //col-wise
-        {
-            c.Resize(1, n);
-
-#pragma omp parallel for
-            foreach_column(j,us)
-            {
-                ElemType v = 0;
-                foreach_row(i,us)
-                {
-#pragma omp atomic
-                    v += abs(us(i,j)); 
-                }
-                c(0,j) = v;
-            }
-
-
-        }
-        else
-        {
-            c.Resize(m, 1);
-
-#pragma omp parallel for
-            foreach_row(i,us)
-            {
-                ElemType v = 0;
-                foreach_column(j,us)
-                {
-#pragma omp atomic
-                    v += abs(us(i,j)); 
-                }
-                c(i,0) = v;
-            }
-
-
-        }
-    }
-
-    template<class ElemType>
-    CPUMatrix<ElemType>& CPUMatrix<ElemType>::AssignVectorNorm1Of(CPUMatrix<ElemType>& a, const bool isColWise)
-    {
-        a.VectorNorm1(*this, isColWise);
-        return *this;
-    }
-
-    template<class ElemType>
-    void CPUMatrix<ElemType>::VectorNorm2(CPUMatrix<ElemType>& c, const bool isColWise) const
-    {
-        if (IsEmpty())
-            throw std::logic_error("VectorNorm2: Matrix is empty.");
-
-        auto& us=*this;
-
-        const int m = (int)us.GetNumRows();
-        const int n = (int)us.GetNumCols();
-
-        assert (m>0 && n>0); //converting from size_t to int may cause overflow
-
-        if (isColWise)  //col-wise
-        {
-            c.Resize(1, n);
-
-            if (sizeof(ElemType) == sizeof(double))
-            {
-#pragma omp parallel for
-                foreach_column(j,c)
-                {
-#ifndef USE_MKL
-                    c(0,j) = (ElemType) dnrm2(m, reinterpret_cast <double*>(us.m_pArray+us.LocateColumn(j)), 1);
-#else
-                    c(0,j) = (ElemType) cblas_dnrm2 (m, reinterpret_cast <double*>(us.m_pArray+us.LocateColumn(j)), 1);
-#endif
-                }
-            }
-            else
-            {
-#pragma omp parallel for
-                foreach_column(j,c)
-                {
-#pragma warning (suppress: 4244)
-#ifndef USE_MKL
-                    c(0,j) = snrm2(m, reinterpret_cast <float*>(us.m_pArray+us.LocateColumn(j)), 1);
-#else
-                    c(0,j) = cblas_snrm2 (m, reinterpret_cast <float*>(us.m_pArray+us.LocateColumn(j)), 1);
-#endif
-                }                
-            }
-        }
-        else
-        {
-            c.Resize(m, 1);
-
-            if (sizeof(ElemType) == sizeof(double))
-            {
-#pragma omp parallel for
-                foreach_row(i,c)
-                {
-#ifndef USE_MKL
-                    c(i,0) = dnrm2(n, reinterpret_cast <double*>(us.m_pArray+i), m);
-#else
-                    c(i,0) = cblas_dnrm2 (n, reinterpret_cast <double*>(us.m_pArray+i), m);
-#endif
-                }
-            }
-            else
-            {
-#pragma omp parallel for
-                foreach_row(i,c)
-                {
-#pragma warning (suppress: 4244)
-#ifndef USE_MKL
-                    c(i,0) = snrm2(n, reinterpret_cast <float*>(us.m_pArray+i), m);
-#else
-                    c(i,0) = cblas_snrm2 (n, reinterpret_cast <float*>(us.m_pArray+i), m);
-#endif
-                }
-
-            }
-        }
-    }
-
-    template<class ElemType>
-    CPUMatrix<ElemType>& CPUMatrix<ElemType>::AssignVectorNorm2Of(CPUMatrix<ElemType>& a, const bool isColWise)
-    {
-        a.VectorNorm2(*this, isColWise);
-        return *this;
-    }
-
-    template<class ElemType>
-    void CPUMatrix<ElemType>::VectorNormInf(CPUMatrix<ElemType>& c, const bool isColWise) const
-    {
-        if (IsEmpty())
-            throw std::logic_error("VectorNormInf: Matrix is empty.");
-
-        auto& us=*this;
-
-        const int m = (int)us.GetNumRows();
-        const int n = (int)us.GetNumCols();
-
-        assert (m>0 && n>0); //converting from size_t to int may cause overflow
-
-        if (isColWise)  //col-wise
-        {
-            c.Resize(1, n);
-
-            //#pragma omp parallel for
-            foreach_column(j,us)
-            {
-                ElemType v = 0;
-                foreach_row(i,us)
-                {
-                    v = max( v, abs(us(i,j))); 
-                }
-                c(0,j) = v;
-            }
-
-
-        }
-        else
-        {
-            c.Resize(m, 1);
-
-            //#pragma omp parallel for
-            foreach_row(i,us)
-            {
-                ElemType v = 0;
-                foreach_column(j,us)
-                {
-                    v = max( v, abs(us(i,j))); 
-                }
-                c(i,0) = v;
-            }
-
-        }
-    }
-
-    template<class ElemType>
-    CPUMatrix<ElemType>& CPUMatrix<ElemType>::AssignVectorNormInfOf(CPUMatrix<ElemType>& a, const bool isColWise)
-    {
-        a.VectorNormInf(*this, isColWise);
-        return *this;
-    }
-
-    template<class ElemType>
-    CPUMatrix<ElemType>& CPUMatrix<ElemType>::AssignInnerProductOf(const CPUMatrix<ElemType>& a, const CPUMatrix<ElemType>& b, const bool isColWise)
-    {
-        InnerProduct (a, b, *this,isColWise);
-        return *this;
-    }
-
-    //column-wise crossproduct
-    template<class ElemType>
-    CPUMatrix<ElemType>& CPUMatrix<ElemType>::AssignKhatriRaoProductOf(const CPUMatrix<ElemType>& a, const CPUMatrix<ElemType>& b)
-    {
-        if (a.IsEmpty() || b.IsEmpty())
-            throw std::logic_error("AssignKhatriRaoProductOf: Matrix is empty.");
-
-        long cols = (long) a.GetNumCols();
-        assert(cols == b.GetNumCols());
-        if (cols != b.GetNumCols())
-            throw invalid_argument("a.GetNumCols() != b.GetNumCols()");
-
-        long rowsA = (long) a.GetNumRows();
-        long rowsB = (long) b.GetNumRows();
-        Resize(rowsA * rowsB, cols);
-
-#ifdef __INTEL_COMPILER // TODO: check this
-#pragma simd statement
-#endif
-#pragma omp parallel for
-        for (long k=0; k<cols; k++)
-        {
-            long jj = 0;
-            for (long j=0; j<rowsB; j++)
-            {
-                for (long i=0; i<rowsA; i++)
-                {
-                    (*this)(jj++, k) = a(i,k) * b(j,k);
-                }
-            }
-        }
-
-        return *this;
-    }
-
-    //column-wise reshaped product. Used to compute KhatriRaoProduct Gradient
-    //   this = reshape each column of a from (K1xK2,1) to (K1, K2) 
-    //   if each column of a is not transposed, each (K1, K2) times each column of b (K2, frames).
-    //   the output is a (K1, frames) matrix
-    //   if each column of a is tranposed, each (K1, K2)^T times each column of b(K1, frames) and output is (K2, frames)
-    template<class ElemType>
-    CPUMatrix<ElemType>& CPUMatrix<ElemType>::AddColumnReshapeProductOf(const CPUMatrix<ElemType>& a, const CPUMatrix<ElemType>& b, const bool transposeAColumn)
-    {
-        if (a.IsEmpty() || b.IsEmpty())
-            throw std::logic_error("AddColumnReshapeProductOf: Matrix is empty.");
-
-        long cols = (long) a.GetNumCols();
-        assert(cols == b.GetNumCols());
-        if (cols != b.GetNumCols())
-            throw invalid_argument("AddColumnReshapeProductOf: a.GetNumCols() != b.GetNumCols()");
-
-        long rowsA = (long) a.GetNumRows();
-        long rowsB = (long) b.GetNumRows();
-
-        if (rowsA % rowsB != 0)
-            throw invalid_argument("AddColumnReshapeProductOf: number of rows in a should be multiples of that in b.");
-
-        long rowsC = rowsA / rowsB;
-        if (rowsC != GetNumRows() || cols != GetNumCols())
-            throw invalid_argument("AddColumnReshapeProductOf: This matrix does not have the right size.");
-
-        auto & us = *this;
-
-        if (transposeAColumn)
-        {
-            //find nrows and ncols of tbe reshaped a
-            long nrows = rowsB;
-            long ncols = rowsC;
-
-#ifdef __INTEL_COMPILER // TODO: check this
-#pragma simd statement
-#endif
-#pragma omp parallel for
-            foreach_column(t, a)
-            {
-                size_t k=0;
-                for (size_t j=0; j<ncols; j++)   // row and col is transposed
-                {
-                    ElemType v = 0;
-                    for (size_t i=0; i<nrows; i++)
-                    {
-                        v += a(k,t) * b(i,t);
-                        k++;
-                    }
-                    us(j,t) += v;
-                }
-            }
-        }
-        else
-        {
-            size_t ncols = rowsB;
-            size_t nrows = rowsC;
-
-#ifdef __INTEL_COMPILER // TODO: check this
-#pragma simd statement
-#endif
-#pragma omp parallel for
-            foreach_column(t, a)
-            {
-                size_t k=0;
-                for (size_t j=0; j<ncols; j++)
-                {
-                    for (size_t i=0; i<nrows; i++)
-                    {
-                        us(i,t) += a(k,t) * b(j,t);
-                        k++;
-                    }
-                }
-            }
-        }
-
-        return *this;
-    }
-
-    template<class ElemType>
-    CPUMatrix<ElemType>& CPUMatrix<ElemType>::AddWithScaleOf(ElemType alpha, const CPUMatrix<ElemType>& a)
-    {
-        ScaleAndAdd(alpha, a, *this);
-        return *this;
-    }
-
-    template<class ElemType>
-    ElemType CPUMatrix<ElemType>::FrobeniusNorm() const
-    {
-        if (IsEmpty())
-            throw std::logic_error("FrobeniusNorm: Matrix is empty.");
-
-        ElemType v = 0;
-
-        long m=(long)GetNumElements();
-
-        //four-way unrolling
-#pragma omp parallel for reduction(+:v)
-        for (long i=0; i<(m & ~3); i+=4)
-        {
-            v += m_pArray[i] * m_pArray[i] +  m_pArray[i+1] * m_pArray[i+1] +  m_pArray[i+2] * m_pArray[i+2] +  m_pArray[i+3] * m_pArray[i+3]; 
-        }
-        //handle remaining stuffs
-        for (long i=m & ~3; i<m; i++)
-        {
-            v += m_pArray[i] * m_pArray[i];
-        }
-
-        return sqrt(v);
-    }
-
-    template<class ElemType>
-    CPUMatrix<ElemType>& CPUMatrix<ElemType>::AssignFrobeniusNormOf(const CPUMatrix<ElemType>& a)
-    {
-        if (a.IsEmpty())
-            throw std::logic_error("AssignFrobeniusNormOf: Matrix a is empty.");
-
-        auto& us=*this;
-        us.Resize(1,1);
-        us(0,0) = a.FrobeniusNorm();
-
-        return us;
-    }
-
-    template<class ElemType>
-    ElemType CPUMatrix<ElemType>::MatrixNormInf() const
-    {
-        if (IsEmpty())
-            throw std::logic_error("MatrixNormInf: Matrix is empty.");
-
-        auto& us=*this;
-
-        ElemType v = 0;
-#pragma omp parallel for
-        foreach_coord(i,j,us)
-        {
-#pragma omp critical
-            {
-                v = max( v, abs(us(i,j))); 
-            }
-        }
-        return v;
-    }
-
-    template<class ElemType>
-    ElemType CPUMatrix<ElemType>::MatrixNorm0() const
-    {
-        if (IsEmpty())
-            throw std::logic_error("MatrixNorm0: Matrix is empty.");
-
-        auto& us=*this;
-
-        ElemType v = 0;
-#pragma omp parallel for
-        foreach_coord(i,j,us)
-        {
-            if (us(i,j)!=0)
-            {
-#pragma omp critical
-                {                
-                    ++v; 
-                }
-            }
-        }
-        return v;
-    }
-
-    template<class ElemType>
-    ElemType CPUMatrix<ElemType>::MatrixNorm1() const
-    {
-        if (IsEmpty())
-            throw std::logic_error("MatrixNorm1: Matrix is empty.");
-
-        auto& us=*this;
-
-        ElemType sum = 0;
-#pragma omp parallel for reduction(+:sum)
-        foreach_coord(i,j,us)
-        {
-            sum += abs(us(i,j));            
-        }
-        return sum;
-    }
-
-    template<class ElemType>
-    CPUMatrix<ElemType>& CPUMatrix<ElemType>::AssignSignOf(const CPUMatrix<ElemType>& a)
-    {
-        if (a.IsEmpty())
-            throw std::logic_error("AssignSignOf: Matrix a is empty.");
-
-        auto& us=*this;
-        if (this != &a)
-            Resize(a.GetNumRows(), a.GetNumCols());
-
-#pragma omp parallel for
-        foreach_column(j,us)
-        {
-            foreach_row(i,us)
-            {
-                ElemType v = a(i,j);
-                us(i,j) =  (v == (ElemType)0? (ElemType)0 : (v > 0? (ElemType)1 : (ElemType)(-1)));
-            }
-        }
-
-        return us;
-    }
-
-    template<class ElemType>
-    CPUMatrix<ElemType>& CPUMatrix<ElemType>::AddSignOf(const CPUMatrix<ElemType>& a)
-    {
-        if (a.IsEmpty())
-            throw std::logic_error("AddSignOf: Matrix a is empty.");
-
-        auto& us=*this;
-        if (this != &a)
-            Resize(a.GetNumRows(), a.GetNumCols());
-
-#pragma omp parallel for
-        foreach_column(j,us)
-        {
-            foreach_row(i,us)
-            {
-                ElemType v = a(i,j);
-                us(i,j) +=  (v == (ElemType)0? (ElemType)0 : (v > 0? (ElemType)1 : (ElemType)(-1)));
-            }
-        }
-
-        return us;
-    }
-    //I decided to use CPUMatrix<ElemType>& maxIndexes instead of integer vector because the result may be used to do additional calculation
-    template<class ElemType>
-    void CPUMatrix<ElemType>::VectorMax(CPUMatrix<ElemType>& maxIndexes, CPUMatrix<ElemType>& maxValues, const bool isColWise) const
-    {
-        if (IsEmpty())
-            throw std::logic_error("VectorMax: Matrix is empty.");
-
-        auto& us=*this;
-        const int m = (int)GetNumRows();
-        const int n = (int)GetNumCols();
-
-        assert (m>0 && n>0); //converting from size_t to int may cause overflow
-
-        if (isColWise)  //col-wise
-        {
-            maxValues.Resize(1, n);
-            maxIndexes.Resize(1, n);
-
-#pragma omp parallel for
-            for (int j=0; j<n; j++)
-            {
-                ElemType v = us(0, j);
-                size_t index = 0;
-                foreach_row(i,us)
-                {
-                    if (v < us(i,j))
-                    {
-                        index = i;
-                        v = us(i,j);
-                    }
-                }
-                maxValues(0,j) = v;                
-                maxIndexes(0,j) = (ElemType)index;                
-            }
-        }
-        else
-        {
-            maxValues.Resize(m,1);
-            maxIndexes.Resize(m, 1);
-
-#pragma omp parallel for
-            for (int i=0; i<m; i++)
-            {
-                ElemType v = us(i, 0);
-                size_t index = 0;
-                foreach_column(j,us)
-                {
-                    if (v < us(i,j))
-                    {
-                        index = j;
-                        v = us(i,j);
-                    }
-
-                }
-                maxValues(i,0) = v;                
-                maxIndexes(i,0) = (ElemType)index;                
-            }            
-        }
-    }
-
-    template<class ElemType>
-    void CPUMatrix<ElemType>::VectorMin(CPUMatrix<ElemType>& minIndexes, CPUMatrix<ElemType>& minValues, const bool isColWise) const
-    {
-        if (IsEmpty())
-            throw std::logic_error("VectorMin: Matrix is empty.");
-
-        auto& us=*this;
-        const int m = (int)GetNumRows();
-        const int n = (int)GetNumCols();
-
-        assert (m>0 && n>0); //converting from size_t to int may cause overflow
-
-        if (isColWise)  //col-wise
-        {
-            minValues.Resize(1, n);
-            minIndexes.Resize(1, n);
-
-#pragma omp parallel for
-            for (int j=0; j<n; j++)
-            {
-                ElemType v = us(0, j);
-                size_t index = 0;
-                foreach_row(i,us)
-                {
-                    if (v > us(i,j))
-                    {
-                        index = i;
-                        v = us(i,j);
-                    }
-
-                }
-                minValues(0,j) = v;                
-                minIndexes(0,j) = (ElemType)index;                
-            }           
-        }
-        else
-        {
-            minValues.Resize(m,1);
-            minIndexes.Resize(m, 1);
-
-#pragma omp parallel for
-            for (int i=0; i<m; i++)
-            {
-                ElemType v = us(i, 0);
-                size_t index = 0;
-                foreach_column(j,us)
-                {
-                    if (v > us(i,j))
-                    {
-                        index = j;
-                        v = us(i,j);
-                    }
-
-                }
-                minValues(i,0) = v;                
-                minIndexes(i,0) = (ElemType)index;                
-            }            
-        }
-    }
-
-    template<class ElemType>
-    CPUMatrix<ElemType>&  CPUMatrix<ElemType>::AssignNumOfDiff(const CPUMatrix<ElemType>& a, const CPUMatrix<ElemType>& b)
-    {
-        if (a.GetNumRows() != b.GetNumRows() || a.GetNumCols() != b.GetNumCols())
-            throw std::invalid_argument ("AssignNumOfDiff: a and b must have same dimension.");
-        
-        ElemType n = 0;
-        foreach_coord(i,j,a)
-        {
-            n += (a(i,j) != b(i,j));
-        }
-
-        Resize(1,1); //result should be one element
-        (*this)(0,0) = n;
-
-        return *this;
-    }
-
-
-#pragma endregion Member BLAS Functions
-
-#pragma region Other helper Functions
-
-    template<class ElemType>
-    void CPUMatrix<ElemType>::Print(const char* matrixName, size_t rowStart, size_t rowEnd, size_t colStart, size_t colEnd) const
-    {
-        if (IsEmpty())
-            throw std::logic_error("Print: Matrix is empty.");
-
-        if (rowEnd >= GetNumRows() || colEnd >= GetNumCols())
-            throw std::invalid_argument("Index out of range.");
-
-        if (matrixName != nullptr)
-            fprintf (stderr, "\n###### %s (%lu, %lu) ######\n", matrixName, GetNumRows(), GetNumCols());
-        else
-            fprintf (stderr, "\n###### Unnamed Matrix (%lu, %lu) ######\n", GetNumRows(), GetNumCols());
-
-        fprintf (stderr, "\n------ Print Range (%lu:%lu, %lu:%lu) ------\n", rowStart, rowEnd, colStart, colEnd);
-
-        const auto& us = *this;
-        foreach_row(i,us)
-        {
-            foreach_column(j,us)
-                fprintf (stderr, "%.10f\t",  us(i,j));
-            fprintf (stderr, "\n");
-        }
-    }
-
-    template<class ElemType>
-    void CPUMatrix<ElemType>::Print(const char* matrixName /*=nullptr*/) const
-    {
-        Print(matrixName, 0, GetNumRows()-1, 0, GetNumCols()-1);
-    }
-
-    // file I/O
-    //matrixName is used to verify that correct matrix is read.
-    template<class ElemType>
-    void CPUMatrix<ElemType>::ReadFromFile(FILE*, const char * /*matrixName*/)
-    {
-        throw std::runtime_error("not implemented.");
-    }
-
-    //matrixName is used to verify that correct matrix is read.
-    template<class ElemType>
-    void CPUMatrix<ElemType>::WriteToFile(FILE*, const char * /*matrixName*/)
-    {
-        throw std::runtime_error("not implemented.");
-    }
-
-    //assume each column is an input sample. Each sample is stored in [channel, row, col]  (r00, g00, b00, r01, g01, b01, r10, g10, b10, r11, g11, b11)
-    template<class ElemType>
-    CPUMatrix<ElemType>&  CPUMatrix<ElemType>::AssignPackedConvolutionInput(const CPUMatrix<ElemType>& inputSubBatch, 
-                                                const size_t inputWidth, const size_t inputHeight, const size_t inputChannels,
-                                                const size_t outputWidth, const size_t outputHeight, const size_t /*outputChannels*/,
-                                                const size_t kernelWidth, const size_t kernelHeight, const size_t horizontalSubsample, const size_t verticalSubsample, 
-                                                const bool zeroPadding)
-    {
-        assert (verticalSubsample <= kernelHeight && horizontalSubsample <= kernelWidth);
-
-        const size_t packedInputRows = kernelWidth * kernelHeight * inputChannels;
-        const size_t packedInputColsPerSample = outputWidth * outputHeight;  //output size per channel
-        const size_t inputDim = inputWidth*inputHeight*inputChannels;
-        const size_t smallBatchSize = inputSubBatch.GetNumCols();
-        const long inputHeightTimesChannel = (long) (inputHeight * inputChannels); 
-        Resize(packedInputRows, packedInputColsPerSample * smallBatchSize);
-        if (zeroPadding)
-            SetValue((ElemType)0);
-
-        const long halfKernelWidth = (long) kernelWidth/2; 
-        const long halfKernelHeight = (long) kernelHeight/2; 
-
-
-#pragma omp parallel for  //each input element is copied to many places
-        for (long sample = 0; sample <smallBatchSize; sample ++)
-        {
-            for (long id = 0; id<inputDim; id++)
-            {
-                // IN_ELEM_ROWPOS(channel, row, col) = (channel + (row + col * inputHeight) * inputChannels)
-                // IN_ELEM_COLPOS = sample
-
-                const long y = id / inputHeightTimesChannel; //inputCol
-                const long nXC = id % inputHeightTimesChannel; //channel + inputRow*inputChannels
-                const long x = nXC / (long) inputChannels; //inputRow
-                const long c = nXC % (long) inputChannels; //channel
-
-                long x0 = 0, y0 = 0, x1 = 0, y1 = 0;
-                if (zeroPadding)
-                {
-                    x0 = (long) max(0, ceil((x-(ElemType)kernelHeight+1.0f+halfKernelHeight)/ (ElemType)verticalSubsample));  //row : first wrow in which x is in
-                    x1 = (long) (x+halfKernelHeight-x0*verticalSubsample);    //first posxInKernel
-                    y0 = (long) max(0, ceil((y-(ElemType)kernelWidth+1.0f+halfKernelWidth)/(ElemType)horizontalSubsample));  //col : first wcol in which y is in
-                    y1 = (long) (y+halfKernelWidth-y0*horizontalSubsample);  //first posyInKernel
-                }
-                else
-                {
-                    x0 = (long) max(0, ceil((x-(ElemType)kernelHeight+1)/ (ElemType)verticalSubsample));  //row : first wrow in which x is in
-                    x1 = (long) (x-x0*verticalSubsample);    //first posxInKernel
-                    y0 = (long) max(0, ceil((y-(ElemType)kernelWidth+1)/(ElemType)horizontalSubsample));  //col : first wcol in which y is in
-                    y1 = (long) (y-y0*horizontalSubsample);  //first posyInKernel
-                }
-
-                assert (x1 >=0 && x1<kernelHeight && y1>=0 && y1<kernelWidth);
-
-
-                // PACK_ELEM_ROWPOS(channel, posxInKernel, posyInKernel) = (channel * kernelWidth * kernelHeight + posxInKernel + posyInKernel * kernelHeight)
-                // PACK_ELEM_COLPOS(sample, wrow, wcol) = (sample*packedInputColsPerSample + outputHeight*wcol + wrow
-
-                ElemType currentInputValue = inputSubBatch(id, sample); 
-                long packColBase = (long) (sample*packedInputColsPerSample + y0*outputHeight); 
-                for (long wcol = y0, posyInKernel = y1; wcol < (long) outputWidth && posyInKernel>=0; wcol++, posyInKernel -= (long) horizontalSubsample) 
-                {
-                    long packRowBase = (long) (c * kernelWidth * kernelHeight + posyInKernel * kernelHeight);
-                    for (long wrow = x0, posxInKernel = x1; wrow < (long) outputHeight && posxInKernel>=0; wrow++, posxInKernel -= (long) verticalSubsample) 
-                    {
-                        const long packRow = packRowBase + posxInKernel; 
-                        const long packCol = packColBase + wrow; 
-                        (*this)(packRow, packCol) = currentInputValue; 
-                    }
-                    packColBase += (long) outputHeight; 
-                }
-            }
-        }
-
-        return *this;
-    }
-    //assume each column is an input sample. Each sample is stored in [channel, row, col]  (r00, g00, b00, r01, g01, b01, r10, g10, b10, r11, g11, b11)
-    template<class ElemType>
-    CPUMatrix<ElemType>&  CPUMatrix<ElemType>::UnpackConvolutionInput(CPUMatrix<ElemType>& inputSubBatch, 
-                                                const size_t inputWidth, const size_t inputHeight, const size_t inputChannels,
-                                                const size_t outputWidth, const size_t outputHeight, const size_t /*outputChannels*/,
-                                                const size_t kernelWidth, const size_t kernelHeight, const size_t horizontalSubsample, const size_t verticalSubsample, 
-                                                const bool zeroPadding) const
-    {
-        assert (verticalSubsample <= kernelHeight && horizontalSubsample <= kernelWidth);
-
-        const size_t packedInputColsPerSample = outputWidth * outputHeight;  //output size per channel
-        const size_t inputDim = inputWidth*inputHeight*inputChannels;
-        const size_t smallBatchSize = inputSubBatch.GetNumCols();
-        const long inputHeightTimesChannel = (long) (inputHeight * inputChannels); 
-
-        const long halfKernelWidth = (long) kernelWidth/2; 
-        const long halfKernelHeight = (long) kernelHeight/2; 
-
-#pragma omp parallel for  //each input element is copied to many places
-        for (long sample = 0; sample <smallBatchSize; sample ++)
-        {
-            for (long id = 0; id<inputDim; id++)
-            {
-                // IN_ELEM_ROWPOS(channel, row, col) = (channel + (row + col * inputHeight) * inputChannels)
-                // IN_ELEM_COLPOS = sample
-
-                const long y = id / inputHeightTimesChannel; //inputCol
-                const long nXC = id % inputHeightTimesChannel; //channel + inputRow*inputChannels
-                const long x = nXC / (long) inputChannels; //inputRow
-                const long c = nXC % (long) inputChannels; //channel
-
-                long x0 = 0, y0 = 0, x1 = 0, y1 = 0;
-                if (zeroPadding)
-                {
-                    x0 = (long) max(0, ceil((x-(ElemType)kernelHeight+1.0f+halfKernelHeight)/ (ElemType)verticalSubsample));  //row : first wrow in which x is in
-                    x1 = (long) (x+halfKernelHeight-x0*verticalSubsample);    //first posxInKernel
-                    y0 = (long) max(0, ceil((y-(ElemType)kernelWidth+1.0f+halfKernelWidth)/(ElemType)horizontalSubsample));  //col : first wcol in which y is in
-                    y1 = (long) (y+halfKernelWidth-y0*horizontalSubsample);  //first posyInKernel
-                }
-                else
-                {
-                    x0 = (long) max(0, ceil((x-(ElemType)kernelHeight+1)/ (ElemType)verticalSubsample));  //row : first wrow in which x is in
-                    x1 = (long) (x-x0*verticalSubsample);    //first posxInKernel
-                    y0 = (long) max(0, ceil((y-(ElemType)kernelWidth+1)/(ElemType)horizontalSubsample));  //col : first wcol in which y is in
-                    y1 = (long) (y-y0*horizontalSubsample);  //first posyInKernel
-                }
-
-                assert (x1 >=0 && x1<kernelHeight && y1>=0 && y1<kernelWidth);
-
-
-                // PACK_ELEM_ROWPOS(channel, posxInKernel, posyInKernel) = (channel * kernelWidth * kernelHeight + posxInKernel + posyInKernel * kernelHeight)
-                // PACK_ELEM_COLPOS(sample, wrow, wcol) = (sample*packedInputColsPerSample + outputHeight*wcol + wrow
-
-                ElemType currentInputValue = inputSubBatch(id, sample); 
-                long packColBase = (long) (sample*packedInputColsPerSample + y0*outputHeight); 
-                for (long wcol = y0, posyInKernel = y1; wcol < (long) outputWidth && posyInKernel>=0; wcol++, posyInKernel -= (long) horizontalSubsample) 
-                {
-                    long packRowBase = (long) (c * kernelWidth * kernelHeight + posyInKernel * kernelHeight);
-                    for (long wrow = x0, posxInKernel = x1; wrow < (long) outputHeight && posxInKernel>=0; wrow++, posxInKernel -= (long) verticalSubsample) 
-                    {
-                        const long packRow = packRowBase + posxInKernel; 
-                        const long packCol = packColBase + wrow; 
-                        currentInputValue += (*this)(packRow, packCol); 
-                    }
-                    packColBase += (long) outputHeight; 
-                }
-                inputSubBatch(id, sample) = currentInputValue;
-            }
-        }
-
-        return inputSubBatch;
-    }
-
-    //assume each column is an input sample. Each sample is stored in  (r00, g00, b00, r01, g01, b01, r10, g10, b10, r11, g11, b11)
-    template<class ElemType>
-    CPUMatrix<ElemType>& CPUMatrix<ElemType>::AssignMaxPoolingResult(const CPUMatrix<ElemType>& inputBatch, const size_t channels, 
-                                                const size_t /*inputWidth*/, const size_t inputHeight, const size_t /*inputSizePerSample*/,
-                                                const size_t /*outputWidth*/, const size_t outputHeight, const size_t outputSizePerSample, 
-                                                const size_t windowWidth, const size_t windowHeight, const size_t horizontalSubsample, const size_t verticalSubsample)
-    {
-        const long inputHeightTimesChannel = (long) (inputHeight * channels); 
-        const long outputHeightTimesChannel = (long) (outputHeight * channels); 
-        const size_t batchSize = inputBatch.GetNumCols();
-        Resize(outputSizePerSample, batchSize);
-
-        // IN_ELEM_ROWPOS(channel, row, col) = (channel + (row + col * inputHeight) * channels)
-        // IN_ELEM_COLPOS = sample
-
-        // OUT_ELEM_ROWPOS(channel, wrow, wcol) = (channel + (wrow + wcol * outputHeight) * channels)
-        // OUT_ELEM_COLPOS = sample
-
-#pragma omp parallel for  
-        for (long sample = 0; sample < (long) batchSize; sample ++)
-        {
-            for (long outputIndexWithinSample=0; outputIndexWithinSample<outputSizePerSample; outputIndexWithinSample++)
-            {
-                const long y = outputIndexWithinSample / outputHeightTimesChannel; //wcol
-                const long nXC = outputIndexWithinSample % outputHeightTimesChannel; //channel + wrow*channels
-                const long x = (long) (nXC / channels); //wrow
-                const long c = (long) (nXC % channels); //channel
-
-                ElemType maxVal = -FLT_MAX; 
-                ElemType minVal = FLT_MAX; 
-                const long rowInWindowBase = (long) ((x*verticalSubsample + y*horizontalSubsample*inputHeight)*channels + c);
-                for (long colInWindow=0; colInWindow<windowWidth; colInWindow++) 
-                {   
-                    long rowInInput = rowInWindowBase + colInWindow * inputHeightTimesChannel;
-                    for (long rowInWindow=0; rowInWindow<windowHeight; rowInWindow++)
-                    {
-                        const ElemType val = inputBatch(rowInInput, sample); //pf[rowInWindow*channels]; 
-                        maxVal = max(maxVal, val); 
-                        minVal = min(minVal, val);
-                        rowInInput += (long) channels;
-                    }
-                }
-
-                (*this)(outputIndexWithinSample, sample) = maxVal; 
-            }
-        }
-    
-        return *this;
-    }
-
-    template<class ElemType>
-    CPUMatrix<ElemType>& CPUMatrix<ElemType>::AddMaxPoolingGradient(const CPUMatrix<ElemType>& outputGradientBatch, const CPUMatrix<ElemType>& inputBatch, const CPUMatrix<ElemType>& outputBatch, 
-                                                const size_t channels, 
-                                                const size_t /*inputWidth*/, const size_t inputHeight, const size_t inputSizePerSample, 
-                                                const size_t outputWidth, const size_t outputHeight, const size_t /*outputSizePerSample*/,
-                                                const size_t windowWidth, const size_t windowHeight, const size_t horizontalSubsample, const size_t verticalSubsample)
-    {
-        size_t batchSize = inputBatch.GetNumCols();
-        const long inputHeightTimesChannel = (long) (inputHeight * channels);
-        const long outputHeightTimesChannel = (long) (outputHeight * channels);
-
-        // IN_ELEM_ROWPOS(channel, row, col) = (channel + (row + col * inputHeight) * channels)
-        // IN_ELEM_COLPOS = sample
-
-        // OUT_ELEM_ROWPOS(channel, wrow, wcol) = (channel + (wrow + wcol * outputHeight) * channels)
-        // OUT_ELEM_COLPOS = sample
-
-#pragma omp parallel for  
-        for (long sample = 0; sample < batchSize; sample ++)
-        {
-            for (long inputIndexWithinSample=0; inputIndexWithinSample<inputSizePerSample; inputIndexWithinSample++)
-            {
-                const long y = inputIndexWithinSample / inputHeightTimesChannel; //col in input
-                const long nXC = inputIndexWithinSample % inputHeightTimesChannel; //channel + row*chanels
-                const long x = (long) (nXC / channels); //row in input
-                const long c = (long) (nXC % channels); //channel
-
-                long startOutX = (long) max(0, ceil((x-(ElemType)windowHeight+1)/ (ElemType)verticalSubsample));  //inclusive start
-                long endOutX = (long) ((x/verticalSubsample < outputHeight-1)? x/verticalSubsample : outputHeight-1); //inclusive end
-                long startOutY = (long)  max(0, ceil((y-(ElemType)windowWidth+1)/(ElemType)horizontalSubsample));  //inclusive start
-                long endOutY = (long) ((x/horizontalSubsample < outputWidth-1)? x/horizontalSubsample : outputWidth-1); //inclusive end
-
-                ElemType inputValue = inputBatch(inputIndexWithinSample, sample);
-                for (long outY=startOutY; outY<=endOutY; outY++)
-                {
-                    for (long outX=startOutX; outX<=endOutX; outX++)
-                    {
-                        long outputIndex = (long) (outY * outputHeightTimesChannel + outX * channels + c);
-                        if (inputValue == outputBatch(outputIndex, sample))
-                            (*this)(inputIndexWithinSample, sample) += outputGradientBatch(outputIndex, sample);
-                    }
-                }  
-            }
-        }
-    
-    return *this;
-    }
-    template<class ElemType>
-    CPUMatrix<ElemType>& CPUMatrix<ElemType>::AssignAveragePoolingResult(const CPUMatrix<ElemType>& inputBatch, const size_t channels, 
-                                                const size_t /*inputWidth*/, const size_t inputHeight, const size_t /*inputSizePerSample*/,
-                                                const size_t /*outputWidth*/, const size_t outputHeight, const size_t outputSizePerSample, 
-                                                const size_t windowWidth, const size_t windowHeight, const size_t horizontalSubsample, const size_t verticalSubsample)
-    {
-        const long inputHeightTimesChannel = (long) (inputHeight * channels);
-        const long outputHeightTimesChannel = (long) (outputHeight * channels);
-        const size_t batchSize = inputBatch.GetNumCols();
-        const size_t windowSize = windowWidth * windowHeight;
-        Resize(outputSizePerSample, batchSize);
-
-        // IN_ELEM_ROWPOS(channel, row, col) = (channel + (row + col * inputHeight) * channels)
-        // IN_ELEM_COLPOS = sample
-
-        // OUT_ELEM_ROWPOS(channel, wrow, wcol) = (channel + (wrow + wcol * outputHeight) * channels)
-        // OUT_ELEM_COLPOS = sample
-
-#pragma omp parallel for  
-        for (long sample = 0; sample < batchSize; sample ++)
-        {
-            for (long outputIndexWithinSample=0; outputIndexWithinSample<outputSizePerSample; outputIndexWithinSample++)
-            {
-                const long y = outputIndexWithinSample / outputHeightTimesChannel; //wcol
-                const long nXC = outputIndexWithinSample % outputHeightTimesChannel; //channel + wrow*channels
-                const long x = (long) (nXC / channels); //wrow
-                const long c = (long) (nXC % channels); //channel
-
-                ElemType sum = 0; 
-                const long rowInWindowBase = (long) ((x*verticalSubsample + y*horizontalSubsample*inputHeight)*channels+c);
-                for (long colInWindow=0; colInWindow<windowWidth; colInWindow++) 
-                {   
-                    long rowInInput = rowInWindowBase + colInWindow * inputHeightTimesChannel;
-                    for (long rowInWindow=0; rowInWindow<windowHeight; rowInWindow++)
-                    {
-                        const ElemType val = inputBatch(rowInInput, sample); //pf[rowInWindow*channels]; 
-                        sum += val; 
-                    }
-                }
-
-                (*this)(outputIndexWithinSample, sample) = sum / windowSize; 
-            }
-        }
-    
-        return *this;
-    }
-
-    template<class ElemType>
-    CPUMatrix<ElemType>& CPUMatrix<ElemType>::AddAveragePoolingGradient(const CPUMatrix<ElemType>& outputGradientBatch, 
-                                                const size_t channels, 
-                                                const size_t /*inputWidth*/, const size_t inputHeight, const size_t inputSizePerSample, 
-                                                const size_t outputWidth, const size_t outputHeight, const size_t /*outputSizePerSample*/,
-                                                const size_t windowWidth, const size_t windowHeight, const size_t horizontalSubsample, const size_t verticalSubsample)
-    {
-        size_t batchSize = outputGradientBatch.GetNumCols();
-        const long inputHeightTimesChannel = (long)(inputHeight * channels);
-        const long outputHeightTimesChannel = (long)(outputHeight * channels);
-        const long windowSize = (long) (windowWidth * windowHeight);
-
-        // IN_ELEM_ROWPOS(channel, row, col) = (channel + (row + col * inputHeight) * channels)
-        // IN_ELEM_COLPOS = sample
-
-        // OUT_ELEM_ROWPOS(channel, wrow, wcol) = (channel + (wrow + wcol * outputHeight) * channels)
-        // OUT_ELEM_COLPOS = sample
-
-#pragma omp parallel for  
-        for (long sample = 0; sample < batchSize; sample ++)
-        {
-            for (long inputIndexWithinSample=0; inputIndexWithinSample<inputSizePerSample; inputIndexWithinSample++)
-            {
-                const long y = inputIndexWithinSample / inputHeightTimesChannel; //col in input
-                const long nXC = inputIndexWithinSample % inputHeightTimesChannel; //channel + row*chanels
-                const long x = nXC / (long)channels; //row in input
-                const long c = nXC % (long)channels; //channel
-
-                long startOutX = (long) max(0, ceil((x-(ElemType)windowHeight+1)/ (ElemType)verticalSubsample));  //inclusive start
-                long endOutX = (long) ((x / verticalSubsample < outputHeight - 1) ? x / (long)verticalSubsample : outputHeight - 1); //inclusive end
-                long startOutY = (long) max(0, ceil((y-(ElemType)windowWidth+1)/(ElemType)horizontalSubsample));  //inclusive start
-                long endOutY = (long) ((x/horizontalSubsample < outputWidth-1)? x/horizontalSubsample : outputWidth-1); //inclusive end
-
-                for (long outY=startOutY; outY<=endOutY; outY++)
-                {
-                    for (long outX=startOutX; outX<=endOutX; outX++)
-                    {
-                        long outputIndex = outY * outputHeightTimesChannel + outX * (long)channels + c; 
-                        (*this)(inputIndexWithinSample, sample) += outputGradientBatch(outputIndex, sample)/windowSize;    
-                    }
-                }  
-            }
-        }
-    
-        return *this;
-    }
-#pragma endregion Other Helper Functions
-
-#pragma region Static BLAS Functions
-
-    /// <summary>Matrix-matrix multiply with col-major matrices (a and b may be transposed): c = alpha * op(a) * op(b) + beta*c</summary>
-    /// <param name="alpha">Scalar</param>
-    /// <param name="a">Input matrix</param>
-    /// <param name="transposeA">Whether matrix a is transposed</param>
-    /// <param name="b">Input matrix</param>
-    /// <param name="transposeB">Whether matrix b is transposed</param>
-    /// <param name="beta">Scalar</param>
-    /// <param name="c">Resulting matrix, user is responsible for allocating this</param>
-    template<class ElemType>
-    void CPUMatrix<ElemType>::MultiplyAndWeightedAdd(ElemType alpha, const CPUMatrix<ElemType>& a, const bool transposeA, const CPUMatrix<ElemType>& b, const bool transposeB, 
-        ElemType beta, CPUMatrix<ElemType>& c)
-    {
-        if (a.IsEmpty() || b.IsEmpty())
-            throw std::logic_error("MultiplyAndWeightedAdd:  one of the input matrix is empty.");
-
-        int m, n, k, l;
-        int lda, ldb, ldc;
-#ifndef USE_MKL
-        char transA, transB;
-#else
-        CBLAS_TRANSPOSE mklTransA;
-        CBLAS_TRANSPOSE mklTransB;
-#endif
-
-        if (transposeA)
-        {
-            m = (int)a.GetNumCols();
-            k = (int)a.GetNumRows();
-            lda = k;
-#ifndef USE_MKL
-            transA = (char)MatrixTranspose::Trans;
-#else
-            mklTransA = CBLAS_TRANSPOSE::CblasTrans;
-#endif
-        }
-        else
-        {
-            m = (int)a.GetNumRows();
-            k = (int)a.GetNumCols();
-            lda = m;
-#ifndef USE_MKL
-            transA = (char)MatrixTranspose::NoTrans;
-#else
-            mklTransA = CBLAS_TRANSPOSE::CblasNoTrans;
-#endif   
-        }
-
-        if (transposeB)
-        {
-            l = (int)b.GetNumCols();
-            n = (int)b.GetNumRows();
-            ldb = n;
-#ifndef USE_MKL
-            transB = (char)MatrixTranspose::Trans;
-#else
-            mklTransB = CBLAS_TRANSPOSE::CblasTrans;
-#endif
-        }
-        else
-        {
-            l = (int)b.GetNumRows();
-            n = (int)b.GetNumCols();
-            ldb = l;
-#ifndef USE_MKL
-            transB = (char)MatrixTranspose::NoTrans;
-#else
-            mklTransB = CBLAS_TRANSPOSE::CblasNoTrans;
-#endif            
-        }
-
-        assert (m>0 && k>0 && l>0 && n>0);  //converting from size_t to int may cause overflow
-        assert (k == l);
-        if (k != l) 
-            throw std::invalid_argument("CPUMatrix<ElemType>::MultiplyAndWeightedAdd : The inner dimensions of a and b must match.");
-
-        c.Resize(m,n);
-        ldc = (int)c.GetNumRows();
-
-        if (sizeof(ElemType) == sizeof(double))
-        {
-#ifndef USE_MKL
-            dgemm(transA, transB, m, n, k, alpha, reinterpret_cast <double*>(a.m_pArray), lda, reinterpret_cast <double*>(b.m_pArray), ldb, beta, reinterpret_cast <double*>(c.m_pArray), ldc);
-#else
-            cblas_dgemm ((CBLAS_ORDER) BLAS_COLMAJOR, mklTransA, mklTransB, m, n, k, alpha, reinterpret_cast <double*>(a.m_pArray), lda, reinterpret_cast <double*>(b.m_pArray), ldb, beta, reinterpret_cast <double*>(c.m_pArray), ldc);
-#endif
-        }
-        else
-        {
-#pragma warning (suppress: 4244)
-#ifndef USE_MKL
-            sgemm(BLAS_COLMAJOR transA, transB, m, n, k, alpha, reinterpret_cast <float*>(a.m_pArray), lda, reinterpret_cast <float*>(b.m_pArray), ldb, beta, reinterpret_cast <float*>(c.m_pArray), ldc);
-#else
-            cblas_sgemm ((CBLAS_ORDER) BLAS_COLMAJOR, mklTransA, mklTransB, m, n, k, alpha, reinterpret_cast <float*>(a.m_pArray), lda, reinterpret_cast <float*>(b.m_pArray), ldb, beta, reinterpret_cast <float*>(c.m_pArray), ldc);
-#endif
-        }
-    }
-
-    /* compute singular value decomposition as 
-    A = U*SIGMA*VT
-    */
-    template<class ElemType>
-    void CPUMatrix<ElemType>::SVD(const CPUMatrix<ElemType>& A, CPUMatrix<ElemType>& SIGMA, CPUMatrix<ElemType>& U, CPUMatrix<ElemType>& VT)
-    {
-        if (A.IsEmpty())
-            throw std::logic_error("SVD:  input matrix is empty.");
-
-        int info;
-        size_t m, n, lda, ldu, ldvt;
-        m = A.GetNumRows();
-        n = A.GetNumCols();
-        lda = m; 
-        ldu = m;
-        ldvt= n;
-        U.Resize(m,m);
-        SIGMA.Resize(min(m,n),1);
-        VT.Resize(n,n);
-
-        if (sizeof(ElemType) == sizeof(double))
-            dgesvd('A', 'A', (int)m, (int)n, reinterpret_cast <double*>(A.m_pArray), (int)lda, reinterpret_cast <double*>(SIGMA.m_pArray), reinterpret_cast <double*>(U.m_pArray), (int)ldu, reinterpret_cast <double*>(VT.m_pArray), (int)ldvt, &info);
-        else
-        {
-#pragma warning (suppress: 4244)
-            sgesvd('A', 'A', (int)m, (int)n, reinterpret_cast <float*>(A.m_pArray), (int)lda, reinterpret_cast <float*>(SIGMA.m_pArray), reinterpret_cast <float*>(U.m_pArray), (int)ldu, reinterpret_cast <float*>(VT.m_pArray), (int)ldvt, &info);
-        }
-    }
-
-    /// <summary>Matrix-matrix multiply with col-major matrices (a and b may be transposed): c =  op(a) * op(b) + c</summary>
-    /// <param name="a">Input matrix</param>
-    /// <param name="transposeA">Whether matrix a is transposed</param>
-    /// <param name="b">Input matrix</param>
-    /// <param name="transposeB">Whether matrix b is transposed</param>
-    /// <param name="c">Resulting matrix, user is responsible for allocating this</param>
-    template<class ElemType>
-    void CPUMatrix<ElemType>::MultiplyAndAdd(const CPUMatrix<ElemType>& a, const bool transposeA, const CPUMatrix<ElemType>& b, const bool transposeB, 
-        CPUMatrix<ElemType>& c)
-    {
-        return CPUMatrix<ElemType>::MultiplyAndWeightedAdd(1.0, a, transposeA, b, transposeB, 1.0, c);
-    }
-
-
-    /// <summary>Matrix-matrix multiply with col-major matrices (a and b may be transposed): c =  op(a) * op(b)</summary>
-    /// <param name="a">Input matrix</param>
-    /// <param name="transposeA">Whether matrix a is transposed</param>
-    /// <param name="b">Input matrix</param>
-    /// <param name="transposeB">Whether matrix b is transposed</param>
-    /// <param name="c">Resulting matrix, user is responsible for allocating this</param>
-    template<class ElemType>
-    void CPUMatrix<ElemType>::Multiply(const CPUMatrix<ElemType>& a, const bool transposeA, const CPUMatrix<ElemType>& b, const bool transposeB, 
-        CPUMatrix<ElemType>& c)
-    {
-        return CPUMatrix<ElemType>::MultiplyAndWeightedAdd(1.0, a, transposeA, b, transposeB, 0.0, c);
-    }
-
-    /// <summary>Matrix-matrix multiply with col-major matrices (a and b are not transposed): c =  a * b</summary>
-    /// <param name="a">Input matrix</param>
-    /// <param name="b">Input matrix</param>
-    /// <param name="c">Resulting matrix, user is responsible for allocating this</param>
-    template<class ElemType>
-    void CPUMatrix<ElemType>::Multiply(const CPUMatrix<ElemType>& a, const CPUMatrix<ElemType>& b, CPUMatrix<ElemType>& c)
-    {
-        return CPUMatrix<ElemType>::MultiplyAndWeightedAdd(1.0, a, false, b, false, 0.0, c);
-    }
-
-
-    /// <summary>Matrix-scalar multiply with col-major matrices: c = alpha * a + c</summary>
-    /// if a is a column vector, add to all columns of c 
-    /// if a is a row vector, add to all rows of c    
-    /// if a is a scalar, add to all rows of c
-    /// <param name="alpha">Scalar</param>
-    /// <param name="a">Input matrix</param>
-    /// <param name="c">Resulting matrix, user is responsible for allocating this</param>
-    template<class ElemType>
-    void CPUMatrix<ElemType>::ScaleAndAdd(ElemType alpha, const CPUMatrix<ElemType>& a, CPUMatrix<ElemType>& c)
-    {
-        if (a.IsEmpty() || c.IsEmpty())
-            throw std::logic_error("ScaleAndAdd:  one of the input matrices is empty.");
-
-        if (a.GetNumRows() != 1 && a.GetNumCols() != 1) // a is not a col or row vector
-        {
-            const int m = (int)a.GetNumRows();
-            const int n = (int)a.GetNumCols();
-            const int len = m * n;
-            const int incx = 1;
-            const int incy = 1;
-
-            assert (m>0 && n>0 && len>0); //converting from size_t to int may cause overflow
-            assert ((int)c.GetNumRows() == m && (int)c.GetNumCols() == n);
-            if ((int)c.GetNumRows() != m || (int)c.GetNumCols() != n)
-                throw std::invalid_argument("Dimention of matrix c does not match dimention of matrix a.");
-
-            if (sizeof(ElemType) == sizeof(double))
-            {
-#ifndef USE_MKL
-                daxpy(len, alpha, reinterpret_cast <double*>(a.m_pArray), incx, reinterpret_cast <double*>(c.m_pArray), incy);
-#else
-                cblas_daxpy(len, alpha, reinterpret_cast <double*>(a.m_pArray), incx, reinterpret_cast <double*>(c.m_pArray), incy);
-#endif
-            }
-            else
-            {
-#pragma warning (suppress: 4244)
-#ifndef USE_MKL
-                saxpy(len, alpha, reinterpret_cast <float*>(a.m_pArray), incx, reinterpret_cast <float*>(c.m_pArray), incy);
-#else
-                cblas_saxpy(len, alpha, reinterpret_cast <float*>(a.m_pArray), incx, reinterpret_cast <float*>(c.m_pArray), incy);
-#endif
-            }
-        }
-        else if (a.GetNumElements() == 1) //scalar, add to all elements
-        {
-            ElemType v = alpha*a(0,0);
-            long m=(long)c.GetNumRows(), n=(long)c.GetNumCols();
-#pragma omp parallel for     
-            for (long j=0; j<n; j++)
-            {
-                //four-way unrolling
-                for (long i=0; i<(m & ~3); i+=4)
-                {
-                    c(i,j) += v;
-                    c(i+1,j) += v;
-                    c(i+2,j) += v;
-                    c(i+3,j) += v;
-                }
-                //handle remaining stuffs
-                for (long i=m & ~3; i<m; i++)
-                {
-                    c(i,j) += v;
-                }
-            }
-            
-        }
-        else if (a.GetNumCols() == 1) //col vector, add it to all columns
-        {
-            int m = (int)c.GetNumRows();
-            assert (m == (int)a.GetNumRows());
-            if (m != (int)a.GetNumRows())
-                throw std::invalid_argument("To add column vector, rows should match.");
-
-            if (sizeof(ElemType) == sizeof(double))
-            {
-#pragma omp parallel for
-                foreach_column(j,c)
-                {
-#ifndef USE_MKL
-                    daxpy(m, alpha, reinterpret_cast <double*>(a.m_pArray), 1, reinterpret_cast <double*>(c.m_pArray+c.LocateColumn(j)), 1);
-#else
-                    cblas_daxpy (m, alpha, reinterpret_cast <double*>(a.m_pArray), 1, reinterpret_cast <double*>(c.m_pArray+c.LocateColumn(j)), 1);
-#endif
-                }
-            }
-            else
-            {
-#pragma omp parallel for
-                foreach_column(j,c)
-                {
-#pragma warning (suppress: 4244)
-#ifndef USE_MKL
-                    saxpy(m, alpha, reinterpret_cast <float*>(a.m_pArray), 1, reinterpret_cast <float*>(c.m_pArray+c.LocateColumn(j)), 1);
-#else
-                    cblas_saxpy (m, alpha, reinterpret_cast <float*>(a.m_pArray), 1, reinterpret_cast <float*>(c.m_pArray+c.LocateColumn(j)), 1);
-#endif
-                }                
-            }
-        }
-        else //row vector, add it to all rows
-        {
-            int m = (int)c.GetNumRows();
-            int n = (int)c.GetNumCols();
-            assert (n == (int)a.GetNumCols());
-            if (n != (int)a.GetNumCols())
-                throw std::invalid_argument("To add row vector, cols should match.");
-
-            if (sizeof(ElemType) == sizeof(double))
-            {
-#pragma omp parallel for
-                foreach_row(i,c)
-                {
-#ifndef USE_MKL
-                    daxpy(n, alpha, reinterpret_cast <double*>(a.m_pArray), 1, reinterpret_cast <double*>(c.m_pArray+i), m);
-#else
-                    cblas_daxpy (n, alpha, reinterpret_cast <double*>(a.m_pArray), 1, reinterpret_cast <double*>(c.m_pArray+i), m);
-#endif                
-                }
-            }
-            else
-            {
-#pragma omp parallel for
-                foreach_row(i,c)
-                {
-#pragma warning (suppress: 4244)
-#ifndef USE_MKL
-                    saxpy(n, alpha, reinterpret_cast <float*>(a.m_pArray), 1, reinterpret_cast <float*>(c.m_pArray+i), m);
-#else
-                    cblas_saxpy (n, alpha, reinterpret_cast <float*>(a.m_pArray), 1, reinterpret_cast <float*>(c.m_pArray+i), m);
-#endif                
-
-                }                
-            }
-        }
-    }
-    /// <summary>c += alpha * (a-b)</summary>
-    /// if a, b, c  must have same dim 
-    /// <param name="alpha">Scalar</param>
-    /// <param name="a">Input matrix</param>
-    /// <param name="b">Input matrix</param>
-    /// <param name="c">Resulting matrix, user is responsible for allocating this</param>
-    template<class ElemType>
-    void CPUMatrix<ElemType>::AddScaledDifference(const ElemType alpha, const CPUMatrix<ElemType>& a, const CPUMatrix<ElemType>& b, CPUMatrix<ElemType>& c)
-    {
-        assert(a.GetNumRows() == b.GetNumRows() && a.GetNumRows() == c.GetNumRows() &&
-            a.GetNumCols() == b.GetNumCols() && a.GetNumCols() == c.GetNumCols());
-
-        if (!(a.GetNumRows() == b.GetNumRows() && a.GetNumRows() == c.GetNumRows() &&
-            a.GetNumCols() == b.GetNumCols() && a.GetNumCols() == c.GetNumCols()))
-        {
-            throw std::invalid_argument("AddScaledDifference:  a, b, and c must have same dimension.");
-        }
-
-        if (a.IsEmpty())
-            throw std::logic_error("AddScaledDifference:  Input matrix a is empty.");
-
-        long m=(long)c.GetNumElements();
-#pragma omp parallel for     
-        //four-way unrolling
-        for (long i=0; i<(m & ~3); i+=4)
-        {
-            c.m_pArray[i] += alpha * (a.m_pArray[i]-b.m_pArray[i]);
-            c.m_pArray[i+1] += alpha * (a.m_pArray[i+1]-b.m_pArray[i+1]);
-            c.m_pArray[i+2] += alpha * (a.m_pArray[i+2]-b.m_pArray[i+2]);
-            c.m_pArray[i+3] += alpha * (a.m_pArray[i+3]-b.m_pArray[i+3]);
-        }
-        //handle remaining stuffs
-        for (long i=m & ~3; i<m; i++)
-        {
-            c.m_pArray[i] += alpha * (a.m_pArray[i]-b.m_pArray[i]);
-        }           
-    }
-
-    /// <summary> c = alpha * (a-b)</summary>
-    /// if a, b, c  must have same dim 
-    /// <param name="alpha">Scalar</param>
-    /// <param name="a">Input matrix</param>
-    /// <param name="b">Input matrix</param>
-    /// <param name="c">Resulting matrix, user is responsible for allocating this</param>
-    template<class ElemType>    
-    void CPUMatrix<ElemType>::AssignScaledDifference(const ElemType alpha, const CPUMatrix<ElemType>& a, const CPUMatrix<ElemType>& b, CPUMatrix<ElemType>& c)
-    {
-        assert(a.GetNumRows() == b.GetNumRows() && a.GetNumCols() == b.GetNumCols() );
-
-        if (!(a.GetNumRows() == b.GetNumRows()  && a.GetNumCols() == b.GetNumCols()))
-        {
-            throw std::invalid_argument("AssignScaledDifference:  a, b must have same dimension.");
-        }
-
-        if (a.IsEmpty())
-            throw std::logic_error("AssignScaledDifference:  Input matrix a is empty.");
-
-        if (&c != &a && &c != &b)
-            c.Resize(a.GetNumRows(), a.GetNumCols());
-
-        long m=(long)c.GetNumElements();
-#pragma omp parallel for     
-        //four-way unrolling
-        for (long i=0; i<(m & ~3); i+=4)
-        {
-            c.m_pArray[i] = alpha * (a.m_pArray[i]-b.m_pArray[i]);
-            c.m_pArray[i+1] = alpha * (a.m_pArray[i+1]-b.m_pArray[i+1]);
-            c.m_pArray[i+2] = alpha * (a.m_pArray[i+2]-b.m_pArray[i+2]);
-            c.m_pArray[i+3] = alpha * (a.m_pArray[i+3]-b.m_pArray[i+3]);
-        }
-        //handle remaining stuffs
-        for (long i=m & ~3; i<m; i++)
-        {
-            c.m_pArray[i] = alpha * (a.m_pArray[i]-b.m_pArray[i]);
-        }     
-    }
-
-    //c[ci,cj] += a[ai,aj]
-    template<class ElemType>
-    void CPUMatrix<ElemType>::AddElementToElement(const CPUMatrix<ElemType>& a, const size_t ai, const size_t aj, CPUMatrix<ElemType>& c, const size_t ci, const size_t cj)
-    {
-        if (ai >= a.GetNumRows() || aj >=a.GetNumCols() ||
-            ci >= c.GetNumRows() || cj >=c.GetNumCols())
-            throw std::invalid_argument("AddElementToElement:  index out of range.");
-        
-        c(ci, cj) += a(ai, aj);
-    }
-
-    ////c[ci,cj] += a[ai,aj]
-    //template<class ElemType>
-    //void CPUMatrix<ElemType>::AddLogElementToElement(const CPUMatrix<ElemType>& a, const size_t ai, const size_t aj, CPUMatrix<ElemType>& c, const size_t ci, const size_t cj)
-    //{
-    //    if (ai >= a.GetNumRows() || aj >=a.GetNumCols() ||
-    //        ci >= c.GetNumRows() || cj >=c.GetNumCols())
-    //        throw std::invalid_argument("AddElementToElement:  index out of range.");
-    //    
-    //    ElemType v = a(ai,aj); 
-    //    c(ci, cj) += ((v < EPS_IN_LOG) ? LOG_OF_EPS_IN_LOG : log(v));
-    //}
-
-    //c[ci,cj] = a[ai,aj]
-    template<class ElemType>
-    void CPUMatrix<ElemType>::AssignElementToElement(const CPUMatrix<ElemType>& a, const size_t ai, const size_t aj, CPUMatrix<ElemType>& c, const size_t ci, const size_t cj)
-    {
-        if (ai >= a.GetNumRows() || aj >=a.GetNumCols() ||
-            ci >= c.GetNumRows() || cj >=c.GetNumCols())
-            throw std::invalid_argument("AssignElementToElement:  index out of range.");
-        
-        c(ci, cj) = a(ai, aj);
-    }
-
-        /// <summary>c += alpha * (a-b)</summary>
-    /// if a, b, c  must have same dim 
-    /// <param name="alpha">1X1 matrix</param>
-    /// <param name="a">Input matrix</param>
-    /// <param name="b">Input matrix</param>
-    /// <param name="c">Resulting matrix, user is responsible for allocating this</param>
-    template<class ElemType>
-    void CPUMatrix<ElemType>::AddScaledDifference(const CPUMatrix<ElemType>& alpha, const CPUMatrix<ElemType>& a, const CPUMatrix<ElemType>& b, CPUMatrix<ElemType>& c)
-    {
-        assert(alpha.GetNumElements() == 1);
-        if (!(alpha.GetNumElements() == 1))
-            throw std::invalid_argument("AddScaledDifference:  alpha must be a 1X1 matrix.");
-
-        AddScaledDifference(alpha(0,0), a, b, c);
-    }
-
-    /// <summary> c = alpha * (a-b)</summary>
-    /// if a, b, c  must have same dim 
-    /// <param name="alpha">1X1 matrix</param>
-    /// <param name="a">Input matrix</param>
-    /// <param name="b">Input matrix</param>
-    /// <param name="c">Resulting matrix, user is responsible for allocating this</param>
-    template<class ElemType>    
-    void CPUMatrix<ElemType>::AssignScaledDifference(const CPUMatrix<ElemType>& alpha, const CPUMatrix<ElemType>& a, const CPUMatrix<ElemType>& b, CPUMatrix<ElemType>& c)
-    {
-        assert(alpha.GetNumElements() == 1);
-        if (!(alpha.GetNumElements() == 1))
-            throw std::invalid_argument("AddScaledDifference:  alpha must be a 1X1 matrix.");
-
-        AssignScaledDifference(alpha(0,0), a, b, c);
-    }
-    /// <summary>Matrix-scalar multiply with col-major matrices: c = alpha * a</summary>
-    /// <param name="alpha">Scalar</param>
-    /// <param name="a">Input matrix</param>
-    /// <param name="c">Resulting matrix, user is responsible for allocating this</param>
-    template<class ElemType>
-    void CPUMatrix<ElemType>::Scale(ElemType alpha, const CPUMatrix<ElemType>& a, CPUMatrix<ElemType>& c)
-    {
-        if (a.IsEmpty())
-            throw std::logic_error("Scale:  Input matrix a is empty.");
-
-        const int m = (int)a.GetNumRows();
-        const int n = (int)a.GetNumCols();
-
-        assert (m>0 && n>0); //converting from size_t to int may cause overflow
-        c.Resize(m,n);
-
-        long size=(long)c.GetNumElements();
-#pragma omp parallel for     
-        //four-way unrolling
-        for (long i=0; i<(size & ~3); i+=4)
-        {
-            c.m_pArray[i] = alpha * a.m_pArray[i];
-            c.m_pArray[i+1] = alpha * a.m_pArray[i+1];
-            c.m_pArray[i+2] = alpha * a.m_pArray[i+2];
-            c.m_pArray[i+3] = alpha * a.m_pArray[i+3];
-        }
-        //handle remaining stuffs
-        for (long i=size & ~3; i<size; i++)
-        {
-            c.m_pArray[i] = alpha * a.m_pArray[i];
-        }     
-    }
-
-    /// <summary>Matrix-scalar multiply with col-major matrices: a = alpha * a</summary>
-    /// <param name="alpha">Scalar</param>
-    /// <param name="a">Input matrix</param>
-    template<class ElemType>
-    void CPUMatrix<ElemType>::Scale(ElemType alpha, CPUMatrix<ElemType>& a)
-    {
-        if (a.IsEmpty())
-            throw std::logic_error("Scale:  Input matrix a is empty.");
-
-        const int m = (int)a.GetNumRows();
-        const int n = (int)a.GetNumCols();
-        const int len = m * n;
-        const int incx = 1;
-
-        assert (m>0 && n>0 && len>0); //converting from size_t to int may cause overflow
-
-        if (sizeof(ElemType) == sizeof(double))
-        {
-#ifndef USE_MKL
-            dscal(len, alpha, reinterpret_cast <double*>(a.m_pArray), incx);
-#else
-            cblas_dscal(len, alpha, reinterpret_cast <double*>(a.m_pArray), incx);
-#endif
-        }
-        else
-        {
-#pragma warning (suppress: 4244)
-#ifndef USE_MKL
-            sscal(len, alpha, reinterpret_cast <float*>(a.m_pArray), incx);
-#else
-            cblas_sscal (len, alpha, reinterpret_cast <float*>(a.m_pArray), incx);
-#endif
-        }
-    }
-
-    /// <summary>Matrix multiply with col-major matrices: a = alpha[1,1] * a</summary>
-    /// <param name="alpha">1x1 matrix</param>
-    /// <param name="a">Input matrix</param>
-    template<class ElemType>
-    void CPUMatrix<ElemType>::Scale(CPUMatrix<ElemType> alpha, CPUMatrix<ElemType>& a)
-    {
-        if (a.IsEmpty())
-            throw std::logic_error("Scale:  Input matrix a is empty.");
-        if (alpha.GetNumElements()!=1)
-            LogicError("Matrix alpha must be 1x1");
-        CPUMatrix<ElemType>::Scale(alpha(0,0),a);
-    }
-
-    template<class ElemType>
-    void CPUMatrix<ElemType>::InnerProduct (const CPUMatrix<ElemType>& a, const CPUMatrix<ElemType>& b, CPUMatrix<ElemType>& c, const bool isColWise)
-    {
-        if (a.IsEmpty() || b.IsEmpty())
-            throw std::logic_error("InnerProduct:  one of the input matrices is empty.");
-
-        const int m = (int)a.GetNumRows();
-        const int n = (int)a.GetNumCols();
-        const int k = (int)b.GetNumRows();
-        const int l = (int)b.GetNumCols();
-
-        assert (m>0 && n>0 && k>0 && l>0); //converting from size_t to int may cause overflow
-        assert (m==k && n==l); //converting from size_t to int may cause overflow
-        if (m!=k || n!=l)
-            throw std::invalid_argument("InnerProduct: Matrices a and b should have same dimension.");
-
-        if ((isColWise && m == 1) || !isColWise && n == 1)  //in this case it's equivalent to element-wise product
-        {
-            c.AssignElementProductOf(a, b);
-        }
-        else if (isColWise)  //col-wise
-        {
-            c.Resize(1,n);
-
-            if (sizeof(ElemType) == sizeof(double))
-            {
-#pragma omp parallel for
-                foreach_column(j,c)
-                {
-#ifndef USE_MKL
-                    c(0,j) = (ElemType)ddot(m, reinterpret_cast <double*>(a.m_pArray+a.LocateColumn(j)), 1, reinterpret_cast <double*>(b.m_pArray+b.LocateColumn(j)), 1);
-#else
-                    c(0,j) = (ElemType)cblas_ddot(m, reinterpret_cast <double*>(a.m_pArray+a.LocateColumn(j)), 1, reinterpret_cast <double*>(b.m_pArray+b.LocateColumn(j)), 1);
-#endif
-                }
-            }
-            else
-            {
-#pragma omp parallel for
-                foreach_column(j,c)
-                {
-#pragma warning (suppress: 4244)
-#ifndef USE_MKL
-                    c(0,j) = (ElemType)sdot(m, reinterpret_cast <float*>(a.m_pArray+a.LocateColumn(j)), 1, reinterpret_cast <float*>(b.m_pArray+b.LocateColumn(j)), 1);
-#else
-                    c(0,j) = (ElemType)cblas_sdot(m, reinterpret_cast <float*>(a.m_pArray+a.LocateColumn(j)), 1, reinterpret_cast <float*>(b.m_pArray+b.LocateColumn(j)), 1);
-#endif
-                }                
-            }
-        }
-        else
-        {
-            c.Resize(m, 1);
-
-            if (sizeof(ElemType) == sizeof(double))
-            {
-#pragma omp parallel for
-                foreach_row(i,c)
-                {
-#ifndef USE_MKL
-                    c(i,0) = ddot(n, reinterpret_cast <double*>(a.m_pArray+i), m, reinterpret_cast <double*>(b.m_pArray+i), m);
-#else
-                    c(i,0) = cblas_ddot (n, reinterpret_cast <double*>(a.m_pArray+i), m, reinterpret_cast <double*>(b.m_pArray+i), m);
-#endif
-                }
-            }
-            else
-            {
-#pragma omp parallel for
-                foreach_row(i,c)
-                {
-#pragma warning (suppress: 4244)
-#ifndef USE_MKL
-                    c(i,0) = sdot(n, reinterpret_cast <float*>(a.m_pArray+i), m, reinterpret_cast <float*>(b.m_pArray+i), m);
-#else
-                    c(i,0) = cblas_sdot (n, reinterpret_cast <float*>(a.m_pArray+i), m, reinterpret_cast <float*>(b.m_pArray+i), m);
-#endif                
-                }                
-            }
-        }
-    }
-
-    // treat matrices as vectors. do vec(a)^T vec(b)
-    template<class ElemType>
-    ElemType CPUMatrix<ElemType>::InnerProductOfMatrices(const CPUMatrix<ElemType>& a, const CPUMatrix<ElemType>& b)
-    {
-        if (a.IsEmpty() || b.IsEmpty())
-            throw std::logic_error("InnerProductOfMatrices:  one of the input matrices is empty.");
-
-        const int m = (int)a.GetNumRows();
-        const int n = (int)a.GetNumCols();
-        const int k = (int)b.GetNumRows();
-        const int l = (int)b.GetNumCols();
-
-        assert (m>0 && n>0 && k>0 && l>0); //converting from size_t to int may cause overflow
-        assert (m==k && n==l); //converting from size_t to int may cause overflow
-        if (m!=k || n!=l)
-            throw std::invalid_argument("InnerProductOfMatrices: Matrices a and b should have same dimension.");
-
-        if (sizeof(ElemType) == sizeof(double))
-        {
-#ifndef USE_MKL
-                    return (ElemType)ddot((int)a.GetNumElements(), reinterpret_cast <double*>(a.m_pArray), 1, reinterpret_cast <double*>(b.m_pArray), 1);
-#else
-                    return (ElemType)cblas_ddot ((int)a.GetNumElements(), reinterpret_cast <double*>(a.m_pArray), 1, reinterpret_cast <double*>(b.m_pArray), 1);
-#endif
-        }
-        else
-        {
-#pragma warning (suppress: 4244)
-#ifndef USE_MKL
-                    return (ElemType)sdot((int)a.GetNumElements(), reinterpret_cast <float*>(a.m_pArray), 1, reinterpret_cast <float*>(b.m_pArray), 1);
-#else
-                    return (ElemType)cblas_sdot ((int)a.GetNumElements(), reinterpret_cast <float*>(a.m_pArray), 1, reinterpret_cast <float*>(b.m_pArray), 1);
-#endif 
-        }
-    }
-
-    template<class ElemType>
-    void CPUMatrix<ElemType>::ElementWisePower (ElemType alpha, const CPUMatrix<ElemType>& a, CPUMatrix<ElemType>& c)
-    {
-        if (a.IsEmpty())
-            throw std::logic_error("Scale:  The input matrix a is empty.");
-
-        c.Resize(a.GetNumRows(), a.GetNumCols());
-
-        if (alpha == 2) 
-        {
-#pragma omp parallel for
-            foreach_coord(i,j,c)
-            {
-                c(i,j) = a(i,j) * a(i,j);
-            }
-        }
-        else if (alpha == 3) 
-        {
-#pragma omp parallel for
-            foreach_coord(i,j,c)
-            {
-                c(i,j) = a(i,j) * a(i,j) * a(i,j);
-            }
-        }
-        else
-        {
-#pragma omp parallel for
-            foreach_coord(i,j,c)
-            {
-                c(i,j) = pow(a(i,j), alpha);
-            }
-        }
-    }
-
-    template<class ElemType>
-    bool CPUMatrix<ElemType>::AreEqual(const CPUMatrix<ElemType>& a, const CPUMatrix<ElemType>& b, const ElemType threshold /*= 1e-8*/)
-    {
-        if (a.IsEmpty() || b.IsEmpty())
-            throw std::logic_error("AreEqual: one of the input matrices is empty.");
-
-        if (a.GetNumRows()  != b.GetNumRows() || a.GetNumCols() != b.GetNumCols())
-            return false;
-
-        bool result=true;
-#pragma omp parallel for
-        foreach_coord(i, j, a)
-        {
-            if (abs(a(i,j)-b(i,j)) > threshold) 
-            {
-                result = false;
-                break;
-            }        
-        }
-
-        return result;
-    }
-
-    template<class ElemType>
-    CPUMatrix<ElemType>  CPUMatrix<ElemType>::Ones(const size_t rows, const size_t cols)
-    {
-        CPUMatrix<ElemType> c(rows, cols); //will initialize to 0
-        c.SetValue(1);
-        return c;
-    }
-
-    template<class ElemType>
-    CPUMatrix<ElemType>  CPUMatrix<ElemType>::Zeros(const size_t rows, const size_t cols)
-    {
-        CPUMatrix<ElemType> c(rows, cols); //will initialize to 0
-        c.SetValue(0);
-        return c;
-    }
-
-    template<class ElemType>
-    CPUMatrix<ElemType>  CPUMatrix<ElemType>::Eye(const size_t rows)
-    {
-        CPUMatrix<ElemType> c(rows, rows); //will initialize to 0
-        c.SetDiagonalValue(1);
-        return c;
-    }
-
-    template<class ElemType>
-    CPUMatrix<ElemType>  CPUMatrix<ElemType>::RandomUniform(const size_t rows, const size_t cols, const ElemType low, const ElemType high, unsigned long seed)
-    {
-        CPUMatrix<ElemType> c(rows, cols); //will initialize to 0
-        c.SetUniformRandomValue(low, high, seed);
-        return c;
-    }
-
-    template<class ElemType>
-    CPUMatrix<ElemType>  CPUMatrix<ElemType>::RandomGaussian(const size_t rows, const size_t cols, const ElemType mean, const ElemType sigma, unsigned long seed)
-    {
-        CPUMatrix<ElemType> c(rows, cols); //will initialize to 0
-        c.SetGaussianRandomValue(mean, sigma, seed);
-        return c;
-    }
-
-
-	//		CPUMatrix<ElemType>& AssignElementProductOfWithShiftNeg(const CPUMatrix<ElemType>& a, const CPUMatrix<ElemType>& b, size_t shift, size_t negnumber);
-	//[this]=a .* b
-	// here, a and b must be two row vectors of the same size, i.e. [1,m]
-	// the inputs are two rwo vectors
-	// the output is a matrix of size(neg+1, col)
-	template<class ElemType>
-	CPUMatrix<ElemType>& CPUMatrix<ElemType>::AssignElementProductOfWithShiftNeg(const CPUMatrix<ElemType>& a, const CPUMatrix<ElemType>& b, size_t shift, size_t negnumber)
-	{
-		if (a.IsEmpty() || b.IsEmpty())
-			throw std::logic_error("AssignElementProductOfWithShiftNeg: Matrix is empty.");
-
-		assert(a.GetNumRows() == b.GetNumRows() && a.GetNumCols() == b.GetNumCols());
-		if (!(a.GetNumRows() == b.GetNumRows() && a.GetNumCols() == b.GetNumCols()))
-			throw std::invalid_argument("AssignElementProductOfWithShiftNeg: The input matrix dimensions do not match.");
-
-		if (a.GetNumRows() != 1)
-			throw std::invalid_argument("AssignElementProductOfWithShiftNeg: The input matrix must be a row vector.");
-
-		auto& us = *this;
-		if (this != &a)
-		{
-			Resize(negnumber + 1, a.GetNumCols());
-			//			Resize(a.GetNumRows(), a.GetNumCols());
-		}
-
-		long m = (long)GetNumRows(), n = (long)GetNumCols();  // a and b are of size (1,n)
-		//#pragma omp parallel for     
-
-		for (long j = 0; j < n; j++)
-		{
-			us(0, j) = a(0, j) * b(0, j);
-		}
-		for (long j = 0; j<n; j++)
-		{
-			for (long i = 1; i < m; i++)
-			{
-				us(i, j) = a(0, j) * b(0, (j + shift + i - 1) % n);
-			}
-
-		}
-
-
-		return *this;
-	}
-
-	template<class ElemType>
-	void CPUMatrix<ElemType>::InnerProductWithShiftNeg(const CPUMatrix<ElemType>& a, const CPUMatrix<ElemType>& b, CPUMatrix<ElemType>& c, const bool isColWise, size_t shift, size_t negnumber)
-	{
-		if (a.IsEmpty() || b.IsEmpty())
-			throw std::logic_error("InnerProduct:  one of the input matrices is empty.");
-
-		const int m = (int)a.GetNumRows();
-		const int n = (int)a.GetNumCols();
-		const int k = (int)b.GetNumRows();
-		const int l = (int)b.GetNumCols();
-
-		assert(m>0 && n>0 && k>0 && l>0); //converting from size_t to int may cause overflow
-		assert(m == k && n == l); //converting from size_t to int may cause overflow
-		if (m != k || n != l)
-			throw std::invalid_argument("InnerProduct: Matrices a and b should have same dimension.");
-
-		if ((isColWise && m == 1) || !isColWise && n == 1)  //in this case it's equivalent to element-wise product
-		{
-			throw std::invalid_argument("InnerProduct: Both matrices should be normal ones, not vectors");
-			//			c.AssignElementProductOf(a, b);
-		}
-		else if (isColWise)  //col-wise
-		{
-			c.Resize(negnumber + 1, n);  // this line ischanged
-
-			if (sizeof(ElemType) == sizeof(double))
-			{
-				for (long j = 0; j < n; j++)
-				{
-					c(0, j) = (ElemType)ddot(m, reinterpret_cast <double*>(a.m_pArray + a.LocateColumn(j)), 1, reinterpret_cast <double*>(b.m_pArray + b.LocateColumn(j)), 1);
-				}
-				for (long j = 0; j < n; j++)
-				{
-					for (long i = 1; i < negnumber + 1; i++)
-					{
-						c(i, j) = (ElemType)ddot(m, reinterpret_cast <double*>(a.m_pArray + a.LocateColumn(j)), 1, reinterpret_cast <double*>(b.m_pArray + b.LocateColumn((j + shift + i - 1) % n)), 1);
-					}
-				}
-
-			}
-			else
-			{
-				/*
-				#pragma omp parallel for
-				foreach_column(j, c)
-				{
-				#pragma warning (suppress: 4244)
-				#ifndef USE_MKL
-				c(0, j) = (ElemType)sdot(m, reinterpret_cast <float*>(a.m_pArray + a.LocateColumn(j)), 1, reinterpret_cast <float*>(b.m_pArray + b.LocateColumn(j)), 1);
-				#else
-				c(0, j) = (ElemType)cblas_sdot(m, reinterpret_cast <float*>(a.m_pArray + a.LocateColumn(j)), 1, reinterpret_cast <float*>(b.m_pArray + b.LocateColumn(j)), 1);
-				#endif
-				}*/
-				for (long j = 0; j < n; j++)
-				{
-					c(0, j) = (ElemType)sdot(m, reinterpret_cast <float*>(a.m_pArray + a.LocateColumn(j)), 1, reinterpret_cast <float*>(b.m_pArray + b.LocateColumn(j)), 1);
-				}
-				for (long j = 0; j < n; j++)
-				{
-					for (long i = 1; i < negnumber + 1; i++)
-					{
-						c(i, j) = (ElemType)sdot(m, reinterpret_cast <float*>(a.m_pArray + a.LocateColumn(j)), 1, reinterpret_cast <float*>(b.m_pArray + b.LocateColumn((j + shift + i - 1) % n)), 1);
-
-					}
-				}
-			}
-		}
-		else
-		{
-			throw std::invalid_argument("InnerProduct: Rowwise is not supported yet");
-
-			c.Resize(m, 1);
-
-			if (sizeof(ElemType) == sizeof(double))
-			{
-#pragma omp parallel for
-				foreach_row(i, c)
-				{
-#ifndef USE_MKL
-					c(i, 0) = (ElemType)ddot(n, reinterpret_cast <double*>(a.m_pArray + i), m, reinterpret_cast <double*>(b.m_pArray + i), m);
-#else
-					c(i, 0) = cblas_ddot(n, reinterpret_cast <double*>(a.m_pArray + i), m, reinterpret_cast <double*>(b.m_pArray + i), m);
-#endif
-				}
-			}
-			else
-			{
-#pragma omp parallel for
-				foreach_row(i, c)
-				{
-#pragma warning (suppress: 4244)
-#ifndef USE_MKL
-					c(i, 0) = sdot(n, reinterpret_cast <float*>(a.m_pArray + i), m, reinterpret_cast <float*>(b.m_pArray + i), m);
-#else
-					c(i, 0) = cblas_sdot(n, reinterpret_cast <float*>(a.m_pArray + i), m, reinterpret_cast <float*>(b.m_pArray + i), m);
-#endif                
-				}
-			}
-		}
-	}
-
-
-	template<class ElemType>
-	CPUMatrix<ElemType>& CPUMatrix<ElemType>::GetARowByIndex(const CPUMatrix<ElemType>& a, size_t index)
-	{
-		if (a.IsEmpty())
-			throw std::logic_error("GetARowByIndex:  the input matrices is empty.");
-
-		const int m = (int)a.GetNumRows();
-		const int n = (int)a.GetNumCols();
-
-		if (index <0 || index >= m)
-			throw std::logic_error("GetARowByIndex:  the row index is out of range.");
-
-		assert(m>0 && n>0); //converting from size_t to int may cause overflow
-
-		auto& us = *this;
-		this->Resize(1, n);
-		for (long j = 0; j < n; j++)
-		{
-			us(0, j) = a(index, j);
-		}
-
-		return *this;
-
-	}
-
-
-	// input: a, a row vector
-	// input: b, a matrix. b.col == a.col
-	// input firstmatrixfixed: If true, keep a's order. Otherwise, keep b's order
-	// output: c, a matrix. c.size == b.size
-	/*
-	Example, a = [a1 a2 a3]
-	b = [b11 b12 b13;
-	b21 b22 b23 ]
-
-	if true:
-	shift = 1
-
-	then c = [a1*b12 a2*b13 a3*b11
-	a1*b22 a2*b23 a3*b21]
-
-	if shift = 2
-	then c = [  a1*b13 a2*b11 a3*b12
-	a1*b23 a2*b21 a3*b22]
-	i.e. we do column-wise shift
-
-	if false:
-	shift = 1
-
-	then c = [a2*b11 a3*b12 a1*b13
-	a2*b21 a3*b22 a1*b23]
-
-	shift = 2
-
-	then c = [  a3*b11 a1*b12 a2*b13
-	a3*b21 a1*b22 a2*b23]
-
-
-	*/
-	template<class ElemType>
-	void CPUMatrix<ElemType>::ConductRowElementMultiplyWithShift(const CPUMatrix<ElemType>& a, const CPUMatrix<ElemType>& b, CPUMatrix<ElemType>& c, size_t shift, bool bFirstmatrixfixed)
-	{
-		if (a.IsEmpty() || b.IsEmpty())
-			throw std::logic_error("InnerProduct:  one of the input matrices is empty.");
-
-		const int m = (int)a.GetNumRows();
-		const int n = (int)a.GetNumCols();
-		const int k = (int)b.GetNumRows();
-		const int l = (int)b.GetNumCols();
-
-		assert(m>0 && n>0 && k>0 && l>0); //converting from size_t to int may cause overflow
-		assert(m == 1 && n == l); //converting from size_t to int may cause overflow
-		if (m != 1 || n != l)
-			throw std::invalid_argument("InnerProduct: Matrices a and b should have same dimension.");
-
-		c.Resize(k, l); // c must the the same size of b
-
-		if (bFirstmatrixfixed)
-		{
-			for (long j = 0; j < l; j++)
-			{
-				for (long i = 0; i < k; i++)
-				{
-					c(i, j) = a(0, j) * b(i, (j + shift) % l);
-				}
-			}
-		}
-		else
-		{
-			for (long j = 0; j < l; j++)
-			{
-				for (long i = 0; i < k; i++)
-				{
-					c(i, j) = a(0, (j + shift) % l) * b(i, j);
-				}
-			}
-		}
-
-
-
-	}
-
-
-	//		CPUMatrix<ElemType>& AssignElementProductOfWithShift(const CPUMatrix<ElemType>& a, const CPUMatrix<ElemType>& b, size_t shift);
-	//[this]=a .* b
-	// here, a and b must be two row vectors of the same size, i.e. [1,m]. We will do element product with shift.
-	// inputs are 2 row vectors
-	// output is a row vector
-	template<class ElemType>
-	CPUMatrix<ElemType>& CPUMatrix<ElemType>::AssignElementProductOfWithShift(const CPUMatrix<ElemType>& a, const CPUMatrix<ElemType>& b, size_t shift)
-	{
-		if (a.IsEmpty() || b.IsEmpty())
-			throw std::logic_error("AssignElementProductOfWithShiftNeg: Matrix is empty.");
-
-		assert(a.GetNumRows() == b.GetNumRows() && a.GetNumCols() == b.GetNumCols());
-		if (!(a.GetNumRows() == b.GetNumRows() && a.GetNumCols() == b.GetNumCols()))
-			throw std::invalid_argument("AssignElementProductOfWithShiftNeg: The input matrix dimensions do not match.");
-
-		if (a.GetNumRows() != 1)
-			throw std::invalid_argument("AssignElementProductOfWithShiftNeg: The input matrix must be a row vector.");
-
-		auto& us = *this;
-		if (this != &a)
-		{
-			Resize(1, a.GetNumCols());
-			//			Resize(a.GetNumRows(), a.GetNumCols());
-		}
-
-		//long m = (long)GetNumRows(), n = (long)GetNumCols();  // a and b are of size (1,n)
-		long n = (long)GetNumCols();  // a and b are of size (1,n)
-#pragma omp parallel for     
-		for (long j = 0; j<n; j++)
-		{
-			us(0, j) = a(0, j) * b(0, (j + shift) % n);
-
-		}
-		return *this;
-	}
-
-
-#pragma endregion Static BLAS Functions
-
-    //The explicit instantiation part
-    template class CPUMatrix<float>;
-    template class CPUMatrix<double>;
-
-    double logadd(double x, double y)
-    {
-        double temp, diff, z; 
-    
-        if (x < y) {
-            temp = x; x = y; y = temp;
-        }
-        diff = y - x; 
-        if (diff < MINLOGEXP)
-        {
-            return (x < LSMALL)?LZERO:x;
-        }
-        else
-        {
-            z = exp(diff);
-            return x + log(1.0 + z);
-        }
-    }
-}}}
-
-=======
-//
-// <copyright file="CPUMatrix.cpp" company="Microsoft">
-//     Copyright (c) Microsoft Corporation.  All rights reserved.
-// </copyright>
-//
-// Math.cpp : Defines the exported functions for the DLL application.
-//
-
-#include "stdafx.h"
-#include "basetypes.h"
-#include "fileutil.h"
-
-#include <assert.h>
-#include <stdexcept>
-#include <omp.h>
-#include <math.h>
-#include "CPUMatrix.h"
-#include <random>
-#include <chrono>
-#include <exception>
-
-#ifdef     _WIN32
-#include <Windows.h>
-#else
-#ifndef max
-#define max(a,b)            (((a) > (b)) ? (a) : (b))
-#endif
-#include <cfloat> 
-#endif
-
-#ifdef LEAKDETECT
-#include <vld.h>
-#endif
-
-#pragma warning (disable: 4127) // conditional expression is constant; "if (sizeof(ElemType)==sizeof(float))" triggers this
-#pragma warning (disable: 4702) // unreachable code; triggered for unknown reasons
-
-#ifndef USE_MKL
-// use ACML as default. 
-// Download ACML 5.3.1 (e.g., acml5.3.1-ifort64.exe) or above 
-// from http://developer.amd.com/tools/cpu-development/amd-core-math-library-acml/acml-downloads-resources/
-// Install the ifort64_mp variant (compiled with intel compiler) of the library
-// Set Environment variable ACML_PATH to C:\AMD\acml5.3.1\ifort64_mp or the folder you installed acml
-// to point to your folder for the include file and link library
-#include <acml.h>  // requires ACML 5.3.1 and above
-#else
-// requires MKL 10.0 and above
-#include <mkl.h>
-#endif
-
-#ifndef USE_MKL  //MKL has one additional parameter for different matrix order
-#define BLAS_COLMAJOR 
-#else
-#define BLAS_COLMAJOR (int)MatrixOrder::ColMajor, 
-#endif
-
-#define SWAP(a,b) {(a) ^= (b); (b) ^= (a); (a) ^= (b);}
-#define IDX2C(i,j,ld) (((j)*(ld))+(i)) // 0 based indexing
-namespace Microsoft { namespace MSR { namespace CNTK {
-
-#pragma region Helpful Enum Definitions
-    enum class MatrixOrder
-    {
-        RowMajor = 101,  // row-major arrays 
-        ColMajor = 102  // column-major arrays 
-    };
-
-    enum class MatrixTranspose : char
-    {
-        NoTrans = 'N', // trans='N'
-        Trans = 'T', // trans='T' 
-        ConjTrans = 'C' // trans='C'
-    };
-
-    enum class SymMatrixType : char
-    {
-        Up = 'U', // symmetric matrix is stored in the upper part
-        Low = 'L', // symmetric matrix is stored in thelower part
-        Full = 'F', //full populated
-        NotSymmetric = 'N' //not a symmetric matrix
-    };
-
-    enum class MatrixOpSide : char
-    {
-        Left = 'L', // left multiply
-        Right = 'R', // right multiply
-    };
-#pragma endregion Helpful Enum Definitions
-
-#pragma region Constructors and Destructor
-
-    //should only be used by constructors.
-    template<class ElemType>
-    void CPUMatrix<ElemType>::ZeroInit()
-    {
-        m_computeDevice = CPUDEVICE;
-        m_pArray = nullptr;
-        m_numRows = 0;
-        m_numCols = 0;
-        m_elemSizeAllocated = 0;
-        m_matrixName=NULL;
-        m_format = matrixFormatDense; 
-        m_externalBuffer = false;
-    }  
-
-    template<class ElemType>
-    CPUMatrix<ElemType>::CPUMatrix()
-    {
-        ZeroInit();
-    }
-
-    //matrixName is used to verify that correct matrix is read.
-    template<class ElemType>
-    CPUMatrix<ElemType>::CPUMatrix(FILE* f, const char * matrixName)
-    {
-        ZeroInit();
-        ReadFromFile(f, matrixName);
-    }
-
-    template<class ElemType>
-    CPUMatrix<ElemType>::CPUMatrix(const size_t numRows, const size_t numCols)
-    {
-        ZeroInit();
-
-        m_numRows = numRows;
-        m_numCols = numCols;
-        m_elemSizeAllocated = GetNumElements();
-
-        if (m_elemSizeAllocated != 0)
-        {
-            m_pArray = new ElemType[m_elemSizeAllocated];
-            SetValue(0);
-        }
-    }
-
-    template<class ElemType>
-    CPUMatrix<ElemType>::CPUMatrix(const size_t numRows, const size_t numCols, ElemType *pArray, const size_t matrixFlags)
-    {
-        ZeroInit();
-        SetValue(numRows, numCols, pArray, matrixFlags);
-    }
-
-    //copy constructor, deep copy
-    template<class ElemType>
-    CPUMatrix<ElemType>::CPUMatrix(const CPUMatrix<ElemType>& deepCopyFrom)
-    {
-        ZeroInit();
-        if (!deepCopyFrom.IsEmpty()) 
-            SetValue(deepCopyFrom);
-        SetMatrixName(deepCopyFrom.m_matrixName);
-    }
-
-    //assignment operator, deep copy
-    template<class ElemType>
-    CPUMatrix<ElemType>& CPUMatrix<ElemType>::operator=(const CPUMatrix<ElemType>& deepCopyFrom)  
-    {
-        Clear();
-        if (!deepCopyFrom.IsEmpty()) 
-            SetValue(deepCopyFrom);
-        SetMatrixName(deepCopyFrom.m_matrixName);
-        return *this;
-    }
-
-
-    //move constructor, shallow copy
-    template<class ElemType>
-    CPUMatrix<ElemType>::CPUMatrix(CPUMatrix<ElemType>&& moveFrom)  
-    {
-        m_computeDevice = moveFrom.m_computeDevice;
-        m_numRows = moveFrom.m_numRows;
-        m_numCols = moveFrom.m_numCols;
-        m_elemSizeAllocated =  moveFrom.m_elemSizeAllocated;
-        m_pArray = moveFrom.m_pArray;  //shallow copy the pointer
-        m_matrixName = moveFrom.m_matrixName;
-        m_format = moveFrom.m_format;
-        m_externalBuffer = moveFrom.m_externalBuffer;
-        //release the pointer from the source object so that the destructor won't release it twice
-        moveFrom.ZeroInit();
-    }
-
-    //move assignment operator, shallow copy
-    template<class ElemType>
-    CPUMatrix<ElemType>& CPUMatrix<ElemType>::operator=(CPUMatrix<ElemType>&& moveFrom)  
-    {
-        if (this != &moveFrom)
-        {
-            if (OwnBuffer() && m_pArray != nullptr)
-                delete[] m_pArray;  //always delete the data pointer since we will use the pointer from moveFrom
-
-            m_computeDevice = moveFrom.m_computeDevice;
-            m_numRows = moveFrom.m_numRows;
-            m_numCols = moveFrom.m_numCols;
-            m_elemSizeAllocated =  moveFrom.m_elemSizeAllocated;
-            m_pArray = moveFrom.m_pArray;
-            m_format = moveFrom.m_format;
-            m_externalBuffer = moveFrom.m_externalBuffer;
-
-            //release the pointer from the source object so that the destructor won't release it twice
-            moveFrom.ZeroInit();
-        }
-        return *this;
-    }
-
-    template<class ElemType>
-    CPUMatrix<ElemType>::~CPUMatrix()
-    {
-        Clear();
-    }
-
-    template<class ElemType>
-    void CPUMatrix<ElemType>::Clear()
-    {
-        if (m_pArray!=nullptr && OwnBuffer())
-        {
-            delete [] m_pArray;
-            m_pArray = nullptr;
-            m_elemSizeAllocated = 0;
-        }
-        BaseMatrix<ElemType>::Clear();
-
-        ZeroInit();
-    }
-
-#pragma endregion Constructors and Destructor
-
-#pragma region Basic Operators
-
-    template<class ElemType>
-    CPUMatrix<ElemType> CPUMatrix<ElemType>::ColumnSlice(size_t startColumn, size_t numCols) const
-    {
-        if (numCols == 0)
-            throw std::logic_error("The slice cannot have 0 columns.");
-
-        if (startColumn + numCols > m_numCols)
-            throw std::logic_error("The slice is out of range of the source matrix.");
-            
-        CPUMatrix<ElemType> slice;
-
-        slice.m_externalBuffer = true;  //memory of a slice is managed externally.
-        slice.m_numRows = m_numRows;
-        slice.m_numCols = numCols;
-        slice.m_elemSizeAllocated =  slice.GetNumElements();
-        slice.m_pArray = m_pArray + startColumn * m_numRows;
-        slice.m_format = m_format;
-
-        return slice;
-    }
-
-    template<class ElemType>
-    CPUMatrix<ElemType>& CPUMatrix<ElemType>::AssignColumnSlice(const CPUMatrix<ElemType>& fromMatrix, size_t startColumn, size_t numCols)
-    {
-        if (numCols == 0)
-            throw std::logic_error("The slice cannot have 0 columns.");
-
-        if (startColumn + numCols > m_numCols)
-            throw std::logic_error("The slice is out of range of the source matrix.");
-        
-        Clear();
-
-        SetOwnBuffer(false);  //memory of a slice is managed externally.
-        m_numRows = fromMatrix.m_numRows;
-        m_numCols = numCols;
-        m_elemSizeAllocated =  GetNumElements();
-        m_pArray = m_pArray + startColumn *m_numRows;
-
-        return *this;
-    }
-
-
-    //for each column of a, we assign numRows starting from startIndex to this
-    template<class ElemType>
-    CPUMatrix<ElemType>& CPUMatrix<ElemType>::AssignRowSliceValuesOf(const CPUMatrix<ElemType>& a, const size_t startIndex, const size_t numRows)
-    {
-        if (a.IsEmpty())
-            throw std::logic_error("AssignRowSliceValuesOf: input matrix a is empty.");
-
-        if (startIndex + numRows > a.GetNumRows())
-            throw std::logic_error("AssignRowSliceValuesOf: startIndex + numRows exceeds a.GetNumRows().");
-
-        Resize(numRows, a.GetNumCols());
-
-        long n = (long)a.GetNumCols();        // note: OpenMP requires loop indices to be long, not size_t
-        long k = (long)a.GetNumRows();
-
-#pragma omp parallel for     
-        for (long j=0; j<n; j++)
-        {
-            //memory copy might be faster?
-            memcpy(m_pArray + j*numRows, a.m_pArray + j*k + startIndex, sizeof(ElemType) * numRows);
-
-            ////four-way unrolling
-            //for (long i=0, startRow = startIndex; i<(m & ~3); i+=4, startRow+=4)
-            //{
-            //    us(i,j) = a(startRow,j);
-            //    us(i+1,j) = a(startRow+1,j);
-            //    us(i+2,j) = a(startRow+2,j);
-            //    us(i+3,j) = a(startRow+3,j);
-            //}
-            ////handle remaining stuffs
-            //for (long i=m & ~3, startRow = startIndex+(m & ~3); i<m; i++, startRow++)
-            //{
-            //    us(i,j) = a(startRow,j);
-            //}
-        }
-
-        return *this;
-    }
-
-    //for the row slice of this starting from startIndex we add a to it.
-    template<class ElemType>
-    CPUMatrix<ElemType>& CPUMatrix<ElemType>::AddToRowSliceValuesOf(const CPUMatrix<ElemType>& a, const size_t startIndex, const size_t numRows)
-    {
-        if (a.IsEmpty())
-            throw std::logic_error("AddToRowSliceValuesOf: input matrix a is empty.");
-
-        if (a.GetNumRows() != numRows)
-            throw std::logic_error("AddToRowSliceValuesOf: a.GetNumRows() != numRows.");
-
-        if (startIndex + numRows > GetNumRows())
-            throw std::logic_error("AddToRowSliceValuesOf: startIndex + numRows exceeds GetNumRows().");
-
-        if (a.GetNumCols() != GetNumCols())
-            throw std::logic_error("AddToRowSliceValuesOf: columns does not match.");
-
-        long n=(long)a.GetNumCols(), m=(long)numRows;
-
-        auto& us = *this; 
-
-#pragma omp parallel for     
-        for (long j=0; j<n; j++)
-        {
-            //four-way unrolling
-            for (long i=0, startRow = (long)startIndex; i<(m & ~3); i+=4, startRow+=4)
-            {
-                us(startRow,j)   += a(i,j)  ;
-                us(startRow+1,j) += a(i+1,j);
-                us(startRow+2,j) += a(i+2,j);
-                us(startRow+3,j) += a(i+3,j);
-            }
-            //handle remaining stuffs
-            for (long i=m & ~3, startRow = (long)startIndex+(m & ~3); i<m; i++, startRow++)
-            {
-                us(startRow,j)  += a(i,j);
-            }
-        }
-
-        return *this;
-    }
-
-    //for each column of this, we add row slice of a starting from startIndex
-    template<class ElemType>
-    CPUMatrix<ElemType>& CPUMatrix<ElemType>::AddWithRowSliceValuesOf(const CPUMatrix<ElemType>& a, const size_t startIndex, const size_t numRows)
-    {
-        if (a.IsEmpty())
-            throw std::logic_error("AddWithRowSliceValuesOf: input matrix a is empty.");
-
-        if (GetNumRows() != numRows)
-            throw std::logic_error("AddWithRowSliceValuesOf: GetNumRows() != numRows.");
-
-        if (startIndex + numRows > a.GetNumRows())
-            throw std::logic_error("AddWithRowSliceValuesOf: startIndex + numRows exceeds a.GetNumRows().");
-
-        if (a.GetNumCols() != GetNumCols())
-            throw std::logic_error("AddWithRowSliceValuesOf: columns does not match.");
-
-        long n = (long)a.GetNumCols(), m = (long)numRows;
-
-        auto& us = *this;
-
-#pragma omp parallel for     
-        for (long j = 0; j<n; j++)
-        {
-            //four-way unrolling
-            for (long i = 0, startRow = (long)startIndex; i<(m & ~3); i += 4, startRow += 4)
-            {
-                us(i, j) += a(startRow, j);
-                us(i + 1, j) += a(startRow + 1, j);
-                us(i + 2, j) += a(startRow + 2, j);
-                us(i + 3, j) += a(startRow + 3, j);
-            }
-            //handle remaining stuffs
-            for (long i = m & ~3, startRow = (long)startIndex + (m & ~3); i<m; i++, startRow++)
-            {
-                us(i, j) += a(startRow, j);
-            }
-        }
-
-        return *this;
-    }
-
-    template<class ElemType>
-    CPUMatrix<ElemType>&  CPUMatrix<ElemType>::AssignRepeatOf(const CPUMatrix<ElemType>& a, const size_t numRowRepeats, const size_t numColRepeats)
-    {
-        if (this == &a)
-            throw std::logic_error("AssignRepeatOf: a is the same as [this]. Does not support inplace repeat.");
-
-        if (a.IsEmpty())
-            throw std::logic_error("AssignRepeatOf: Matrix a is empty.");
-
-        Resize(a.GetNumRows() * numRowRepeats, a.GetNumCols() * numColRepeats);
-        long n = (long)a.GetNumCols(), m = (long)a.GetNumRows();
-        auto& us = *this;
-
-#pragma omp parallel for     
-        for (long q = 0; q < numColRepeats; q++)
-        {
-            for (long p = 0; p < numRowRepeats; p++)
-            {
-                long colOffset = q*n;
-
-                for (long j = 0; j < n; j++, colOffset++)
-                {
-                    long rowOffset = p*m;
-
-                    //four-way unrolling
-                    for (long i = 0; i < (m & ~3); i += 4, rowOffset += 4)
-                    {
-                        us(rowOffset, colOffset) = a(i, j);
-                        us(rowOffset + 1, colOffset) = a(i + 1, j);
-                        us(rowOffset + 2, colOffset) = a(i + 2, j);
-                        us(rowOffset + 3, colOffset) = a(i + 3, j);
-                    }
-                    //handle remaining stuffs
-                    for (long i = m & ~3; i < m; i++, rowOffset++)
-                    {
-                        us(rowOffset, colOffset) = a(i, j);
-                    }
-                }
-            }
-        }
-
-        return *this;
-    }
-
-    template<class ElemType>
-    CPUMatrix<ElemType> CPUMatrix<ElemType>::Transpose()
-    {
-        if (IsEmpty())
-            throw std::logic_error("Transpose: Matrix is empty.");
-
-        CPUMatrix<ElemType> c;
-        c.AssignTransposeOf(*this);
-        return c;
-    }
-
-    template<class ElemType>
-    CPUMatrix<ElemType>& CPUMatrix<ElemType>::AssignTransposeOf (const CPUMatrix<ElemType>& a)
-    {
-        if (this == &a)
-            throw std::logic_error("AssignTransposeOf: a is the same as [this]. Does not support inplace transpose.");
-
-        if (a.IsEmpty())
-            throw std::logic_error("AssignTransposeOf: Matrix a is empty.");
-
-        Resize(a.GetNumCols(), a.GetNumRows());
-        long n=(long)a.GetNumCols(), m=(long)a.GetNumRows();
-
-        auto& us = *this; 
-
-#pragma omp parallel for     
-        for (long j=0; j<n; j++)
-        {
-            //four-way unrolling
-            for (long i=0; i<(m & ~3); i+=4)
-            {
-                us(j,i) = a(i,j);
-                us(j,i+1) = a(i+1,j);
-                us(j,i+2) = a(i+2,j);
-                us(j,i+3) = a(i+3,j);
-            }
-            //handle remaining stuffs
-            for (long i=m & ~3; i<m; i++)
-            {
-                us(j,i) = a(i,j);
-            }
-        }
-
-        return *this;
-    }
-
-    template<class ElemType>
-    void CPUMatrix<ElemType>::SetValue(const ElemType v)
-    {
-        if (IsEmpty())
-            throw std::logic_error("SetValue: Matrix is empty.");
-
-        if (v == 0)
-        {
-            memset(m_pArray, 0, sizeof(ElemType) * GetNumElements());
-        }
-        else
-        {     
-            long m=(long)GetNumElements();
-#pragma omp parallel for     
-            //four-way unrolling
-            for (long i=0; i<(m & ~3); i+=4)
-            {
-                m_pArray[i] = v;
-                m_pArray[i+1] = v;
-                m_pArray[i+2] = v;
-                m_pArray[i+3] = v;
-            }
-            //handle remaining stuffs
-            for (long i=m & ~3; i<m; i++)
-            {
-                m_pArray[i] = v;
-            }
-        }
-    }
-
-    template<class ElemType>
-    void CPUMatrix<ElemType>::SetColumn(const ElemType* colPointer, size_t j)
-    {
-        if (IsEmpty())
-            throw std::logic_error("SetColumn: Matrix is empty.");
-        if (colPointer==NULL)
-            return;
-
-        auto& us = *this; 
-        long m=(long)GetNumRows();
-#pragma omp parallel for     
-        //four-way unrolling
-        for (long i=0; i<(m & ~3); i+=4)
-        {
-            us(i,j) = colPointer[i];
-            us(i+1,j) = colPointer[i+1];
-            us(i+2,j) = colPointer[i+2];
-            us(i+3,j) = colPointer[i+3];
-        }
-        //handle remaining stuffs
-        for (long i=m & ~3; i<m; i++)
-        {
-            us(i,j) = colPointer[i];
-        }
-
-    }
-
-    template<class ElemType>
-    void CPUMatrix<ElemType>::SetColumn(const ElemType val, size_t j)
-    {
-        if (IsEmpty())
-            throw std::logic_error("SetColumn: Matrix is empty.");
-
-        auto& us = *this; 
-        long m=(long)GetNumRows();
-#pragma omp parallel for     
-        //four-way unrolling
-        for (long i=0; i<(m & ~3); i+=4)
-        {
-            us(i,j) = val;
-            us(i+1,j) = val;
-            us(i+2,j) = val;
-            us(i+3,j) = val;
-        }
-        //handle remaining stuffs
-        for (long i=m & ~3; i<m; i++)
-        {
-            us(i,j) = val;
-        }
-    }
-
-    template<class ElemType>
-    void CPUMatrix<ElemType>::SetColumn(const CPUMatrix<ElemType>& valMat, size_t j)
-    {
-        if (IsEmpty())
-            throw std::logic_error("SetColumn: Matrix is empty.");
-        assert(valMat.GetNumRows() == GetNumRows() && valMat.GetNumCols() == 1) ;
-
-        auto& us = *this; 
-        long m=(long)GetNumRows();
-#pragma omp parallel for     
-        //four-way unrolling
-        for (long i=0; i<(m & ~3); i+=4)
-        {
-            us(i,j) = valMat(i,0);
-            us(i+1,j) = valMat(i+1,0);
-            us(i+2,j) = valMat(i+2,0);
-            us(i+3,j) = valMat(i+3,0);
-        }
-        //handle remaining stuffs
-        for (long i=m & ~3; i<m; i++)
-        {
-            us(i,j) = valMat(i,0);
-        }    
-    }
-
-    template<class ElemType>
-    void CPUMatrix<ElemType>::SetValue(const CPUMatrix<ElemType>& deepCopyFrom)
-    {
-        if (this == &deepCopyFrom)
-            return;
-
-        Resize(deepCopyFrom.GetNumRows(), deepCopyFrom.GetNumCols());
-        size_t cpSize = deepCopyFrom.GetNumElements();
-        if (cpSize != 0)
-            memcpy(m_pArray, deepCopyFrom.m_pArray, cpSize*sizeof(ElemType));
-    }
-
-    template<class ElemType>
-    void CPUMatrix<ElemType>::SetValue(const size_t numRows, const size_t numCols, ElemType *pArray, const size_t matrixFlags)
-    {
-        if (pArray == nullptr)
-            throw std::invalid_argument("Invalid pArray.");
-
-        m_format = matrixFormatDense;
-        m_computeDevice = CPUDEVICE;
-
-        // if it's externally managed, then populate the structure
-        if (matrixFlags&matrixFlagDontOwnBuffer)
-        {
-            if (m_pArray != nullptr)
-                delete [] m_pArray;
-
-            m_pArray = pArray;
-            m_numRows = numRows;
-            m_numCols = numCols;
-            // free previous array allocation if any before overwriting
-            if (m_pArray != nullptr)
-                delete[] m_pArray;
-            m_pArray = pArray;
-            m_elemSizeAllocated = GetNumElements();
-            m_externalBuffer = true;
-        }
-        else
-        {
-            Resize(numRows, numCols);
-
-            if (IsEmpty())
-            {
-                throw std::invalid_argument("NumRows or NumCols is 0. Nothing to copy");
-            }
-            else
-            {
-                if (!(matrixFlags&matrixFormatRowMajor))  //compatible to internal structure
-                {
-                    memcpy(m_pArray, pArray, GetNumElements()*sizeof(ElemType));
-                }
-                else //need to transpose
-                {
-                    auto& us = *this;
-                    if (sizeof(ElemType) == sizeof(double))
-                    {
-    #pragma omp parallel for
-                        foreach_column(j, us)
-                        {
-    #ifndef USE_MKL
-                            dcopy((int)numRows, reinterpret_cast <double*>(pArray+j), (int)numCols, reinterpret_cast <double*>(m_pArray + LocateColumn(j)), 1);
-    #else
-                            cblas_dcopy ((int)numRows, reinterpret_cast <double*>(pArray+j), (int)numCols, reinterpret_cast <double*>(m_pArray + LocateColumn(j)), 1);
-    #endif
-                        }
-                    }
-                    else
-                    {
-    #pragma omp parallel for
-                        foreach_column(j, us)
-                        {
-                            {
-    #pragma warning (suppress: 4244)
-    #ifndef USE_MKL
-                                scopy((int)numRows, reinterpret_cast <float*>(pArray+j), (int)numCols, reinterpret_cast <float*>(m_pArray + LocateColumn(j)), 1);
-    #else
-                                cblas_scopy ((int)numRows, reinterpret_cast <float*>(pArray+j), (int)numCols, reinterpret_cast <float*>(m_pArray + LocateColumn(j)), 1);
-    #endif
-                            }
-                        }
-                    }
-                }
-            }
-        }
-    }
-
-    template<class ElemType>
-    void CPUMatrix<ElemType>::SetDiagonalValue(const ElemType v)
-    {
-        if (IsEmpty())
-            throw std::logic_error("SetDiagonalValue: Matrix is empty.");
-
-        if (GetNumRows() != GetNumCols())
-            throw std::logic_error("SetDiagonalValue: NumRows and NumCols do not agree.");
-
-        auto& us = *this;
-        long m=(long)GetNumRows();
-#pragma omp parallel for     
-        //four-way unrolling
-        for (long i=0; i<(m & ~3); i+=4)
-        {
-            us(i,i) = v;
-            us(i+1,i+1) = v;
-            us(i+2,i+2) = v;
-            us(i+3,i+3) = v;
-        }
-        //handle remaining stuffs
-        for (long i=m & ~3; i<m; i++)
-        {
-            us(i,i) = v;
-        }        
-    }
-
-    template<class ElemType>
-    void CPUMatrix<ElemType>::SetDiagonalValue(CPUMatrix<ElemType>& vector)
-    {
-        if (IsEmpty() || vector.IsEmpty())
-            throw std::logic_error("SetDiagonalValue: Matrix is empty.");
-
-        if (GetNumRows() != GetNumCols())
-            throw std::logic_error("SetDiagonalValue: NumRows and NumCols do not agree.");
-
-        if (vector.GetNumRows() != 1 && vector.GetNumCols() != 1)
-            throw std::logic_error("SetDiagonalValue: input vector must be a vector.");
-
-        if (vector.GetNumElements() == 1) //reduce to simple form
-            SetDiagonalValue(vector(0,0));
-        else if (vector.GetNumRows() != GetNumRows())
-            throw std::logic_error("SetDiagonalValue: input vector's dimension does not agree with [this].");
-        else
-        {
-            auto& us = *this;
-
-            long m=(long)GetNumRows();
-            if (vector.GetNumRows() == 1) //row vector
-            {
-#pragma omp parallel for     
-                //four-way unrolling
-                for (long i=0; i<(m & ~3); i+=4)
-                {
-                    us(i,i) = vector(0, i);
-                    us(i+1,i+1) = vector(0, i+1);
-                    us(i+2,i+2) = vector(0, i+2);
-                    us(i+3,i+3) = vector(0, i+3);
-                }
-                //handle remaining stuffs
-                for (long i=m & ~3; i<m; i++)
-                {
-                    us(i,i) = vector(0, i);
-                }        
-            }
-            else
-            {
-#pragma omp parallel for     
-                //four-way unrolling
-                for (long i=0; i<(m & ~3); i+=4)
-                {
-                    us(i,i) = vector(i,0);
-                    us(i+1,i+1) = vector(i+1,0);
-                    us(i+2,i+2) = vector(i+2,0);
-                    us(i+3,i+3) = vector(i+3,0);
-                }
-                //handle remaining stuffs
-                for (long i=m & ~3; i<m; i++)
-                {
-                    us(i,i) = vector(i,0);
-                }               
-            }
-        }
-    }
-
-    template<class ElemType>
-    void CPUMatrix<ElemType>::SetUniformRandomValue(const ElemType low, const ElemType high, unsigned long seed)
-    {
-        if (IsEmpty())
-            throw std::logic_error("SetUniformRandomValue: Matrix is empty.");
-
-#ifdef _MSC_VER    // TODO: check if available under GCC/Linux
-        std::ranlux64_base_01 generator;   
-        generator.seed(seed==USE_TIME_BASED_SEED ? (unsigned long) time(NULL) : seed);
-#else
-        std::default_random_engine generator (seed);
-#endif
-        std::uniform_real_distribution<ElemType> r(low, high);
-
-        long m=(long)GetNumElements();
-        //four-way unrolling
-        for (long i=0; i<(m & ~3); i+=4)
-        {
-            m_pArray[i] = r(generator);
-            m_pArray[i+1] = r(generator);
-            m_pArray[i+2] = r(generator);
-            m_pArray[i+3] = r(generator);
-        }
-        //handle remaining stuffs
-        for (long i=m & ~3; i<m; i++)
-        {
-            m_pArray[i] = r(generator);
-        }
-
-    }
-
-    template<class ElemType>
-    void CPUMatrix<ElemType>::SetGaussianRandomValue(const ElemType mean, const ElemType sigma, unsigned long seed)
-    {
-        if (sigma <= 0) 
-            throw std::invalid_argument("SetUniformRandomValue: sigma must be a positive value.");
-
-        if (IsEmpty())
-            throw std::logic_error("SetUniformRandomValue: Matrix is empty.");
-
-        auto& us = *this;
-#ifdef _MSC_VER    // TODO: check if available under GCC/Linux
-        std::ranlux64_base_01 generator;
-        generator.seed(seed==USE_TIME_BASED_SEED ? (unsigned long) time(NULL) : seed);
-#else
-        std::default_random_engine generator (seed);
-#endif
-        std::normal_distribution<ElemType> r(mean, sigma);
-        //#pragma omp parallel for   //is it thread safe?
-        foreach_coord(i,j,us)
-        {
-            us(i,j) = r(generator);
-        }
-    }
-    
-    template<class ElemType>
-    void CPUMatrix<ElemType>::AddGaussianRandomValue(const ElemType mean, const ElemType sigma, unsigned long seed)
-    {
-        if (sigma <= 0) 
-            throw std::invalid_argument("SetUniformRandomValue: sigma must be a positive value.");
-
-        if (IsEmpty())
-            throw std::logic_error("SetUniformRandomValue: Matrix is empty.");
-
-        auto& us = *this;
-#ifdef _MSC_VER    // TODO: check if available under GCC/Linux
-        std::ranlux64_base_01 generator;
-        generator.seed(seed==USE_TIME_BASED_SEED ? (unsigned long) time(NULL) : seed);
-#else
-        std::default_random_engine generator (seed);
-#endif
-        std::normal_distribution<ElemType> r(mean, sigma);
-
-        long m=(long)GetNumRows(), n=(long)GetNumCols();
-        for (long j=0; j<n; j++)
-        {
-            //four-way unrolling
-            for (long i=0; i<(m & ~3); i+=4)
-            {
-                us(i,j) = r(generator);
-                us(i+1,j) = r(generator);
-                us(i+2,j) = r(generator);
-                us(i+3,j) = r(generator);
-            }
-            //handle remaining stuffs
-            for (long i=m & ~3; i<m; i++)
-            {
-                us(i,j) = r(generator);
-            }
-        }
-    }
-    
-
-    //maskRate: percentage of values masked out (similar to dropout rate)
-    //scaleValue: which scale value to set to the left ones (unmasked items).
-    template<class ElemType>
-    void CPUMatrix<ElemType>::SetUniformRandomMask(const ElemType maskRate, const ElemType scaleValue, unsigned long seed)
-    {
-        if (IsEmpty())
-            throw std::logic_error("SetUniformRandomValue: Matrix is empty.");
-
-        auto& us = *this;
-#ifdef _MSC_VER    // TODO: check if available under GCC/Linux
-        std::ranlux64_base_01 generator;
-        generator.seed(seed==USE_TIME_BASED_SEED ? (unsigned long) time(NULL) : seed);
-#else
-        std::default_random_engine generator (seed==USE_TIME_BASED_SEED ? (unsigned long) time(NULL) : seed);
-#endif
-        std::uniform_real_distribution<ElemType> r(0, 1);
-
-        long m=(long)GetNumRows(), n=(long)GetNumCols();
-        ElemType v;
-        for (long j=0; j<n; j++)
-        {
-            //four-way unrolling
-            for (long i=0; i<(m & ~3); i+=4)
-            {
-                v = r(generator);
-                us(i,j) = v<=maskRate? 0 : scaleValue;
-                v = r(generator);
-                us(i+1,j) = v<=maskRate? 0 : scaleValue;
-                v = r(generator);
-                us(i+2,j) = v<=maskRate? 0 : scaleValue;
-                v = r(generator);
-                us(i+3,j) = v<=maskRate? 0 : scaleValue;
-            }
-            //handle remaining stuffs
-            for (long i=m & ~3; i<m; i++)
-            {
-                v = r(generator);
-                us(i,j) = v<=maskRate? 0 : scaleValue;
-            }
-        }
-    }  
-
-    template<class ElemType>
-    void CPUMatrix<ElemType>::Adagrad(CPUMatrix<ElemType>& gradients)
-    {
-        if (IsEmpty())
-        {
-            Resize(gradients.GetNumRows(), gradients.GetNumCols());
-            SetValue(0.0);
-        }
-
-        assert(GetNumRows() == gradients.GetNumRows() && GetNumCols() == gradients.GetNumCols());
-
-        ElemType *a=m_pArray, *d_v=gradients.m_pArray;
-        size_t n = GetNumElements();
-        long nLoop = (long)n - n%4;
-
-        const ElemType floor = 1e-16f;
-
-#pragma omp parallel for
-        // unwrap this loop for efficiency
-        for (long i=0; i<nLoop; i+=4)
-        {
-            a[i] += d_v[i] * d_v[i];
-            a[i+1] += d_v[i+1] * d_v[i+1];
-            a[i+2] += d_v[i+2] * d_v[i+2];
-            a[i+3] += d_v[i+3] * d_v[i+3];
-
-            d_v[i] /= (sqrt(a[i]) + floor);
-            d_v[i+1] /= (sqrt(a[i+1]) + floor);
-            d_v[i+2] /= (sqrt(a[i+2]) + floor);
-            d_v[i+3] /= (sqrt(a[i+3]) + floor);
-        }
-
-        // get the last few elements if any
-        for (long i=nLoop; i<n; i++)
-        {
-            a[i] += d_v[i] * d_v[i];
-
-            d_v[i] /= (sqrt(a[i]) + floor);
-        }
-
-    }
-
-    template<class ElemType>
-    void CPUMatrix<ElemType>::RmsProp(CPUMatrix<ElemType>& gradients,
-        ElemType RMS_GAMMA,
-        ElemType RMS_WGT_INC,
-        ElemType RMS_WGT_MAX,
-        ElemType RMS_WGT_DEC,
-        ElemType RMS_WGT_MIN
-        )
-    {
-        const ElemType floor = 1e-6f;
-
-        size_t n = gradients.GetNumElements();
-        ElemType *curr_grad=gradients.m_pArray;
-
-        if (IsEmpty() || GetNumCols() < gradients.GetNumCols() * 3)
-        {
-            Resize(gradients.GetNumRows(), gradients.GetNumCols() * 3);
-            SetValue(0.0);
-
-            ElemType *avars=m_pArray; // accumulated variances for RMS scaling
-            ElemType *steps=m_pArray+2*n; // current step size
-
-            // initialize moving average of gradient-squared
-            for( long i = 0; i < n; i++ )
-                avars[i] = curr_grad[i]*curr_grad[i];
-
-            // initialize starting step size
-            for( long i = 0; i < n; i++ )
-                steps[i] = ElemType(0.02);
-        }
-
-        ElemType *avars=m_pArray; // accumulated variances for RMS scaling
-        ElemType *signs=m_pArray+n; // sign of previous gradient
-        ElemType *steps=m_pArray+2*n; // current step size
-
-        assert(GetNumRows() == gradients.GetNumRows() && GetNumCols() == gradients.GetNumCols() * 3);
-
-        ElemType ONE_MINUS_GAMMA = ElemType(1.0) - RMS_GAMMA;
-        //int upd[] = {
-        //    2,2,0,
-        //    2,2,0,
-        //    1,1,1,
-        //    2,2,0,
-        //    1,2,1,
-        //    0,2,2,
-        //    1,1,1,
-        //    0,2,2,
-        //    0,2,2,
-        //};
-
-  //      for (long i=0; i<n; i++)
-  //      {
-  //          avars[i] = RMS_GAMMA * avars[i] + ONE_MINUS_GAMMA * (curr_grad[i] * curr_grad[i]);
-        //    // grad sign base 3: 0->neg, 1->zero, 2->pos
-        //    const int grad_sign = 1 + (ElemType(0) < curr_grad[i]) - (curr_grad[i] < ElemType(0));
-
-        //    // signs[i] contains three consecutive grad_sign
-        //    signs[i]  = 3*(int(signs[i]) % 9) + grad_sign;
-
-        //    switch(upd[int(signs[i])])
-        //    {
-        //    case 0:
-        //        steps[i] = max(steps[i] * RMS_WGT_DEC, RMS_WGT_MIN);
-        //        break;
-        //    case 2:
-        //        steps[i] = min(steps[i] * RMS_WGT_INC, RMS_WGT_MAX);
-        //        break;
-        //    }
-        //    curr_grad[i] *= steps[i] / sqrt(avars[i] + floor);
-  //      }
-
-        for (long i=0; i<n; i++)
-        {
-            avars[i] = RMS_GAMMA * avars[i] + ONE_MINUS_GAMMA * (curr_grad[i] * curr_grad[i]);
-            const int grad_sign = (ElemType(0) < curr_grad[i]) - (curr_grad[i] < ElemType(0));
-
-            if( signs[i] * grad_sign > 0 )
-                steps[i] = min(steps[i] * RMS_WGT_INC, RMS_WGT_MAX);
-            else
-                steps[i] = max(steps[i] * RMS_WGT_DEC, RMS_WGT_MIN);
-
-            curr_grad[i] *= steps[i] / sqrt(avars[i] + floor);
-            signs[i] = (ElemType)grad_sign;
-        }
-    }
-
-    template<class ElemType>
-    void CPUMatrix<ElemType>::Reshape(const size_t numRows, const size_t numCols)
-    {
-        assert (numRows*numCols == GetNumElements());
-        if (numRows*numCols != GetNumElements())
-            throw std::invalid_argument("Reshape: total number of elements does not match.");
-
-        m_numRows = numRows;
-        m_numCols = numCols;
-    }
-
-    //if growONly is true, resize will not reallocate memory if the current memory is large enough (i.e., will not shrink)
-    template<class ElemType>
-    void CPUMatrix<ElemType>::Resize(const size_t numRows, const size_t numCols, bool growOnly /*=true*/)
-    {
-        m_numRows = numRows;
-        m_numCols = numCols;
-
-        size_t numElements = GetNumElements();
-        if (numElements > m_elemSizeAllocated || (!growOnly && (numElements != m_elemSizeAllocated)))
-        {
-            if (OwnBuffer() && m_pArray)
-            {
-                delete[] m_pArray; //delete and reallocate
-                m_pArray = nullptr;
-            }
-            if (IsEmpty())
-            {
-                m_elemSizeAllocated = 0;
-                m_pArray = nullptr;
-            }
-            else
-            {
-                if (!OwnBuffer())
-                    throw runtime_error("Resizing an matrix you don't own is not supported.");
-                m_elemSizeAllocated = numElements;
-                m_pArray = new ElemType[m_elemSizeAllocated];
-                SetValue(0);
-            }
-        }
-    }
-
-    //allocated by the callee but should be deleted by the caller
-    template<class ElemType>
-    ElemType* CPUMatrix<ElemType>::CopyToArray() const
-    {
-        size_t numElements = GetNumElements();
-        if (numElements != 0)
-        {
-            ElemType* arrayCopyTo = new ElemType[numElements];                    
-            memcpy(arrayCopyTo, m_pArray, sizeof(ElemType)*numElements);
-            return arrayCopyTo;
-        }
-        else
-        {
-            return nullptr;
-        }
-    }
-
-    //memory will be allocated by the callee if not enough but need to be deleted by the caller after it's done
-    //return number of elements copied
-    template<class ElemType>
-    size_t  CPUMatrix<ElemType>::CopyToArray(ElemType*& arrayCopyTo, size_t& currentArraySize) const
-    {
-        size_t numElements = GetNumElements();
-
-        if (numElements > currentArraySize)
-        {
-            delete arrayCopyTo;
-            arrayCopyTo = new ElemType[numElements];  
-            currentArraySize = numElements;
-        }
-
-        if (numElements != 0)
-        {
-            memcpy(arrayCopyTo, m_pArray, sizeof(ElemType)*numElements);
-        }
-
-        return numElements;
-    }
-
-    template<class ElemType>
-    inline size_t CPUMatrix<ElemType>::LocateElement (const size_t row, const size_t col) const 
-    { 
-        assert (row < m_numRows && col < m_numCols); 
-        return col * m_numRows  + row;  // matrix in column-wise storage
-    }  
-
-    template<class ElemType>
-    size_t CPUMatrix<ElemType>::LocateColumn (const size_t col) const 
-    { 
-        assert (col < m_numCols); 
-        return col * m_numRows;  // matrix in column-wise storage
-    }  
-
-#pragma endregion Basic Operators
-
-#pragma region Member BLAS Functions
-
-    template<class ElemType>
-    CPUMatrix<ElemType>& CPUMatrix<ElemType>::operator+= (ElemType alpha) 
-    {
-        return AssignSumOf(alpha, *this);
-    }
-
-    template<class ElemType>
-    CPUMatrix<ElemType> CPUMatrix<ElemType>::operator+ (ElemType alpha) const
-    {
-        CPUMatrix<ElemType> c(GetNumRows(), GetNumCols());
-        c.AssignSumOf(alpha, *this);
-        return c;
-    }
-
-    template<class ElemType>
-    CPUMatrix<ElemType>& CPUMatrix<ElemType>::AssignSumOf(const ElemType alpha, const CPUMatrix<ElemType>& a)
-    {
-        if (a.IsEmpty())
-            throw std::logic_error("AssignSumOf: Matrix a is empty.");
-
-        auto& us=*this;
-        if (this != &a)
-            Resize(a.GetNumRows(), a.GetNumCols());
-
-        long m=(long)GetNumRows(), n=(long)GetNumCols();
-#pragma omp parallel for     
-        for (long j=0; j<n; j++)
-        {
-            //four-way unrolling
-            for (long i=0; i<(m & ~3); i+=4)
-            {
-                us(i,j) = alpha + a(i,j);
-                us(i+1,j) = alpha + a(i+1,j);
-                us(i+2,j) = alpha + a(i+2,j);
-                us(i+3,j) = alpha + a(i+3,j);
-            }
-            //handle remaining stuffs
-            for (long i=m & ~3; i<m; i++)
-            {
-                us(i,j) = alpha + a(i,j);
-            }
-        }
-            
-        return *this;
-    }
-
-
-    //if [this] and a have same dimension then [this]=[this]+a
-    //if a is a column vector, add to all columns of [this] 
-    //if a is a row vector, add to all rows of [this]
-    //if a is a scalar, add it to all elements.
-    template<class ElemType>
-    CPUMatrix<ElemType>& CPUMatrix<ElemType>::operator+= (const CPUMatrix<ElemType>& a) 
-    {
-        //if (a.GetNumElements() == 1)
-        //    *this += a(0,0);
-        //else
-            ScaleAndAdd(1, a, *this);
-
-        return *this;
-    }
-
-    //if [this] and a have same dimension then OUTPUT=[this]+a
-    //if a is a column vector, add to all columns of [this] 
-    //if a is a row vector, add to all rows of [this]
-    template<class ElemType>
-    CPUMatrix<ElemType> CPUMatrix<ElemType>::operator+ (const CPUMatrix<ElemType>& a) const
-    {
-        if (GetNumElements() == 1)
-        {
-            CPUMatrix<ElemType> c(a);
-            c += (*this)(0,0);
-            return c;
-        }
-        else if (a.GetNumElements() == 1)
-        {
-            CPUMatrix<ElemType> c(*this);
-            c += a(0,0);
-            return c;
-        }
-        else
-        {
-            CPUMatrix<ElemType> c(*this); //this implementation will introduce a copy overhead. but make resue of the code
-            c += a;
-            return c;
-        }
-    }
-
-    template<class ElemType>
-    CPUMatrix<ElemType>& CPUMatrix<ElemType>::AssignSumOf(const CPUMatrix<ElemType>& a, const CPUMatrix<ElemType>& b)
-    {
-        if (a.GetNumElements() == 1)
-        {
-            SetValue(b);
-            (*this) += a;
-        }
-        else
-        {
-            SetValue(a);
-            (*this) += b;
-        }
-        return *this;
-    }
-
-    template<class ElemType>
-    CPUMatrix<ElemType>& CPUMatrix<ElemType>::operator-= (ElemType alpha) 
-    {
-        return AssignDifferenceOf(*this, alpha);
-    }
-
-    template<class ElemType>
-    CPUMatrix<ElemType> CPUMatrix<ElemType>::operator- (ElemType alpha) const
-    {
-        CPUMatrix<ElemType> c(GetNumRows(), GetNumCols());
-        c.AssignDifferenceOf(*this, alpha);
-        return c;
-    }
-
-    template<class ElemType>
-    CPUMatrix<ElemType>& CPUMatrix<ElemType>::AssignDifferenceOf(const ElemType alpha, const CPUMatrix<ElemType>& a)
-    {
-        if (a.IsEmpty())
-            throw std::logic_error("AssignDifferenceOf: Matrix a is empty.");
-
-        auto& us=*this;
-        if (this != &a)
-            Resize(a.GetNumRows(), a.GetNumCols());
-
-        long m=(long)GetNumRows(), n=(long)GetNumCols();
-#pragma omp parallel for     
-        for (long j=0; j<n; j++)
-        {
-            //four-way unrolling
-            for (long i=0; i<(m & ~3); i+=4)
-            {
-                us(i,j) = alpha - a(i,j);
-                us(i+1,j) = alpha - a(i+1,j);
-                us(i+2,j) = alpha - a(i+2,j);
-                us(i+3,j) = alpha - a(i+3,j);
-            }
-            //handle remaining stuffs
-            for (long i=m & ~3; i<m; i++)
-            {
-                us(i,j) = alpha - a(i,j);
-            }
-        }
-            
-        return *this;
-    }
-
-    template<class ElemType>
-    CPUMatrix<ElemType>& CPUMatrix<ElemType>::AssignDifferenceOf(const CPUMatrix<ElemType>& a, const ElemType alpha)
-    {
-        if (a.IsEmpty())
-            throw std::logic_error("AssignDifferenceOf: Matrix a is empty.");
-
-        auto& us=*this;
-        if (this != &a)
-            Resize(a.GetNumRows(), a.GetNumCols());
-
-        long m=(long)GetNumRows(), n=(long)GetNumCols();
-#pragma omp parallel for     
-        for (long j=0; j<n; j++)
-        {
-            //four-way unrolling
-            for (long i=0; i<(m & ~3); i+=4)
-            {
-                us(i,j) = a(i,j) - alpha;
-                us(i+1,j) = a(i+1,j) - alpha;
-                us(i+2,j) = a(i+2,j) - alpha;
-                us(i+3,j) = a(i+3,j) - alpha;
-            }
-            //handle remaining stuffs
-            for (long i=m & ~3; i<m; i++)
-            {
-                us(i,j) = a(i,j) - alpha;
-            }
-        }
-        return *this;
-    }
-
-    //if [this] and a have same dimension then [this]=[this]-a
-    //if a is a column vector, minus it from all columns of [this] 
-    //if a is a row vector, minus it from all rows of [this]    
-    template<class ElemType>
-    CPUMatrix<ElemType>& CPUMatrix<ElemType>::operator-= (const CPUMatrix<ElemType>& a)
-    {
-        ScaleAndAdd(-1, a, *this);
-
-        return *this;
-    }
-
-    //if [this] and a have same dimension then output=[this]-a
-    //if a is a column vector, minus it from all columns of [this] 
-    //if a is a row vector, minus it from all rows of [this]    
-    template<class ElemType>
-    CPUMatrix<ElemType> CPUMatrix<ElemType>::operator- (const CPUMatrix<ElemType>& a) const
-    {
-        CPUMatrix<ElemType> c(*this); //this implementation will introduce a copy overhead. but make resue of the code
-        c -= a;
-        return c;
-    }
-
-    template<class ElemType>
-    CPUMatrix<ElemType>& CPUMatrix<ElemType>::AssignDifferenceOf(const CPUMatrix<ElemType>& a, const CPUMatrix<ElemType>& b)
-    {
-        if (this != &a)
-        {
-            Resize(a.GetNumRows(), a.GetNumCols());
-            SetValue(a);
-        }
-        (*this) -= b;
-        return *this;
-    }
-
-    template<class ElemType>
-    CPUMatrix<ElemType>& CPUMatrix<ElemType>::operator*= (ElemType alpha)
-    {
-        Scale(alpha, *this);
-        return *this;
-    }
-
-    template<class ElemType>
-    CPUMatrix<ElemType> CPUMatrix<ElemType>::operator* (ElemType alpha) const
-    {
-        CPUMatrix<ElemType> c(GetNumRows(), GetNumCols());
-        Scale(alpha, *this, c);
-        return c;
-    }
-
-    template<class ElemType>
-    CPUMatrix<ElemType>& CPUMatrix<ElemType>::AssignProductOf(const ElemType alpha, const CPUMatrix<ElemType>& a)
-    {
-        Scale(alpha, a, *this);
-        return *this;
-    }
-
-    // [this]=a*b
-    template<class ElemType>
-    CPUMatrix<ElemType>& CPUMatrix<ElemType>::AssignProductOf (const CPUMatrix<ElemType>& a, const bool transposeA, const CPUMatrix<ElemType>& b, const bool transposeB)
-    {
-        if (a.GetNumElements() == 1)
-        {  
-            if (transposeB)
-                AssignTransposeOf(b);
-            (*this) *= a(0,0);
-        }
-        else if (b.GetNumElements() == 1)
-        { 
-            if (transposeA)
-                AssignTransposeOf(a);
-            (*this) *= b(0,0);
-        }
-        else
-            Multiply(a, transposeA, b, transposeB, *this);
-
-        return *this;
-    }
-
-    template<class ElemType>
-    CPUMatrix<ElemType> CPUMatrix<ElemType>::operator* (const CPUMatrix<ElemType>& a) const
-    {
-        auto& us = *this;
-        if (GetNumElements() == 1)
-        {
-            CPUMatrix<ElemType> c;
-            c.AssignProductOf(us(0,0), a);
-            return c;
-        }
-        else if (a.GetNumElements() == 1)
-        {
-            CPUMatrix<ElemType> c;
-            c.AssignProductOf(a(0,0), us);
-            return c;
-        }
-        else
-        {
-            CPUMatrix<ElemType> c;
-            Multiply(*this, a, c);
-            return c;
-        }
-    }
-
-    template<class ElemType>
-    CPUMatrix<ElemType>& CPUMatrix<ElemType>::operator/= (ElemType alpha)
-    {
-        (*this) *= 1/alpha;
-        return (*this);
-    }
-
-    template<class ElemType>
-    CPUMatrix<ElemType> CPUMatrix<ElemType>::operator/ (ElemType alpha) const
-    {
-        return ((*this) * (1/alpha));
-    }
-
-    //element-wise power
-    template<class ElemType>
-    CPUMatrix<ElemType>& CPUMatrix<ElemType>::operator^= (ElemType alpha)
-    {
-        auto& us = *this;
-        ElementWisePower(alpha, us, us);
-        return us;
-    }
-
-    //element-wise power
-    template<class ElemType>
-    CPUMatrix<ElemType> CPUMatrix<ElemType>::operator^ (ElemType alpha) const
-    {
-        CPUMatrix<ElemType> c(GetNumRows(), GetNumCols());
-        ElementWisePower(alpha, *this, c);
-        return c;
-    }
-
-
-    template<class ElemType>
-    CPUMatrix<ElemType>& CPUMatrix<ElemType>::AssignElementPowerOf(const CPUMatrix<ElemType>& a, const ElemType power)
-    {
-        ElementWisePower(power, a, *this);
-        return *this;
-    }
-
-    //[this]=[this] .* a (we cannot override operator .* in c++)
-    template<class ElemType>
-    CPUMatrix<ElemType>& CPUMatrix<ElemType>::ElementMultiplyWith (const CPUMatrix<ElemType>& a)
-    {
-        return AssignElementProductOf(*this, a);
-    }
-
-    //[this]=[this] .* a (we cannot override operator .* in c++)
-    template<class ElemType>
-    CPUMatrix<ElemType>& CPUMatrix<ElemType>::ElementDivideBy(const CPUMatrix<ElemType>& a)
-    {
-        return AssignElementDivisionOf(*this, a);
-    }
-
-    //[this]=a .* b
-    template<class ElemType>
-    CPUMatrix<ElemType>& CPUMatrix<ElemType>::AssignElementProductOf (const CPUMatrix<ElemType>& a, const CPUMatrix<ElemType>& b)
-    {
-        if (a.IsEmpty() || b.IsEmpty())
-            throw std::logic_error("AssignElementProductOf: Matrix is empty.");
-
-        assert (a.GetNumRows() == b.GetNumRows() && a.GetNumCols() == b.GetNumCols());
-        if (!(a.GetNumRows() == b.GetNumRows() && a.GetNumCols() == b.GetNumCols()))
-            throw std::invalid_argument("AssignElementProductOf: The input matrix dimensions do not match.");
-
-        auto& us=*this;
-        if (this != &a)
-            Resize(a.GetNumRows(), a.GetNumCols());
-
-        long m=(long)GetNumRows(), n=(long)GetNumCols();
-#pragma omp parallel for     
-        for (long j=0; j<n; j++)
-        {
-            //four-way unrolling
-            for (long i=0; i<(m & ~3); i+=4)
-            {
-                us(i,j) = a(i,j) * b(i,j);
-                us(i+1,j) = a(i+1,j) * b(i+1,j);
-                us(i+2,j) = a(i+2,j) * b(i+2,j);
-                us(i+3,j) = a(i+3,j) * b(i+3,j);
-            }
-            //handle remaining stuffs
-            for (long i=m & ~3; i<m; i++)
-            {
-                us(i,j) = a(i,j) * b(i,j);
-            }
-        }
-        return *this;
-    }
-
-    //[this] +=a .* b
-    template<class ElemType>
-    CPUMatrix<ElemType>& CPUMatrix<ElemType>::AddElementProductOf (const CPUMatrix<ElemType>& a, const CPUMatrix<ElemType>& b)
-    {
-        if (a.IsEmpty() || b.IsEmpty())
-            throw std::logic_error("AddElementProductOf: Matrix is empty.");
-
-        assert (a.GetNumRows() == b.GetNumRows() && a.GetNumCols() == b.GetNumCols());
-        if (!(a.GetNumRows() == b.GetNumRows() && a.GetNumCols() == b.GetNumCols()))
-            throw std::invalid_argument("AddElementProductOf : The input matrix dimensions do not match.");
-
-        if (!(a.GetNumRows() == GetNumRows() && a.GetNumCols() == GetNumCols()))
-            throw std::invalid_argument("AddElementProductOf : The input matrix dimensions do not match [this].");
-
-        auto& us=*this;
-
-        long m=(long)GetNumRows(), n=(long)GetNumCols();
-#pragma omp parallel for     
-        for (long j=0; j<n; j++)
-        {
-            //four-way unrolling
-            for (long i=0; i<(m & ~3); i+=4)
-            {
-                us(i,j)  += a(i,j) * b(i,j);
-                us(i+1,j)  += a(i+1,j) * b(i+1,j);
-                us(i+2,j)  += a(i+2,j) * b(i+2,j);
-                us(i+3,j)  += a(i+3,j) * b(i+3,j);
-            }
-            //handle remaining stuffs
-            for (long i=m & ~3; i<m; i++)
-            {
-                us(i,j)  += a(i,j) * b(i,j);
-            }
-        }
-            
-            
-        return *this;
-    }
-
-    //[this]=a ./ b
-    template<class ElemType>
-    CPUMatrix<ElemType>& CPUMatrix<ElemType>::AssignElementDivisionOf (const CPUMatrix<ElemType>& a, const CPUMatrix<ElemType>& b)
-    {
-        if (a.IsEmpty() || b.IsEmpty())
-            throw std::logic_error("AssignElementDivisionOf: Matrix is empty.");
-
-        assert (a.GetNumRows() == b.GetNumRows() && a.GetNumCols() == b.GetNumCols());
-        if (!(a.GetNumRows() == b.GetNumRows() && a.GetNumCols() == b.GetNumCols()))
-            throw std::invalid_argument("AssignElementDivisionOf : The input matrix dimensions do not match.");
-
-        auto& us=*this;
-        if (this != &a)
-            Resize(a.GetNumRows(), a.GetNumCols());
-
-        ElemType smallValue = EPS_IN_INVERSE;
-
-#pragma omp parallel for
-        foreach_coord(i,j,us)
-        {
-            ElemType v = b(i,j);
-            if (v >= 0 && v < smallValue)
-                us(i,j) = a(i,j) / smallValue;
-            else if (v < 0 && v > -smallValue)
-                us(i,j) = a(i,j) / (-smallValue);
-            else
-                us(i,j) = a(i,j) / v;
-        }
-
-        return *this;
-    }
-
-    template<class ElemType>
-    CPUMatrix<ElemType>& CPUMatrix<ElemType>::ColumnElementMultiplyWith(const CPUMatrix<ElemType>& a)
-    {
-        if (a.IsEmpty() || IsEmpty())
-            throw std::logic_error("ColumnElementMultiplyWith: Matrix is empty.");
-
-        assert (a.GetNumRows() == GetNumRows() && a.GetNumCols() == 1);
-        if (!(a.GetNumRows() == GetNumRows() && a.GetNumCols() == 1))
-            throw std::invalid_argument("ColumnElementMultiplyWith: The input matrix should be a col vector and match [this]'s rows.");
-
-        auto& us=*this;
-
-        long m=(long)GetNumRows(), n=(long)GetNumCols();
-#pragma omp parallel for     
-        for (long j=0; j<n; j++)
-        {
-            //four-way unrolling
-            for (long i=0; i<(m & ~3); i+=4)
-            {
-                us(i,j) *= a(i,0);
-                us(i+1,j) *= a(i+1,0);
-                us(i+2,j) *= a(i+2,0);
-                us(i+3,j) *= a(i+3,0);
-            }
-            //handle remaining stuffs
-            for (long i=m & ~3; i<m; i++)
-            {
-                us(i,j) *= a(i,0);
-            }
-        }
-            
-            
-        return *this;
-    }
-
-    template<class ElemType>
-    CPUMatrix<ElemType>& CPUMatrix<ElemType>::RowElementMultiplyWith(const CPUMatrix<ElemType>& a)
-    {
-        if (a.IsEmpty() || IsEmpty())
-            throw std::logic_error("RowElementMultiplyWith: Matrix is empty.");
-
-        assert (a.GetNumRows() == 1 && a.GetNumCols() == GetNumCols());
-        if (!(a.GetNumRows() == 1 && a.GetNumCols() == GetNumCols()))
-            throw std::invalid_argument("RowElementMultiplyWith: The input matrix should be a row vector and match [this]'s columns.");
-
-        auto& us=*this;
-
-        long m=(long)GetNumRows(), n=(long)GetNumCols();
-#pragma omp parallel for     
-        for (long j=0; j<n; j++)
-        {
-            ElemType v = a(0,j);
-            //four-way unrolling
-            for (long i=0; i<(m & ~3); i+=4)
-            {
-                us(i,j) *= v;
-                us(i+1,j) *= v;
-                us(i+2,j) *= v;
-                us(i+3,j) *= v;
-            }
-            //handle remaining stuffs
-            for (long i=m & ~3; i<m; i++)
-            {
-                us(i,j) *= v;
-            }
-        }           
-            
-        return *this;
-    }
-
-    template<class ElemType>
-    CPUMatrix<ElemType>& CPUMatrix<ElemType>::RowElementDivideBy(const CPUMatrix<ElemType>& a)
-    {
-        if (a.IsEmpty() || IsEmpty())
-            throw std::logic_error("RowElementDivideBy: Matrix is empty.");
-
-        assert(a.GetNumRows() == 1 && a.GetNumCols() == GetNumCols());
-        if (!(a.GetNumRows() == 1 && a.GetNumCols() == GetNumCols()))
-            throw std::invalid_argument("RowElementDivideBy: The input matrix should be a row vector and match [this]'s columns.");
-
-        auto& us = *this;
-
-        long m = (long)GetNumRows(), n = (long)GetNumCols();
-#pragma omp parallel for     
-        for (long j = 0; j<n; j++)
-        {
-            ElemType v = a(0, j);
-            if (v >= 0 && v < EPS_IN_INVERSE)
-                v = EPS_IN_INVERSE;
-            else if (v < 0 && v > -EPS_IN_INVERSE)
-                v = (-EPS_IN_INVERSE);
-
-            //four-way unrolling
-            for (long i = 0; i<(m & ~3); i += 4)
-            {
-                us(i, j) /= v;
-                us(i + 1, j) /= v;
-                us(i + 2, j) /= v;
-                us(i + 3, j) /= v;
-            }
-            //handle remaining stuffs
-            for (long i = m & ~3; i<m; i++)
-            {
-                us(i, j) /= v;
-            }
-        }
-
-        return *this;
-    }
-    template<class ElemType>
-    CPUMatrix<ElemType>& CPUMatrix<ElemType>::ColumnElementDivideBy(const CPUMatrix<ElemType>& a)
-    {
-        if (a.IsEmpty() || IsEmpty())
-            throw std::logic_error("ColumnElementDivideBy: Matrix is empty.");
-
-        assert (a.GetNumRows() == GetNumRows() && a.GetNumCols() == 1);
-        if (!(a.GetNumRows() == GetNumRows() && a.GetNumCols() == 1))
-            throw std::invalid_argument("ColumnElementDivideBy: The input matrix should be a col vector and match [this]'s rows.");
-
-        auto& us=*this;
-
-        long m=(long)GetNumRows(), n=(long)GetNumCols();
-
-        ElemType smallValue = EPS_IN_INVERSE;
-#pragma omp parallel for     
-        for (long j=0; j<n; j++)
-        {
-            for (long i=0; i<m; i++)
-            {
-                ElemType v = a(i,0);
-                if (v >= 0 && v < smallValue)
-                    us(i,j) /= smallValue;
-                else if (v < 0 && v > -smallValue)
-                    us(i,j) /= (-smallValue);
-                else
-                    us(i,j) /= v;
-            }
-        }
-            
-        return *this;
-    }
-
-
-    //[this]=1 ./ a
-    template<class ElemType>
-    CPUMatrix<ElemType>& CPUMatrix<ElemType>::ElementInverse ()
-    {
-        return AssignElementInverseOf(*this);
-    }
-
-    template<class ElemType>
-    CPUMatrix<ElemType>& CPUMatrix<ElemType>::AssignElementInverseOf (const CPUMatrix<ElemType>& a)
-    {
-        ElemType smallValue = EPS_IN_INVERSE;
-
-        if (a.IsEmpty())
-            throw std::logic_error("AssignElementInverseOf: Matrix a is empty.");
-
-        auto& us=*this;
-        if (this != &a)
-            Resize(a.GetNumRows(), a.GetNumCols());
-
-#pragma omp parallel for
-        foreach_coord(i,j,us)
-        {
-            if (a(i,j) <0 && a(i,j) > -smallValue)
-                us(i,j) = 1/(-smallValue);
-            else if (a(i,j) >=0 && a(i,j) < smallValue)
-                us(i,j) = 1/smallValue;
-            else
-                us(i,j) = 1 / a(i,j);
-        }
-
-        return *this;
-    }
-
-    //[this]=sigmoid([this]) element wise
-    template<class ElemType>
-    CPUMatrix<ElemType>& CPUMatrix<ElemType>::InplaceSigmoid ()
-    {
-        return AssignSigmoidOf(*this);
-    }
-
-    template<class ElemType>
-    CPUMatrix<ElemType>& CPUMatrix<ElemType>::AssignSigmoidOf (const CPUMatrix<ElemType>& a)
-    {
-        if (a.IsEmpty())
-            throw std::logic_error("AssignSigmoidOf: Matrix a is empty.");
-
-        auto& us=*this;
-        if (this != &a)
-            Resize(a.GetNumRows(), a.GetNumCols());
-
-#pragma omp parallel for
-        foreach_coord(i,j,us)
-        {
-            if (a(i,j) >= 0)
-                us(i,j) = 1 / (1+exp(-a(i,j)));
-            else
-            {
-                ElemType v = exp(a(i,j));
-                us(i,j) = v / (1+v);
-            }
-        }
-
-        return *this;
-    }
-
-    template<class ElemType>
-    CPUMatrix<ElemType>& CPUMatrix<ElemType>::InplaceLinearRectifierDerivative ()
-    {
-        return AssignLinearRectifierDerivativeOf(*this);
-    }
-
-    template<class ElemType>
-    CPUMatrix<ElemType>& CPUMatrix<ElemType>::AssignLinearRectifierDerivativeOf (const CPUMatrix<ElemType>& a)
-    {
-        if (a.IsEmpty())
-            throw std::logic_error("AssignLinearRectifierDerivativeOf: Matrix a is empty.");
-
-        auto& us=*this;
-        if (this != &a)
-            Resize(a.GetNumRows(), a.GetNumCols());
-
-        long m=(long)GetNumRows(), n=(long)GetNumCols();
-#pragma omp parallel for     
-        for (long j=0; j<n; j++)
-        {
-            //four-way unrolling
-            for (long i=0; i<(m & ~3); i+=4)
-            {
-                us(i,j) = a(i,j) > 0.0f ? 1.0f : 0.0f;
-                us(i+1,j) = a(i+1,j) > 0.0f ? 1.0f : 0.0f;
-                us(i+2,j) = a(i+2,j) > 0.0f ? 1.0f : 0.0f;
-                us(i+3,j) = a(i+3,j) > 0.0f ? 1.0f : 0.0f;
-            }
-            //handle remaining stuffs
-            for (long i=m & ~3; i<m; i++)
-            {
-                us(i,j) = a(i,j) > 0.0f ? 1.0f : 0.0f;
-            }
-        }
-            
-            
-        return *this;
-    }
-
-    template<class ElemType>
-    CPUMatrix<ElemType>& CPUMatrix<ElemType>::InplaceSigmoidDerivative ()
-    {
-        return AssignSigmoidDerivativeOf(*this);
-    }
-
-    template<class ElemType>
-    CPUMatrix<ElemType>& CPUMatrix<ElemType>::AssignSigmoidDerivativeOf (const CPUMatrix<ElemType>& a)
-    {
-        if (a.IsEmpty())
-            throw std::logic_error("AssignSigmoidDerivativeOf: Matrix a is empty.");
-
-        auto& us=*this;
-        if (this != &a)
-            Resize(a.GetNumRows(), a.GetNumCols());
-
-        long m=(long)GetNumRows(), n=(long)GetNumCols();
-#pragma omp parallel for     
-        for (long j=0; j<n; j++)
-        {
-            //four-way unrolling
-            for (long i=0; i<(m & ~3); i+=4)
-            {
-                ElemType v = a(i,j);
-                us(i,j) = v * (1-v);
-
-                ElemType v1 = a(i+1,j);
-                us(i+1,j) = v1 * (1-v1);
-
-                ElemType v2 = a(i+2,j);
-                us(i+2,j) = v2 * (1-v2);
-
-                ElemType v3 = a(i+3,j);
-                us(i+3,j) = v3 * (1-v3);
-            }
-            //handle remaining stuffs
-            for (long i=m & ~3; i<m; i++)
-            {
-                ElemType v = a(i,j);
-                us(i,j) = v * (1-v);
-            }
-        }
-            
-        return *this;
-    }
-
-    //[this]=tanh([this]) element wise
-    template<class ElemType>
-    CPUMatrix<ElemType>& CPUMatrix<ElemType>::InplaceTanh ()
-    {
-        return AssignTanhOf(*this);
-    }
-
-
-    template<class ElemType>
-    CPUMatrix<ElemType>& CPUMatrix<ElemType>::AssignTanhOf (const CPUMatrix<ElemType>& a)
-    {
-        if (a.IsEmpty())
-            throw std::logic_error("AssignTanhOf: Matrix a is empty.");
-
-        auto& us=*this;
-        if (this != &a)
-            Resize(a.GetNumRows(), a.GetNumCols());
-
-        long m=(long)GetNumRows(), n=(long)GetNumCols();
-#pragma omp parallel for     
-        for (long j=0; j<n; j++)
-        {
-            //four-way unrolling
-            for (long i=0; i<(m & ~3); i+=4)
-            {
-                us(i,j) = tanh(a(i,j));
-                us(i+1,j) = tanh(a(i+1,j));
-                us(i+2,j) = tanh(a(i+2,j));
-                us(i+3,j) = tanh(a(i+3,j));
-            }
-            //handle remaining stuffs
-            for (long i=m & ~3; i<m; i++)
-            {
-                us(i,j) = tanh(a(i,j));
-            }
-        }
-            
-            
-        return *this;
-    }
-
-    //[this]=softmax([this]) element wise
-    template<class ElemType>
-    CPUMatrix<ElemType>& CPUMatrix<ElemType>::InplaceLogSoftmax (const bool isColWise)
-    {
-        return AssignLogSoftmaxOf(*this, isColWise);
-    }
-
-    template<class ElemType>
-    CPUMatrix<ElemType>& CPUMatrix<ElemType>::AssignLogSoftmaxOf (const CPUMatrix<ElemType>& a, const bool isColWise)
-    {
-        if (a.IsEmpty())
-            throw std::logic_error("AssignLogSoftmaxOf: Matrix a is empty.");
-
-        auto& us=*this;
-        if (this != &a)
-            Resize(a.GetNumRows(), a.GetNumCols());
-
-        if (isColWise)
-        {
-#pragma omp parallel for
-            foreach_column(j,a)
-            {
-                //we need to extract max before applying exp to avoid overflow
-                ElemType maxV = a(0,j);
-                foreach_row(i, a)
-                    maxV = max(maxV, a(i,j));
-
-                ElemType sum = 0;
-                foreach_row(i, a)
-                    sum +=  exp(us(i,j) = a(i,j) - maxV);
-                sum = log(sum);
-                foreach_row(i, us)
-                    us(i,j) -= sum;
-            }
-
-        }
-        else
-        {
-#pragma omp parallel for
-            foreach_row(i, a)
-            {
-                //we need to extract max before applying exp to avoid overflow
-                ElemType maxV = a(i,0);
-                foreach_column(j,a)
-                    maxV = max(maxV, a(i,j));
-
-                ElemType sum = 0;
-                foreach_column(j,a)
-                    sum +=  exp(us(i,j) = a(i,j) - maxV);
-                sum = log(sum);
-                foreach_column(j,us)
-                    us(i,j) -= sum;
-            }
-
-        }
-
-        return *this;
-    }
-
-    //[this]=sqrt([this]) element wise
-    template<class ElemType>
-    CPUMatrix<ElemType>& CPUMatrix<ElemType>::InplaceSqrt ()
-    {
-        return AssignSqrtOf(*this);
-    }
-
-    //to prevent negative values caused by floating operations, we force inputs to be >=0
-    //this may, however, hide problems in the caller.
-    template<class ElemType>
-    CPUMatrix<ElemType>& CPUMatrix<ElemType>::AssignSqrtOf (const CPUMatrix<ElemType>& a)
-    {
-        if (a.IsEmpty())
-            throw std::logic_error("AssignSqrtOf: Matrix a is empty.");
-
-        auto& us=*this;
-        if (this != &a)
-            Resize(a.GetNumRows(), a.GetNumCols());
-
-        long m=(long)GetNumRows(), n=(long)GetNumCols();
-#pragma omp parallel for     
-        for (long j=0; j<n; j++)
-        {
-            //four-way unrolling
-            for (long i=0; i<(m & ~3); i+=4)
-            {
-                us(i,j) = sqrt(max(0, a(i,j)));  
-                us(i+1,j) = sqrt(max(0, a(i+1,j)));  
-                us(i+2,j) = sqrt(max(0, a(i+2,j)));  
-                us(i+3,j) = sqrt(max(0, a(i+3,j)));  
-            }
-            //handle remaining stuffs
-            for (long i=m & ~3; i<m; i++)
-            {
-                us(i,j) = sqrt(max(0, a(i,j)));  
-            }
-        }
-                        
-        return *this;
-    }
-
-    //[this]=exp([this]) element wise
-    template<class ElemType>
-    CPUMatrix<ElemType>& CPUMatrix<ElemType>::InplaceExp ()
-    {
-        return AssignExpOf(*this);
-    }
-
-
-    template<class ElemType>
-    CPUMatrix<ElemType>& CPUMatrix<ElemType>::AssignExpOf (const CPUMatrix<ElemType>& a)
-    {
-        if (a.IsEmpty())
-            throw std::logic_error("AssignExpOf: Matrix a is empty.");
-
-        auto& us=*this;
-        if (this != &a)
-            Resize(a.GetNumRows(), a.GetNumCols());
-
-        long m=(long)GetNumRows(), n=(long)GetNumCols();
-#pragma omp parallel for     
-        for (long j=0; j<n; j++)
-        {
-            //four-way unrolling
-            for (long i=0; i<(m & ~3); i+=4)
-            {
-                us(i,j) = exp(a(i,j));
-                us(i+1,j) = exp(a(i+1,j));
-                us(i+2,j) = exp(a(i+2,j));
-                us(i+3,j) = exp(a(i+3,j));
-            }
-            //handle remaining stuffs
-            for (long i=m & ~3; i<m; i++)
-            {
-                us(i,j) = exp(a(i,j));
-            }
-        }
-            
-            
-        return *this;
-    }
-
-    //[this]=exp([this]) element wise
-    template<class ElemType>
-    CPUMatrix<ElemType>& CPUMatrix<ElemType>::InplaceAbs ()
-    {
-        return AssignAbsOf(*this);
-    }
-
-    template<class ElemType>
-    CPUMatrix<ElemType>& CPUMatrix<ElemType>::AssignAbsOf (const CPUMatrix<ElemType>& a)
-    {
-        if (a.IsEmpty())
-            throw std::logic_error("AssignAbsOf: Matrix a is empty.");
-
-        auto& us=*this;
-        if (this != &a)
-            Resize(a.GetNumRows(), a.GetNumCols());
-
-        long m=(long)GetNumRows(), n=(long)GetNumCols();
-#pragma omp parallel for     
-        for (long j=0; j<n; j++)
-        {
-            //four-way unrolling
-            for (long i=0; i<(m & ~3); i+=4)
-            {
-                us(i,j) = abs(a(i,j));
-                us(i+1,j) = abs(a(i+1,j));
-                us(i+2,j) = abs(a(i+2,j));
-                us(i+3,j) = abs(a(i+3,j));
-            }
-            //handle remaining stuffs
-            for (long i=m & ~3; i<m; i++)
-            {
-                us(i,j) = abs(a(i,j));
-            }
-        }
-            
-        return *this;
-    }
-
-    //[this]=log([this]) element wise
-    template<class ElemType>
-    CPUMatrix<ElemType>& CPUMatrix<ElemType>::InplaceLog ()
-    {
-        return AssignLogOf(*this);
-    }
-
-    //[this]=log([this]) element wise
-    template<class ElemType>
-    CPUMatrix<ElemType>& CPUMatrix<ElemType>::InplaceLog10 ()
-    {
-        return AssignLog10Of(*this);
-    }
-
-    template<class ElemType>
-    CPUMatrix<ElemType>& CPUMatrix<ElemType>::AssignLogOf (const CPUMatrix<ElemType>& a)
-    {
-        if (a.IsEmpty())
-            throw std::logic_error("AssignLogOf: Matrix a is empty.");
-
-        auto& us=*this;
-        if (this != &a)
-            Resize(a.GetNumRows(), a.GetNumCols());
-
-#pragma omp parallel for
-        foreach_coord(i,j,a)
-        {
-            const ElemType v = a(i,j);
-            if (v < EPS_IN_LOG)
-            {
-                us(i,j) = LOG_OF_EPS_IN_LOG;
-            }
-            else
-                us(i,j) = log(v);
-        }
-
-        return *this;
-    }
-
-    template<class ElemType>
-    CPUMatrix<ElemType>& CPUMatrix<ElemType>::AssignLog10Of (const CPUMatrix<ElemType>& a)
-    {
-        if (a.IsEmpty())
-            throw std::logic_error("AssignLogOf: Matrix a is empty.");
-
-        auto& us=*this;
-        if (this != &a)
-            Resize(a.GetNumRows(), a.GetNumCols());
-
-#pragma omp parallel for
-        foreach_coord(i,j,a)
-        {
-            const ElemType v = a(i,j);
-            if (v <= 0) 
-                throw std::logic_error("AssignLogOf: Log can only applied to numbers larger than 0.");
-            else if (v < EPS_IN_LOG)
-            {
-                us(i,j) = LOG10_OF_EPS_IN_LOG;
-            }
-            else
-                us(i,j) = log10(v);
-        }
-
-
-        return *this;
-    }
-
-    //[this]=cos([this]) element wise
-    template<class ElemType>
-    CPUMatrix<ElemType>& CPUMatrix<ElemType>::InplaceCosine ()
-    {
-        return AssignCosineOf(*this);
-    }
-
-    template<class ElemType>
-    CPUMatrix<ElemType>& CPUMatrix<ElemType>::AssignCosineOf (const CPUMatrix<ElemType>& a)
-    {
-        if (a.IsEmpty())
-            throw std::logic_error("AssignCosineOf: Matrix a is empty.");
-
-        auto& us=*this;
-        if (this != &a)
-            Resize(a.GetNumRows(), a.GetNumCols());
-
-#pragma omp parallel for
-        foreach_coord(i,j,a)
-        {
-            const ElemType v = a(i,j);
-            us(i,j) = cos(v);
-        }
-
-        return *this;
-    }
-
-    //[this]=-sin([this]) element wise
-    template<class ElemType>
-    CPUMatrix<ElemType>& CPUMatrix<ElemType>::InplaceNegativeSine ()
-    {
-        return AssignNegativeSineOf(*this);
-    }
-
-    template<class ElemType>
-    CPUMatrix<ElemType>& CPUMatrix<ElemType>::AssignNegativeSineOf (const CPUMatrix<ElemType>& a)
-    {
-        if (a.IsEmpty())
-            throw std::logic_error("AssignCosineOf: Matrix a is empty.");
-
-        auto& us=*this;
-        if (this != &a)
-            Resize(a.GetNumRows(), a.GetNumCols());
-
-#pragma omp parallel for
-        foreach_coord(i,j,a)
-        {
-            const ElemType v = a(i,j);
-            us(i,j) = -sin(v);
-        }
-
-        return *this;
-    }
-
-
-    //Threshold truncating: this[i] = max( this[i], threshold )
-    template<class ElemType>
-    CPUMatrix<ElemType>& CPUMatrix<ElemType>::InplaceTruncateBottom (const ElemType threshold)
-    {
-        if (IsEmpty())
-            throw std::logic_error("InplaceTruncateBottom: Matrix is empty.");
-
-        auto& us=*this;
-
-        long m=(long)GetNumRows(), n=(long)GetNumCols();
-#pragma omp parallel for     
-        for (long j=0; j<n; j++)
-        {
-            //four-way unrolling
-            for (long i=0; i<(m & ~3); i+=4)
-            {
-                if (us(i,j) < threshold)
-                    us(i,j) = threshold;
-
-                if (us(i+1,j) < threshold)
-                    us(i+1,j) = threshold;
-
-                if (us(i+2,j) < threshold)
-                    us(i+2,j) = threshold;
-
-                if (us(i+3,j) < threshold)
-                    us(i+3,j) = threshold;
-            }
-            //handle remaining stuffs
-            for (long i=m & ~3; i<m; i++)
-            {
-                if (us(i,j) < threshold)
-                    us(i,j) = threshold;
-            }
-        }
-           
-        return *this;
-    }
-
-    template<class ElemType>
-    CPUMatrix<ElemType>& CPUMatrix<ElemType>::InplaceTruncate (const ElemType threshold)
-    {
-        if (IsEmpty())
-            throw std::logic_error("InplaceTruncateBottom: Matrix is empty.");
-
-        auto& us=*this;
-        ElemType locThresholdPos = abs(threshold);
-        ElemType locTHresholdNeg = -locThresholdPos; 
-
-        long m=(long)GetNumRows(), n=(long)GetNumCols();
-#pragma omp parallel for     
-        for (long j=0; j<n; j++)
-        {
-            //four-way unrolling
-            for (long i=0; i<(m & ~3); i+=4)
-            {
-                if (us(i,j) > locThresholdPos )
-                    us(i,j) = locThresholdPos ;
-                else if (us(i,j) < locTHresholdNeg )
-                    us(i,j) = locTHresholdNeg ;
-
-                if (us(i+1,j) > locThresholdPos )
-                    us(i+1,j) = locThresholdPos ;
-                else if (us(i+1,j) < locTHresholdNeg )
-                    us(i+1,j) = locTHresholdNeg ;
-
-                if (us(i+2,j) > locThresholdPos )
-                    us(i+2,j) = locThresholdPos ;
-                else if (us(i+2,j) < locTHresholdNeg )
-                    us(i+2,j) = locTHresholdNeg ;
-
-                if (us(i+3,j) > locThresholdPos )
-                    us(i+3,j) = locThresholdPos ;
-                else if (us(i+3,j) < locTHresholdNeg )
-                    us(i+3,j) = locTHresholdNeg ;
-            }
-            //handle remaining stuffs
-            for (long i=m & ~3; i<m; i++)
-            {
-                if (us(i,j) > locThresholdPos )
-                    us(i,j) = locThresholdPos ;
-                else if (us(i,j) < locTHresholdNeg )
-                    us(i,j) = locTHresholdNeg ;
-            }
-        }
-            
-        return *this;
-    }
-
-    //Threshold truncating: this[i] = max( a[i], threshold )
-    template<class ElemType>
-    CPUMatrix<ElemType>& CPUMatrix<ElemType>::AssignTruncateBottomOf (const CPUMatrix<ElemType>& a, const ElemType threshold)
-    {
-        if (a.IsEmpty())
-            throw std::logic_error("AssignTruncateBottomOf: Matrix a is empty.");
-
-        auto& us=*this;
-        if (this != &a)
-            Resize(a.GetNumRows(), a.GetNumCols());
-
-#pragma omp parallel for
-        foreach_coord(i,j,a)
-        {
-            if (a(i,j) < threshold)
-                us(i,j) = threshold;
-            else
-                us(i,j) = a(i,j);
-        }
-
-        return *this;
-    }        
-
-    //Threshold truncating: this[i] = min( this[i], threshold )
-    template<class ElemType>
-    CPUMatrix<ElemType>& CPUMatrix<ElemType>::InplaceTruncateTop (const ElemType threshold)
-    {
-        if (IsEmpty())
-            throw std::logic_error("InplaceTruncateTop: Matrix is empty.");
-
-        auto& us=*this;
-
-#pragma omp parallel for
-        foreach_coord(i,j,us)
-        {
-            if (us(i,j) > threshold)
-                us(i,j) = threshold;
-        }
-
-        return *this;
-    }
-
-    //Threshold truncating: this[i] = min( a[i], threshold )
-    template<class ElemType>
-    CPUMatrix<ElemType>& CPUMatrix<ElemType>::AssignTruncateTopOf (const CPUMatrix<ElemType>& a, const ElemType threshold)
-    {
-        if (a.IsEmpty())
-            throw std::logic_error("AssignTruncateTopOf: Matrix a is empty.");
-
-        auto& us=*this;
-        if (this != &a)
-            Resize(a.GetNumRows(), a.GetNumCols());
-
-#pragma omp parallel for
-        foreach_coord(i,j,a)
-        {
-            if (a(i,j) > threshold)
-                us(i,j) = threshold;
-            else
-                us(i,j) = a(i,j);
-        }
-
-        return *this;
-    }
-    //Threshold truncating: this[i] = 0 if abs(this[i]<threshold).
-
-
-
-    template<class ElemType>
-    CPUMatrix<ElemType>& CPUMatrix<ElemType>::SetToZeroIfAbsLessThan (const ElemType threshold)
-    {
-        if (IsEmpty())
-            throw std::logic_error("SetToZeroIfAbsLessThan: Matrix is empty.");
-
-        auto& us=*this;
-
-#pragma omp parallel for
-        foreach_coord(i,j,us)
-        {
-            if (abs(us(i,j)) < threshold)
-                us(i,j) = 0;
-        }
-
-        return *this;
-    }
-
-    //sum of all abs(elements)
-    template<class ElemType>
-    ElemType CPUMatrix<ElemType>::SumOfAbsElements () const
-    {
-        if (IsEmpty())
-            throw std::logic_error("SumOfAbsElements: Matrix is empty.");
-
-        if (sizeof(ElemType) == sizeof(double))
-        {
-#ifndef USE_MKL
-            return (ElemType)dasum((int)GetNumElements(), reinterpret_cast <double*>(m_pArray), 1);
-#else  
-            return (ElemType)cblas_dasum((int)GetNumElements(), reinterpret_cast <double*>(m_pArray), 1);
-#endif
-        }
-        else
-        {
-#pragma warning (suppress: 4244)
-#ifndef USE_MKL
-            return sasum((int)GetNumElements(), reinterpret_cast <float*>(m_pArray), 1);
-#else
-            return cblas_sasum ((int)GetNumElements(), reinterpret_cast <float*>(m_pArray), 1);
-#endif
-        }
-    }
-
-    //sum of all elements
-    template<class ElemType>
-    ElemType CPUMatrix<ElemType>::SumOfElements () const
-    {
-        if (IsEmpty())
-            throw std::logic_error("SumOfElements: Matrix is empty.");
-
-        ElemType sum=0;
-        long m=(long)GetNumElements();        // note: OpenMP requires loop indices to be long, not size_t
-
-        //four-way unrolling
-#pragma omp parallel for reduction(+:sum)
-        for (long i=0; i<(m & ~3); i+=4)
-        {
-            sum += m_pArray[i] + m_pArray[i+1] + m_pArray[i+2] + m_pArray[i+3] ;
-        }
-        //handle remaining stuffs
-        for (long i=m & ~3; i<m; i++)
-        {
-            sum += m_pArray[i];
-        }
-      
-        return sum;
-    }
-
-    template<class ElemType>
-    CPUMatrix<ElemType>& CPUMatrix<ElemType>::AssignSumOfElements(const CPUMatrix<ElemType>& a)
-    {
-        if (a.IsEmpty())
-            throw std::logic_error("AssignSumOfElements: Matrix a is empty.");
-
-        auto& us=*this;
-        us.Resize(1,1);
-        us(0,0) =a.SumOfElements();
-
-        return *this;
-    }
-
-    template<class ElemType>
-    bool CPUMatrix<ElemType>::IsEqualTo(const CPUMatrix<ElemType>& a, const ElemType threshold /*= 1e-8*/) const
-    {
-        return AreEqual(*this, a, threshold);
-    }
-
-
-    template<class ElemType>
-    void CPUMatrix<ElemType>::VectorSum(const CPUMatrix<ElemType>& a, CPUMatrix<ElemType>& c, const bool isColWise)
-    {
-        if (a.IsEmpty())
-            throw std::logic_error("VectorSum:  Input matrix a is empty.");
-
-        const int m = (int)a.GetNumRows();
-        const int n = (int)a.GetNumCols();
-
-        assert(m>0 && n>0); //converting from size_t to int may cause overflow
-
-        if (isColWise)  //col-wise
-        {
-            c.Resize(1, n);
-
-#pragma omp parallel for
-            foreach_column(j, a)
-            {
-                ElemType v = 0;
-                foreach_row(i, a)
-                {
-#pragma omp atomic
-                    v += a(i, j);
-                }
-                c(0, j) = v;
-            }
-        }
-        else
-        {
-            c.Resize(m, 1);
-
-#pragma omp parallel for
-            foreach_row(i, a)
-            {
-                ElemType v = 0;
-                foreach_column(j, a)
-                {
-#pragma omp atomic
-                    v += a(i, j);
-                }
-                c(i, 0) = v;
-            }
-        }
-    }
-
-    template<class ElemType>
-    void CPUMatrix<ElemType>::VectorNorm1(CPUMatrix<ElemType>& c, const bool isColWise) const
-    {
-        if (IsEmpty())
-            throw std::logic_error("VectorNormInf: Matrix is empty.");
-
-        auto& us=*this;
-
-        const int m = (int)us.GetNumRows();
-        const int n = (int)us.GetNumCols();
-
-        assert (m>0 && n>0); //converting from size_t to int may cause overflow
-
-        if (isColWise)  //col-wise
-        {
-            c.Resize(1, n);
-
-#pragma omp parallel for
-            foreach_column(j,us)
-            {
-                ElemType v = 0;
-                foreach_row(i,us)
-                {
-#pragma omp atomic
-                    v += abs(us(i,j)); 
-                }
-                c(0,j) = v;
-            }
-
-
-        }
-        else
-        {
-            c.Resize(m, 1);
-
-#pragma omp parallel for
-            foreach_row(i,us)
-            {
-                ElemType v = 0;
-                foreach_column(j,us)
-                {
-#pragma omp atomic
-                    v += abs(us(i,j)); 
-                }
-                c(i,0) = v;
-            }
-
-
-        }
-    }
-
-    template<class ElemType>
-    CPUMatrix<ElemType>& CPUMatrix<ElemType>::AssignVectorNorm1Of(CPUMatrix<ElemType>& a, const bool isColWise)
-    {
-        a.VectorNorm1(*this, isColWise);
-        return *this;
-    }
-
-    template<class ElemType>
-    void CPUMatrix<ElemType>::VectorNorm2(CPUMatrix<ElemType>& c, const bool isColWise) const
-    {
-        if (IsEmpty())
-            throw std::logic_error("VectorNorm2: Matrix is empty.");
-
-        auto& us=*this;
-
-        const int m = (int)us.GetNumRows();
-        const int n = (int)us.GetNumCols();
-
-        assert (m>0 && n>0); //converting from size_t to int may cause overflow
-
-        if (isColWise)  //col-wise
-        {
-            c.Resize(1, n);
-
-            if (sizeof(ElemType) == sizeof(double))
-            {
-#pragma omp parallel for
-                foreach_column(j,c)
-                {
-#ifndef USE_MKL
-                    c(0,j) = (ElemType) dnrm2(m, reinterpret_cast <double*>(us.m_pArray+us.LocateColumn(j)), 1);
-#else
-                    c(0,j) = (ElemType) cblas_dnrm2 (m, reinterpret_cast <double*>(us.m_pArray+us.LocateColumn(j)), 1);
-#endif
-                }
-            }
-            else
-            {
-#pragma omp parallel for
-                foreach_column(j,c)
-                {
-#pragma warning (suppress: 4244)
-#ifndef USE_MKL
-                    c(0,j) = snrm2(m, reinterpret_cast <float*>(us.m_pArray+us.LocateColumn(j)), 1);
-#else
-                    c(0,j) = cblas_snrm2 (m, reinterpret_cast <float*>(us.m_pArray+us.LocateColumn(j)), 1);
-#endif
-                }                
-            }
-        }
-        else
-        {
-            c.Resize(m, 1);
-
-            if (sizeof(ElemType) == sizeof(double))
-            {
-#pragma omp parallel for
-                foreach_row(i,c)
-                {
-#ifndef USE_MKL
-                    c(i,0) = dnrm2(n, reinterpret_cast <double*>(us.m_pArray+i), m);
-#else
-                    c(i,0) = cblas_dnrm2 (n, reinterpret_cast <double*>(us.m_pArray+i), m);
-#endif
-                }
-            }
-            else
-            {
-#pragma omp parallel for
-                foreach_row(i,c)
-                {
-#pragma warning (suppress: 4244)
-#ifndef USE_MKL
-                    c(i,0) = snrm2(n, reinterpret_cast <float*>(us.m_pArray+i), m);
-#else
-                    c(i,0) = cblas_snrm2 (n, reinterpret_cast <float*>(us.m_pArray+i), m);
-#endif
-                }
-
-            }
-        }
-    }
-
-    template<class ElemType>
-    CPUMatrix<ElemType>& CPUMatrix<ElemType>::AssignVectorNorm2Of(CPUMatrix<ElemType>& a, const bool isColWise)
-    {
-        a.VectorNorm2(*this, isColWise);
-        return *this;
-    }
-
-    template<class ElemType>
-    void CPUMatrix<ElemType>::VectorNormInf(CPUMatrix<ElemType>& c, const bool isColWise) const
-    {
-        if (IsEmpty())
-            throw std::logic_error("VectorNormInf: Matrix is empty.");
-
-        auto& us=*this;
-
-        const int m = (int)us.GetNumRows();
-        const int n = (int)us.GetNumCols();
-
-        assert (m>0 && n>0); //converting from size_t to int may cause overflow
-
-        if (isColWise)  //col-wise
-        {
-            c.Resize(1, n);
-
-            //#pragma omp parallel for
-            foreach_column(j,us)
-            {
-                ElemType v = 0;
-                foreach_row(i,us)
-                {
-                    v = max( v, abs(us(i,j))); 
-                }
-                c(0,j) = v;
-            }
-
-
-        }
-        else
-        {
-            c.Resize(m, 1);
-
-            //#pragma omp parallel for
-            foreach_row(i,us)
-            {
-                ElemType v = 0;
-                foreach_column(j,us)
-                {
-                    v = max( v, abs(us(i,j))); 
-                }
-                c(i,0) = v;
-            }
-
-        }
-    }
-
-    template<class ElemType>
-    CPUMatrix<ElemType>& CPUMatrix<ElemType>::AssignVectorNormInfOf(CPUMatrix<ElemType>& a, const bool isColWise)
-    {
-        a.VectorNormInf(*this, isColWise);
-        return *this;
-    }
-
-    template<class ElemType>
-    CPUMatrix<ElemType>& CPUMatrix<ElemType>::AssignInnerProductOf(const CPUMatrix<ElemType>& a, const CPUMatrix<ElemType>& b, const bool isColWise)
-    {
-        InnerProduct (a, b, *this,isColWise);
-        return *this;
-    }
-
-    //column-wise crossproduct
-    template<class ElemType>
-    CPUMatrix<ElemType>& CPUMatrix<ElemType>::AssignKhatriRaoProductOf(const CPUMatrix<ElemType>& a, const CPUMatrix<ElemType>& b)
-    {
-        if (a.IsEmpty() || b.IsEmpty())
-            throw std::logic_error("AssignKhatriRaoProductOf: Matrix is empty.");
-
-        long cols = (long) a.GetNumCols();
-        assert(cols == b.GetNumCols());
-        if (cols != b.GetNumCols())
-            throw invalid_argument("a.GetNumCols() != b.GetNumCols()");
-
-        long rowsA = (long) a.GetNumRows();
-        long rowsB = (long) b.GetNumRows();
-        Resize(rowsA * rowsB, cols);
-
-#ifdef __INTEL_COMPILER // TODO: check this
-#pragma simd statement
-#endif
-#pragma omp parallel for
-        for (long k=0; k<cols; k++)
-        {
-            long jj = 0;
-            for (long j=0; j<rowsB; j++)
-            {
-                for (long i=0; i<rowsA; i++)
-                {
-                    (*this)(jj++, k) = a(i,k) * b(j,k);
-                }
-            }
-        }
-
-        return *this;
-    }
-
-    //column-wise reshaped product. Used to compute KhatriRaoProduct Gradient
-    //   this = reshape each column of a from (K1xK2,1) to (K1, K2) 
-    //   if each column of a is not transposed, each (K1, K2) times each column of b (K2, frames).
-    //   the output is a (K1, frames) matrix
-    //   if each column of a is tranposed, each (K1, K2)^T times each column of b(K1, frames) and output is (K2, frames)
-    template<class ElemType>
-    CPUMatrix<ElemType>& CPUMatrix<ElemType>::AddColumnReshapeProductOf(const CPUMatrix<ElemType>& a, const CPUMatrix<ElemType>& b, const bool transposeAColumn)
-    {
-        if (a.IsEmpty() || b.IsEmpty())
-            throw std::logic_error("AddColumnReshapeProductOf: Matrix is empty.");
-
-        long cols = (long) a.GetNumCols();
-        assert(cols == b.GetNumCols());
-        if (cols != b.GetNumCols())
-            throw invalid_argument("AddColumnReshapeProductOf: a.GetNumCols() != b.GetNumCols()");
-
-        long rowsA = (long) a.GetNumRows();
-        long rowsB = (long) b.GetNumRows();
-
-        if (rowsA % rowsB != 0)
-            throw invalid_argument("AddColumnReshapeProductOf: number of rows in a should be multiples of that in b.");
-
-        long rowsC = rowsA / rowsB;
-        if (rowsC != GetNumRows() || cols != GetNumCols())
-            throw invalid_argument("AddColumnReshapeProductOf: This matrix does not have the right size.");
-
-        auto & us = *this;
-
-        if (transposeAColumn)
-        {
-            //find nrows and ncols of tbe reshaped a
-            long nrows = rowsB;
-            long ncols = rowsC;
-
-#ifdef __INTEL_COMPILER // TODO: check this
-#pragma simd statement
-#endif
-#pragma omp parallel for
-            foreach_column(t, a)
-            {
-                size_t k=0;
-                for (size_t j=0; j<ncols; j++)   // row and col is transposed
-                {
-                    ElemType v = 0;
-                    for (size_t i=0; i<nrows; i++)
-                    {
-                        v += a(k,t) * b(i,t);
-                        k++;
-                    }
-                    us(j,t) += v;
-                }
-            }
-        }
-        else
-        {
-            size_t ncols = rowsB;
-            size_t nrows = rowsC;
-
-#ifdef __INTEL_COMPILER // TODO: check this
-#pragma simd statement
-#endif
-#pragma omp parallel for
-            foreach_column(t, a)
-            {
-                size_t k=0;
-                for (size_t j=0; j<ncols; j++)
-                {
-                    for (size_t i=0; i<nrows; i++)
-                    {
-                        us(i,t) += a(k,t) * b(j,t);
-                        k++;
-                    }
-                }
-            }
-        }
-
-        return *this;
-    }
-
-    template<class ElemType>
-    CPUMatrix<ElemType>& CPUMatrix<ElemType>::AddWithScaleOf(ElemType alpha, const CPUMatrix<ElemType>& a)
-    {
-        ScaleAndAdd(alpha, a, *this);
-        return *this;
-    }
-
-    template<class ElemType>
-    ElemType CPUMatrix<ElemType>::FrobeniusNorm() const
-    {
-        if (IsEmpty())
-            throw std::logic_error("FrobeniusNorm: Matrix is empty.");
-
-        ElemType v = 0;
-
-        long m=(long)GetNumElements();
-
-        //four-way unrolling
-#pragma omp parallel for reduction(+:v)
-        for (long i=0; i<(m & ~3); i+=4)
-        {
-            v += m_pArray[i] * m_pArray[i] +  m_pArray[i+1] * m_pArray[i+1] +  m_pArray[i+2] * m_pArray[i+2] +  m_pArray[i+3] * m_pArray[i+3]; 
-        }
-        //handle remaining stuffs
-        for (long i=m & ~3; i<m; i++)
-        {
-            v += m_pArray[i] * m_pArray[i];
-        }
-
-        return sqrt(v);
-    }
-
-    template<class ElemType>
-    CPUMatrix<ElemType>& CPUMatrix<ElemType>::AssignFrobeniusNormOf(const CPUMatrix<ElemType>& a)
-    {
-        if (a.IsEmpty())
-            throw std::logic_error("AssignFrobeniusNormOf: Matrix a is empty.");
-
-        auto& us=*this;
-        us.Resize(1,1);
-        us(0,0) = a.FrobeniusNorm();
-
-        return us;
-    }
-
-    template<class ElemType>
-    ElemType CPUMatrix<ElemType>::MatrixNormInf() const
-    {
-        if (IsEmpty())
-            throw std::logic_error("MatrixNormInf: Matrix is empty.");
-
-        auto& us=*this;
-
-        ElemType v = 0;
-#pragma omp parallel for
-        foreach_coord(i,j,us)
-        {
-#pragma omp critical
-            {
-                v = max( v, abs(us(i,j))); 
-            }
-        }
-        return v;
-    }
-
-    template<class ElemType>
-    ElemType CPUMatrix<ElemType>::MatrixNorm0() const
-    {
-        if (IsEmpty())
-            throw std::logic_error("MatrixNorm0: Matrix is empty.");
-
-        auto& us=*this;
-
-        ElemType v = 0;
-#pragma omp parallel for
-        foreach_coord(i,j,us)
-        {
-            if (us(i,j)!=0)
-            {
-#pragma omp critical
-                {                
-                    ++v; 
-                }
-            }
-        }
-        return v;
-    }
-
-    template<class ElemType>
-    ElemType CPUMatrix<ElemType>::MatrixNorm1() const
-    {
-        if (IsEmpty())
-            throw std::logic_error("MatrixNorm1: Matrix is empty.");
-
-        auto& us=*this;
-
-        ElemType sum = 0;
-#pragma omp parallel for reduction(+:sum)
-        foreach_coord(i,j,us)
-        {
-            sum += abs(us(i,j));            
-        }
-        return sum;
-    }
-
-    template<class ElemType>
-    CPUMatrix<ElemType>& CPUMatrix<ElemType>::AssignSignOf(const CPUMatrix<ElemType>& a)
-    {
-        if (a.IsEmpty())
-            throw std::logic_error("AssignSignOf: Matrix a is empty.");
-
-        auto& us=*this;
-        if (this != &a)
-            Resize(a.GetNumRows(), a.GetNumCols());
-
-#pragma omp parallel for
-        foreach_column(j,us)
-        {
-            foreach_row(i,us)
-            {
-                ElemType v = a(i,j);
-                us(i,j) =  (v == (ElemType)0? (ElemType)0 : (v > 0? (ElemType)1 : (ElemType)(-1)));
-            }
-        }
-
-        return us;
-    }
-
-    template<class ElemType>
-    CPUMatrix<ElemType>& CPUMatrix<ElemType>::AddSignOf(const CPUMatrix<ElemType>& a)
-    {
-        if (a.IsEmpty())
-            throw std::logic_error("AddSignOf: Matrix a is empty.");
-
-        auto& us=*this;
-        if (this != &a)
-            Resize(a.GetNumRows(), a.GetNumCols());
-
-#pragma omp parallel for
-        foreach_column(j,us)
-        {
-            foreach_row(i,us)
-            {
-                ElemType v = a(i,j);
-                us(i,j) +=  (v == (ElemType)0? (ElemType)0 : (v > 0? (ElemType)1 : (ElemType)(-1)));
-            }
-        }
-
-        return us;
-    }
-    //I decided to use CPUMatrix<ElemType>& maxIndexes instead of integer vector because the result may be used to do additional calculation
-    template<class ElemType>
-    void CPUMatrix<ElemType>::VectorMax(CPUMatrix<ElemType>& maxIndexes, CPUMatrix<ElemType>& maxValues, const bool isColWise) const
-    {
-        if (IsEmpty())
-            throw std::logic_error("VectorMax: Matrix is empty.");
-
-        auto& us=*this;
-        const int m = (int)GetNumRows();
-        const int n = (int)GetNumCols();
-
-        assert (m>0 && n>0); //converting from size_t to int may cause overflow
-
-        if (isColWise)  //col-wise
-        {
-            maxValues.Resize(1, n);
-            maxIndexes.Resize(1, n);
-
-#pragma omp parallel for
-            for (int j=0; j<n; j++)
-            {
-                ElemType v = us(0, j);
-                size_t index = 0;
-                foreach_row(i,us)
-                {
-                    if (v < us(i,j))
-                    {
-                        index = i;
-                        v = us(i,j);
-                    }
-                }
-                maxValues(0,j) = v;                
-                maxIndexes(0,j) = (ElemType)index;                
-            }
-        }
-        else
-        {
-            maxValues.Resize(m,1);
-            maxIndexes.Resize(m, 1);
-
-#pragma omp parallel for
-            for (int i=0; i<m; i++)
-            {
-                ElemType v = us(i, 0);
-                size_t index = 0;
-                foreach_column(j,us)
-                {
-                    if (v < us(i,j))
-                    {
-                        index = j;
-                        v = us(i,j);
-                    }
-
-                }
-                maxValues(i,0) = v;                
-                maxIndexes(i,0) = (ElemType)index;                
-            }            
-        }
-    }
-
-    template<class ElemType>
-    void CPUMatrix<ElemType>::VectorMin(CPUMatrix<ElemType>& minIndexes, CPUMatrix<ElemType>& minValues, const bool isColWise) const
-    {
-        if (IsEmpty())
-            throw std::logic_error("VectorMin: Matrix is empty.");
-
-        auto& us=*this;
-        const int m = (int)GetNumRows();
-        const int n = (int)GetNumCols();
-
-        assert (m>0 && n>0); //converting from size_t to int may cause overflow
-
-        if (isColWise)  //col-wise
-        {
-            minValues.Resize(1, n);
-            minIndexes.Resize(1, n);
-
-#pragma omp parallel for
-            for (int j=0; j<n; j++)
-            {
-                ElemType v = us(0, j);
-                size_t index = 0;
-                foreach_row(i,us)
-                {
-                    if (v > us(i,j))
-                    {
-                        index = i;
-                        v = us(i,j);
-                    }
-
-                }
-                minValues(0,j) = v;                
-                minIndexes(0,j) = (ElemType)index;                
-            }           
-        }
-        else
-        {
-            minValues.Resize(m,1);
-            minIndexes.Resize(m, 1);
-
-#pragma omp parallel for
-            for (int i=0; i<m; i++)
-            {
-                ElemType v = us(i, 0);
-                size_t index = 0;
-                foreach_column(j,us)
-                {
-                    if (v > us(i,j))
-                    {
-                        index = j;
-                        v = us(i,j);
-                    }
-
-                }
-                minValues(i,0) = v;                
-                minIndexes(i,0) = (ElemType)index;                
-            }            
-        }
-    }
-
-    template<class ElemType>
-    CPUMatrix<ElemType>&  CPUMatrix<ElemType>::AssignNumOfDiff(const CPUMatrix<ElemType>& a, const CPUMatrix<ElemType>& b)
-    {
-        if (a.GetNumRows() != b.GetNumRows() || a.GetNumCols() != b.GetNumCols())
-            throw std::invalid_argument ("AssignNumOfDiff: a and b must have same dimension.");
-        
-        ElemType n = 0;
-        foreach_coord(i,j,a)
-        {
-            n += (a(i,j) != b(i,j));
-        }
-
-        Resize(1,1); //result should be one element
-        (*this)(0,0) = n;
-
-        return *this;
-    }
-
-
-#pragma endregion Member BLAS Functions
-
-#pragma region Other helper Functions
-
-    template<class ElemType>
-    void CPUMatrix<ElemType>::Print(const char* matrixName, size_t rowStart, size_t rowEnd, size_t colStart, size_t colEnd) const
-    {
-        if (IsEmpty())
-            throw std::logic_error("Print: Matrix is empty.");
-
-        if (rowEnd >= GetNumRows() || colEnd >= GetNumCols())
-            throw std::invalid_argument("Index out of range.");
-
-        if (matrixName != nullptr)
-            fprintf (stderr, "\n###### %s (%lu, %lu) ######\n", matrixName, GetNumRows(), GetNumCols());
-        else
-            fprintf (stderr, "\n###### Unnamed Matrix (%lu, %lu) ######\n", GetNumRows(), GetNumCols());
-
-        fprintf (stderr, "\n------ Print Range (%lu:%lu, %lu:%lu) ------\n", rowStart, rowEnd, colStart, colEnd);
-
-        const auto& us = *this;
-        foreach_row(i,us)
-        {
-            foreach_column(j,us)
-                fprintf (stderr, "%.10f\t",  us(i,j));
-            fprintf (stderr, "\n");
-        }
-    }
-
-    template<class ElemType>
-    void CPUMatrix<ElemType>::Print(const char* matrixName /*=nullptr*/) const
-    {
-        Print(matrixName, 0, GetNumRows()-1, 0, GetNumCols()-1);
-    }
-
-    // file I/O
-    //matrixName is used to verify that correct matrix is read.
-    template<class ElemType>
-    void CPUMatrix<ElemType>::ReadFromFile(FILE*, const char * /*matrixName*/)
-    {
-        throw std::runtime_error("not implemented.");
-    }
-
-    //matrixName is used to verify that correct matrix is read.
-    template<class ElemType>
-    void CPUMatrix<ElemType>::WriteToFile(FILE*, const char * /*matrixName*/)
-    {
-        throw std::runtime_error("not implemented.");
-    }
-
-    //assume each column is an input sample. Each sample is stored in [channel, row, col]  (r00, g00, b00, r01, g01, b01, r10, g10, b10, r11, g11, b11)
-    template<class ElemType>
-    CPUMatrix<ElemType>&  CPUMatrix<ElemType>::AssignPackedConvolutionInput(const CPUMatrix<ElemType>& inputSubBatch, 
-                                                const size_t inputWidth, const size_t inputHeight, const size_t inputChannels,
-                                                const size_t outputWidth, const size_t outputHeight, const size_t /*outputChannels*/,
-                                                const size_t kernelWidth, const size_t kernelHeight, const size_t horizontalSubsample, const size_t verticalSubsample, 
-                                                const bool zeroPadding)
-    {
-        assert (verticalSubsample <= kernelHeight && horizontalSubsample <= kernelWidth);
-
-        const size_t packedInputRows = kernelWidth * kernelHeight * inputChannels;
-        const size_t packedInputColsPerSample = outputWidth * outputHeight;  //output size per channel
-        const size_t inputDim = inputWidth*inputHeight*inputChannels;
-        const size_t smallBatchSize = inputSubBatch.GetNumCols();
-        const long inputHeightTimesChannel = (long) (inputHeight * inputChannels); 
-        Resize(packedInputRows, packedInputColsPerSample * smallBatchSize);
-        if (zeroPadding)
-            SetValue((ElemType)0);
-
-        const long halfKernelWidth = (long) kernelWidth/2; 
-        const long halfKernelHeight = (long) kernelHeight/2; 
-
-
-#pragma omp parallel for  //each input element is copied to many places
-        for (long sample = 0; sample <smallBatchSize; sample ++)
-        {
-            for (long id = 0; id<inputDim; id++)
-            {
-                // IN_ELEM_ROWPOS(channel, row, col) = (channel + (row + col * inputHeight) * inputChannels)
-                // IN_ELEM_COLPOS = sample
-
-                const long y = id / inputHeightTimesChannel; //inputCol
-                const long nXC = id % inputHeightTimesChannel; //channel + inputRow*inputChannels
-                const long x = nXC / (long) inputChannels; //inputRow
-                const long c = nXC % (long) inputChannels; //channel
-
-                long x0 = 0, y0 = 0, x1 = 0, y1 = 0;
-                if (zeroPadding)
-                {
-                    x0 = (long) max(0, ceil((x-(ElemType)kernelHeight+1.0f+halfKernelHeight)/ (ElemType)verticalSubsample));  //row : first wrow in which x is in
-                    x1 = (long) (x+halfKernelHeight-x0*verticalSubsample);    //first posxInKernel
-                    y0 = (long) max(0, ceil((y-(ElemType)kernelWidth+1.0f+halfKernelWidth)/(ElemType)horizontalSubsample));  //col : first wcol in which y is in
-                    y1 = (long) (y+halfKernelWidth-y0*horizontalSubsample);  //first posyInKernel
-                }
-                else
-                {
-                    x0 = (long) max(0, ceil((x-(ElemType)kernelHeight+1)/ (ElemType)verticalSubsample));  //row : first wrow in which x is in
-                    x1 = (long) (x-x0*verticalSubsample);    //first posxInKernel
-                    y0 = (long) max(0, ceil((y-(ElemType)kernelWidth+1)/(ElemType)horizontalSubsample));  //col : first wcol in which y is in
-                    y1 = (long) (y-y0*horizontalSubsample);  //first posyInKernel
-                }
-
-                assert (x1 >=0 && x1<kernelHeight && y1>=0 && y1<kernelWidth);
-
-
-                // PACK_ELEM_ROWPOS(channel, posxInKernel, posyInKernel) = (channel * kernelWidth * kernelHeight + posxInKernel + posyInKernel * kernelHeight)
-                // PACK_ELEM_COLPOS(sample, wrow, wcol) = (sample*packedInputColsPerSample + outputHeight*wcol + wrow
-
-                ElemType currentInputValue = inputSubBatch(id, sample); 
-                long packColBase = (long) (sample*packedInputColsPerSample + y0*outputHeight); 
-                for (long wcol = y0, posyInKernel = y1; wcol < (long) outputWidth && posyInKernel>=0; wcol++, posyInKernel -= (long) horizontalSubsample) 
-                {
-                    long packRowBase = (long) (c * kernelWidth * kernelHeight + posyInKernel * kernelHeight);
-                    for (long wrow = x0, posxInKernel = x1; wrow < (long) outputHeight && posxInKernel>=0; wrow++, posxInKernel -= (long) verticalSubsample) 
-                    {
-                        const long packRow = packRowBase + posxInKernel; 
-                        const long packCol = packColBase + wrow; 
-                        (*this)(packRow, packCol) = currentInputValue; 
-                    }
-                    packColBase += (long) outputHeight; 
-                }
-            }
-        }
-
-        return *this;
-    }
-    //assume each column is an input sample. Each sample is stored in [channel, row, col]  (r00, g00, b00, r01, g01, b01, r10, g10, b10, r11, g11, b11)
-    template<class ElemType>
-    CPUMatrix<ElemType>&  CPUMatrix<ElemType>::UnpackConvolutionInput(CPUMatrix<ElemType>& inputSubBatch, 
-                                                const size_t inputWidth, const size_t inputHeight, const size_t inputChannels,
-                                                const size_t outputWidth, const size_t outputHeight, const size_t /*outputChannels*/,
-                                                const size_t kernelWidth, const size_t kernelHeight, const size_t horizontalSubsample, const size_t verticalSubsample, 
-                                                const bool zeroPadding) const
-    {
-        assert (verticalSubsample <= kernelHeight && horizontalSubsample <= kernelWidth);
-
-        const size_t packedInputColsPerSample = outputWidth * outputHeight;  //output size per channel
-        const size_t inputDim = inputWidth*inputHeight*inputChannels;
-        const size_t smallBatchSize = inputSubBatch.GetNumCols();
-        const long inputHeightTimesChannel = (long) (inputHeight * inputChannels); 
-
-        const long halfKernelWidth = (long) kernelWidth/2; 
-        const long halfKernelHeight = (long) kernelHeight/2; 
-
-#pragma omp parallel for  //each input element is copied to many places
-        for (long sample = 0; sample <smallBatchSize; sample ++)
-        {
-            for (long id = 0; id<inputDim; id++)
-            {
-                // IN_ELEM_ROWPOS(channel, row, col) = (channel + (row + col * inputHeight) * inputChannels)
-                // IN_ELEM_COLPOS = sample
-
-                const long y = id / inputHeightTimesChannel; //inputCol
-                const long nXC = id % inputHeightTimesChannel; //channel + inputRow*inputChannels
-                const long x = nXC / (long) inputChannels; //inputRow
-                const long c = nXC % (long) inputChannels; //channel
-
-                long x0 = 0, y0 = 0, x1 = 0, y1 = 0;
-                if (zeroPadding)
-                {
-                    x0 = (long) max(0, ceil((x-(ElemType)kernelHeight+1.0f+halfKernelHeight)/ (ElemType)verticalSubsample));  //row : first wrow in which x is in
-                    x1 = (long) (x+halfKernelHeight-x0*verticalSubsample);    //first posxInKernel
-                    y0 = (long) max(0, ceil((y-(ElemType)kernelWidth+1.0f+halfKernelWidth)/(ElemType)horizontalSubsample));  //col : first wcol in which y is in
-                    y1 = (long) (y+halfKernelWidth-y0*horizontalSubsample);  //first posyInKernel
-                }
-                else
-                {
-                    x0 = (long) max(0, ceil((x-(ElemType)kernelHeight+1)/ (ElemType)verticalSubsample));  //row : first wrow in which x is in
-                    x1 = (long) (x-x0*verticalSubsample);    //first posxInKernel
-                    y0 = (long) max(0, ceil((y-(ElemType)kernelWidth+1)/(ElemType)horizontalSubsample));  //col : first wcol in which y is in
-                    y1 = (long) (y-y0*horizontalSubsample);  //first posyInKernel
-                }
-
-                assert (x1 >=0 && x1<kernelHeight && y1>=0 && y1<kernelWidth);
-
-
-                // PACK_ELEM_ROWPOS(channel, posxInKernel, posyInKernel) = (channel * kernelWidth * kernelHeight + posxInKernel + posyInKernel * kernelHeight)
-                // PACK_ELEM_COLPOS(sample, wrow, wcol) = (sample*packedInputColsPerSample + outputHeight*wcol + wrow
-
-                ElemType currentInputValue = inputSubBatch(id, sample); 
-                long packColBase = (long) (sample*packedInputColsPerSample + y0*outputHeight); 
-                for (long wcol = y0, posyInKernel = y1; wcol < (long) outputWidth && posyInKernel>=0; wcol++, posyInKernel -= (long) horizontalSubsample) 
-                {
-                    long packRowBase = (long) (c * kernelWidth * kernelHeight + posyInKernel * kernelHeight);
-                    for (long wrow = x0, posxInKernel = x1; wrow < (long) outputHeight && posxInKernel>=0; wrow++, posxInKernel -= (long) verticalSubsample) 
-                    {
-                        const long packRow = packRowBase + posxInKernel; 
-                        const long packCol = packColBase + wrow; 
-                        currentInputValue += (*this)(packRow, packCol); 
-                    }
-                    packColBase += (long) outputHeight; 
-                }
-                inputSubBatch(id, sample) = currentInputValue;
-            }
-        }
-
-        return inputSubBatch;
-    }
-
-    //assume each column is an input sample. Each sample is stored in  (r00, g00, b00, r01, g01, b01, r10, g10, b10, r11, g11, b11)
-    template<class ElemType>
-    CPUMatrix<ElemType>& CPUMatrix<ElemType>::AssignMaxPoolingResult(const CPUMatrix<ElemType>& inputBatch, const size_t channels, 
-                                                const size_t /*inputWidth*/, const size_t inputHeight, const size_t /*inputSizePerSample*/,
-                                                const size_t /*outputWidth*/, const size_t outputHeight, const size_t outputSizePerSample, 
-                                                const size_t windowWidth, const size_t windowHeight, const size_t horizontalSubsample, const size_t verticalSubsample)
-    {
-        const long inputHeightTimesChannel = (long) (inputHeight * channels); 
-        const long outputHeightTimesChannel = (long) (outputHeight * channels); 
-        const size_t batchSize = inputBatch.GetNumCols();
-        Resize(outputSizePerSample, batchSize);
-
-        // IN_ELEM_ROWPOS(channel, row, col) = (channel + (row + col * inputHeight) * channels)
-        // IN_ELEM_COLPOS = sample
-
-        // OUT_ELEM_ROWPOS(channel, wrow, wcol) = (channel + (wrow + wcol * outputHeight) * channels)
-        // OUT_ELEM_COLPOS = sample
-
-#pragma omp parallel for  
-        for (long sample = 0; sample < (long) batchSize; sample ++)
-        {
-            for (long outputIndexWithinSample=0; outputIndexWithinSample<outputSizePerSample; outputIndexWithinSample++)
-            {
-                const long y = outputIndexWithinSample / outputHeightTimesChannel; //wcol
-                const long nXC = outputIndexWithinSample % outputHeightTimesChannel; //channel + wrow*channels
-                const long x = (long) (nXC / channels); //wrow
-                const long c = (long) (nXC % channels); //channel
-
-                ElemType maxVal = -FLT_MAX; 
-                ElemType minVal = FLT_MAX; 
-                const long rowInWindowBase = (long) ((x*verticalSubsample + y*horizontalSubsample*inputHeight)*channels + c);
-                for (long colInWindow=0; colInWindow<windowWidth; colInWindow++) 
-                {   
-                    long rowInInput = rowInWindowBase + colInWindow * inputHeightTimesChannel;
-                    for (long rowInWindow=0; rowInWindow<windowHeight; rowInWindow++)
-                    {
-                        const ElemType val = inputBatch(rowInInput, sample); //pf[rowInWindow*channels]; 
-                        maxVal = max(maxVal, val); 
-                        minVal = min(minVal, val);
-                        rowInInput += (long) channels;
-                    }
-                }
-
-                (*this)(outputIndexWithinSample, sample) = maxVal; 
-            }
-        }
-    
-        return *this;
-    }
-
-    template<class ElemType>
-    CPUMatrix<ElemType>& CPUMatrix<ElemType>::AddMaxPoolingGradient(const CPUMatrix<ElemType>& outputGradientBatch, const CPUMatrix<ElemType>& inputBatch, const CPUMatrix<ElemType>& outputBatch, 
-                                                const size_t channels, 
-                                                const size_t /*inputWidth*/, const size_t inputHeight, const size_t inputSizePerSample, 
-                                                const size_t outputWidth, const size_t outputHeight, const size_t /*outputSizePerSample*/,
-                                                const size_t windowWidth, const size_t windowHeight, const size_t horizontalSubsample, const size_t verticalSubsample)
-    {
-        size_t batchSize = inputBatch.GetNumCols();
-        const long inputHeightTimesChannel = (long) (inputHeight * channels);
-        const long outputHeightTimesChannel = (long) (outputHeight * channels);
-
-        // IN_ELEM_ROWPOS(channel, row, col) = (channel + (row + col * inputHeight) * channels)
-        // IN_ELEM_COLPOS = sample
-
-        // OUT_ELEM_ROWPOS(channel, wrow, wcol) = (channel + (wrow + wcol * outputHeight) * channels)
-        // OUT_ELEM_COLPOS = sample
-
-#pragma omp parallel for  
-        for (long sample = 0; sample < batchSize; sample ++)
-        {
-            for (long inputIndexWithinSample=0; inputIndexWithinSample<inputSizePerSample; inputIndexWithinSample++)
-            {
-                const long y = inputIndexWithinSample / inputHeightTimesChannel; //col in input
-                const long nXC = inputIndexWithinSample % inputHeightTimesChannel; //channel + row*chanels
-                const long x = (long) (nXC / channels); //row in input
-                const long c = (long) (nXC % channels); //channel
-
-                long startOutX = (long) max(0, ceil((x-(ElemType)windowHeight+1)/ (ElemType)verticalSubsample));  //inclusive start
-                long endOutX = (long) ((x/verticalSubsample < outputHeight-1)? x/verticalSubsample : outputHeight-1); //inclusive end
-                long startOutY = (long)  max(0, ceil((y-(ElemType)windowWidth+1)/(ElemType)horizontalSubsample));  //inclusive start
-                long endOutY = (long) ((x/horizontalSubsample < outputWidth-1)? x/horizontalSubsample : outputWidth-1); //inclusive end
-
-                ElemType inputValue = inputBatch(inputIndexWithinSample, sample);
-                for (long outY=startOutY; outY<=endOutY; outY++)
-                {
-                    for (long outX=startOutX; outX<=endOutX; outX++)
-                    {
-                        long outputIndex = (long) (outY * outputHeightTimesChannel + outX * channels + c);
-                        if (inputValue == outputBatch(outputIndex, sample))
-                            (*this)(inputIndexWithinSample, sample) += outputGradientBatch(outputIndex, sample);
-                    }
-                }  
-            }
-        }
-    
-    return *this;
-    }
-    template<class ElemType>
-    CPUMatrix<ElemType>& CPUMatrix<ElemType>::AssignAveragePoolingResult(const CPUMatrix<ElemType>& inputBatch, const size_t channels, 
-                                                const size_t /*inputWidth*/, const size_t inputHeight, const size_t /*inputSizePerSample*/,
-                                                const size_t /*outputWidth*/, const size_t outputHeight, const size_t outputSizePerSample, 
-                                                const size_t windowWidth, const size_t windowHeight, const size_t horizontalSubsample, const size_t verticalSubsample)
-    {
-        const long inputHeightTimesChannel = (long) (inputHeight * channels);
-        const long outputHeightTimesChannel = (long) (outputHeight * channels);
-        const size_t batchSize = inputBatch.GetNumCols();
-        const size_t windowSize = windowWidth * windowHeight;
-        Resize(outputSizePerSample, batchSize);
-
-        // IN_ELEM_ROWPOS(channel, row, col) = (channel + (row + col * inputHeight) * channels)
-        // IN_ELEM_COLPOS = sample
-
-        // OUT_ELEM_ROWPOS(channel, wrow, wcol) = (channel + (wrow + wcol * outputHeight) * channels)
-        // OUT_ELEM_COLPOS = sample
-
-#pragma omp parallel for  
-        for (long sample = 0; sample < batchSize; sample ++)
-        {
-            for (long outputIndexWithinSample=0; outputIndexWithinSample<outputSizePerSample; outputIndexWithinSample++)
-            {
-                const long y = outputIndexWithinSample / outputHeightTimesChannel; //wcol
-                const long nXC = outputIndexWithinSample % outputHeightTimesChannel; //channel + wrow*channels
-                const long x = (long) (nXC / channels); //wrow
-                const long c = (long) (nXC % channels); //channel
-
-                ElemType sum = 0; 
-                const long rowInWindowBase = (long) ((x*verticalSubsample + y*horizontalSubsample*inputHeight)*channels+c);
-                for (long colInWindow=0; colInWindow<windowWidth; colInWindow++) 
-                {   
-                    long rowInInput = rowInWindowBase + colInWindow * inputHeightTimesChannel;
-                    for (long rowInWindow=0; rowInWindow<windowHeight; rowInWindow++)
-                    {
-                        const ElemType val = inputBatch(rowInInput, sample); //pf[rowInWindow*channels]; 
-                        sum += val; 
-                    }
-                }
-
-                (*this)(outputIndexWithinSample, sample) = sum / windowSize; 
-            }
-        }
-    
-        return *this;
-    }
-
-    template<class ElemType>
-    CPUMatrix<ElemType>& CPUMatrix<ElemType>::AddAveragePoolingGradient(const CPUMatrix<ElemType>& outputGradientBatch, 
-                                                const size_t channels, 
-                                                const size_t /*inputWidth*/, const size_t inputHeight, const size_t inputSizePerSample, 
-                                                const size_t outputWidth, const size_t outputHeight, const size_t /*outputSizePerSample*/,
-                                                const size_t windowWidth, const size_t windowHeight, const size_t horizontalSubsample, const size_t verticalSubsample)
-    {
-        size_t batchSize = outputGradientBatch.GetNumCols();
-        const long inputHeightTimesChannel = (long)(inputHeight * channels);
-        const long outputHeightTimesChannel = (long)(outputHeight * channels);
-        const long windowSize = (long) (windowWidth * windowHeight);
-
-        // IN_ELEM_ROWPOS(channel, row, col) = (channel + (row + col * inputHeight) * channels)
-        // IN_ELEM_COLPOS = sample
-
-        // OUT_ELEM_ROWPOS(channel, wrow, wcol) = (channel + (wrow + wcol * outputHeight) * channels)
-        // OUT_ELEM_COLPOS = sample
-
-#pragma omp parallel for  
-        for (long sample = 0; sample < batchSize; sample ++)
-        {
-            for (long inputIndexWithinSample=0; inputIndexWithinSample<inputSizePerSample; inputIndexWithinSample++)
-            {
-                const long y = inputIndexWithinSample / inputHeightTimesChannel; //col in input
-                const long nXC = inputIndexWithinSample % inputHeightTimesChannel; //channel + row*chanels
-                const long x = nXC / (long)channels; //row in input
-                const long c = nXC % (long)channels; //channel
-
-                long startOutX = (long) max(0, ceil((x-(ElemType)windowHeight+1)/ (ElemType)verticalSubsample));  //inclusive start
-                long endOutX = (long) ((x / verticalSubsample < outputHeight - 1) ? x / (long)verticalSubsample : outputHeight - 1); //inclusive end
-                long startOutY = (long) max(0, ceil((y-(ElemType)windowWidth+1)/(ElemType)horizontalSubsample));  //inclusive start
-                long endOutY = (long) ((x/horizontalSubsample < outputWidth-1)? x/horizontalSubsample : outputWidth-1); //inclusive end
-
-                for (long outY=startOutY; outY<=endOutY; outY++)
-                {
-                    for (long outX=startOutX; outX<=endOutX; outX++)
-                    {
-                        long outputIndex = outY * outputHeightTimesChannel + outX * (long)channels + c; 
-                        (*this)(inputIndexWithinSample, sample) += outputGradientBatch(outputIndex, sample)/windowSize;    
-                    }
-                }  
-            }
-        }
-    
-        return *this;
-    }
-#pragma endregion Other Helper Functions
-
-#pragma region Static BLAS Functions
-
-    /// <summary>Matrix-matrix multiply with col-major matrices (a and b may be transposed): c = alpha * op(a) * op(b) + beta*c</summary>
-    /// <param name="alpha">Scalar</param>
-    /// <param name="a">Input matrix</param>
-    /// <param name="transposeA">Whether matrix a is transposed</param>
-    /// <param name="b">Input matrix</param>
-    /// <param name="transposeB">Whether matrix b is transposed</param>
-    /// <param name="beta">Scalar</param>
-    /// <param name="c">Resulting matrix, user is responsible for allocating this</param>
-    template<class ElemType>
-    void CPUMatrix<ElemType>::MultiplyAndWeightedAdd(ElemType alpha, const CPUMatrix<ElemType>& a, const bool transposeA, const CPUMatrix<ElemType>& b, const bool transposeB, 
-        ElemType beta, CPUMatrix<ElemType>& c)
-    {
-        if (a.IsEmpty() || b.IsEmpty())
-            throw std::logic_error("MultiplyAndWeightedAdd:  one of the input matrix is empty.");
-
-        int m, n, k, l;
-        int lda, ldb, ldc;
-#ifndef USE_MKL
-        char transA, transB;
-#else
-        CBLAS_TRANSPOSE mklTransA;
-        CBLAS_TRANSPOSE mklTransB;
-#endif
-
-        if (transposeA)
-        {
-            m = (int)a.GetNumCols();
-            k = (int)a.GetNumRows();
-            lda = k;
-#ifndef USE_MKL
-            transA = (char)MatrixTranspose::Trans;
-#else
-            mklTransA = CBLAS_TRANSPOSE::CblasTrans;
-#endif
-        }
-        else
-        {
-            m = (int)a.GetNumRows();
-            k = (int)a.GetNumCols();
-            lda = m;
-#ifndef USE_MKL
-            transA = (char)MatrixTranspose::NoTrans;
-#else
-            mklTransA = CBLAS_TRANSPOSE::CblasNoTrans;
-#endif   
-        }
-
-        if (transposeB)
-        {
-            l = (int)b.GetNumCols();
-            n = (int)b.GetNumRows();
-            ldb = n;
-#ifndef USE_MKL
-            transB = (char)MatrixTranspose::Trans;
-#else
-            mklTransB = CBLAS_TRANSPOSE::CblasTrans;
-#endif
-        }
-        else
-        {
-            l = (int)b.GetNumRows();
-            n = (int)b.GetNumCols();
-            ldb = l;
-#ifndef USE_MKL
-            transB = (char)MatrixTranspose::NoTrans;
-#else
-            mklTransB = CBLAS_TRANSPOSE::CblasNoTrans;
-#endif            
-        }
-
-        assert (m>0 && k>0 && l>0 && n>0);  //converting from size_t to int may cause overflow
-        assert (k == l);
-        if (k != l) 
-            throw std::invalid_argument("CPUMatrix<ElemType>::MultiplyAndWeightedAdd : The inner dimensions of a and b must match.");
-
-        c.Resize(m,n);
-        ldc = (int)c.GetNumRows();
-
-        if (sizeof(ElemType) == sizeof(double))
-        {
-#ifndef USE_MKL
-            dgemm(transA, transB, m, n, k, alpha, reinterpret_cast <double*>(a.m_pArray), lda, reinterpret_cast <double*>(b.m_pArray), ldb, beta, reinterpret_cast <double*>(c.m_pArray), ldc);
-#else
-            cblas_dgemm ((CBLAS_ORDER) BLAS_COLMAJOR, mklTransA, mklTransB, m, n, k, alpha, reinterpret_cast <double*>(a.m_pArray), lda, reinterpret_cast <double*>(b.m_pArray), ldb, beta, reinterpret_cast <double*>(c.m_pArray), ldc);
-#endif
-        }
-        else
-        {
-#pragma warning (suppress: 4244)
-#ifndef USE_MKL
-            sgemm(BLAS_COLMAJOR transA, transB, m, n, k, alpha, reinterpret_cast <float*>(a.m_pArray), lda, reinterpret_cast <float*>(b.m_pArray), ldb, beta, reinterpret_cast <float*>(c.m_pArray), ldc);
-#else
-            cblas_sgemm ((CBLAS_ORDER) BLAS_COLMAJOR, mklTransA, mklTransB, m, n, k, alpha, reinterpret_cast <float*>(a.m_pArray), lda, reinterpret_cast <float*>(b.m_pArray), ldb, beta, reinterpret_cast <float*>(c.m_pArray), ldc);
-#endif
-        }
-    }
-
-    /* compute singular value decomposition as 
-    A = U*SIGMA*VT
-    */
-    template<class ElemType>
-    void CPUMatrix<ElemType>::SVD(const CPUMatrix<ElemType>& A, CPUMatrix<ElemType>& SIGMA, CPUMatrix<ElemType>& U, CPUMatrix<ElemType>& VT)
-    {
-        if (A.IsEmpty())
-            throw std::logic_error("SVD:  input matrix is empty.");
-
-        int info;
-        size_t m, n, lda, ldu, ldvt;
-        m = A.GetNumRows();
-        n = A.GetNumCols();
-        lda = m; 
-        ldu = m;
-        ldvt= n;
-        U.Resize(m,m);
-        SIGMA.Resize(min(m,n),1);
-        VT.Resize(n,n);
-
-        if (sizeof(ElemType) == sizeof(double))
-            dgesvd('A', 'A', (int)m, (int)n, reinterpret_cast <double*>(A.m_pArray), (int)lda, reinterpret_cast <double*>(SIGMA.m_pArray), reinterpret_cast <double*>(U.m_pArray), (int)ldu, reinterpret_cast <double*>(VT.m_pArray), (int)ldvt, &info);
-        else
-        {
-#pragma warning (suppress: 4244)
-            sgesvd('A', 'A', (int)m, (int)n, reinterpret_cast <float*>(A.m_pArray), (int)lda, reinterpret_cast <float*>(SIGMA.m_pArray), reinterpret_cast <float*>(U.m_pArray), (int)ldu, reinterpret_cast <float*>(VT.m_pArray), (int)ldvt, &info);
-        }
-    }
-
-    /// <summary>Matrix-matrix multiply with col-major matrices (a and b may be transposed): c =  op(a) * op(b) + c</summary>
-    /// <param name="a">Input matrix</param>
-    /// <param name="transposeA">Whether matrix a is transposed</param>
-    /// <param name="b">Input matrix</param>
-    /// <param name="transposeB">Whether matrix b is transposed</param>
-    /// <param name="c">Resulting matrix, user is responsible for allocating this</param>
-    template<class ElemType>
-    void CPUMatrix<ElemType>::MultiplyAndAdd(const CPUMatrix<ElemType>& a, const bool transposeA, const CPUMatrix<ElemType>& b, const bool transposeB, 
-        CPUMatrix<ElemType>& c)
-    {
-        return CPUMatrix<ElemType>::MultiplyAndWeightedAdd(1.0, a, transposeA, b, transposeB, 1.0, c);
-    }
-
-
-    /// <summary>Matrix-matrix multiply with col-major matrices (a and b may be transposed): c =  op(a) * op(b)</summary>
-    /// <param name="a">Input matrix</param>
-    /// <param name="transposeA">Whether matrix a is transposed</param>
-    /// <param name="b">Input matrix</param>
-    /// <param name="transposeB">Whether matrix b is transposed</param>
-    /// <param name="c">Resulting matrix, user is responsible for allocating this</param>
-    template<class ElemType>
-    void CPUMatrix<ElemType>::Multiply(const CPUMatrix<ElemType>& a, const bool transposeA, const CPUMatrix<ElemType>& b, const bool transposeB, 
-        CPUMatrix<ElemType>& c)
-    {
-        return CPUMatrix<ElemType>::MultiplyAndWeightedAdd(1.0, a, transposeA, b, transposeB, 0.0, c);
-    }
-
-    /// <summary>Matrix-matrix multiply with col-major matrices (a and b are not transposed): c =  a * b</summary>
-    /// <param name="a">Input matrix</param>
-    /// <param name="b">Input matrix</param>
-    /// <param name="c">Resulting matrix, user is responsible for allocating this</param>
-    template<class ElemType>
-    void CPUMatrix<ElemType>::Multiply(const CPUMatrix<ElemType>& a, const CPUMatrix<ElemType>& b, CPUMatrix<ElemType>& c)
-    {
-        return CPUMatrix<ElemType>::MultiplyAndWeightedAdd(1.0, a, false, b, false, 0.0, c);
-    }
-
-
-    /// <summary>Matrix-scalar multiply with col-major matrices: c = alpha * a + c</summary>
-    /// if a is a column vector, add to all columns of c 
-    /// if a is a row vector, add to all rows of c    
-    /// if a is a scalar, add to all rows of c
-    /// <param name="alpha">Scalar</param>
-    /// <param name="a">Input matrix</param>
-    /// <param name="c">Resulting matrix, user is responsible for allocating this</param>
-    template<class ElemType>
-    void CPUMatrix<ElemType>::ScaleAndAdd(ElemType alpha, const CPUMatrix<ElemType>& a, CPUMatrix<ElemType>& c)
-    {
-        if (a.IsEmpty() || c.IsEmpty())
-            throw std::logic_error("ScaleAndAdd:  one of the input matrices is empty.");
-
-        if (a.GetNumRows() != 1 && a.GetNumCols() != 1) // a is not a col or row vector
-        {
-            const int m = (int)a.GetNumRows();
-            const int n = (int)a.GetNumCols();
-            const int len = m * n;
-            const int incx = 1;
-            const int incy = 1;
-
-            assert (m>0 && n>0 && len>0); //converting from size_t to int may cause overflow
-            assert ((int)c.GetNumRows() == m && (int)c.GetNumCols() == n);
-            if ((int)c.GetNumRows() != m || (int)c.GetNumCols() != n)
-                throw std::invalid_argument("Dimention of matrix c does not match dimention of matrix a.");
-
-            if (sizeof(ElemType) == sizeof(double))
-            {
-#ifndef USE_MKL
-                daxpy(len, alpha, reinterpret_cast <double*>(a.m_pArray), incx, reinterpret_cast <double*>(c.m_pArray), incy);
-#else
-                cblas_daxpy(len, alpha, reinterpret_cast <double*>(a.m_pArray), incx, reinterpret_cast <double*>(c.m_pArray), incy);
-#endif
-            }
-            else
-            {
-#pragma warning (suppress: 4244)
-#ifndef USE_MKL
-                saxpy(len, alpha, reinterpret_cast <float*>(a.m_pArray), incx, reinterpret_cast <float*>(c.m_pArray), incy);
-#else
-                cblas_saxpy(len, alpha, reinterpret_cast <float*>(a.m_pArray), incx, reinterpret_cast <float*>(c.m_pArray), incy);
-#endif
-            }
-        }
-        else if (a.GetNumElements() == 1) //scalar, add to all elements
-        {
-            ElemType v = alpha*a(0,0);
-            long m=(long)c.GetNumRows(), n=(long)c.GetNumCols();
-#pragma omp parallel for     
-            for (long j=0; j<n; j++)
-            {
-                //four-way unrolling
-                for (long i=0; i<(m & ~3); i+=4)
-                {
-                    c(i,j) += v;
-                    c(i+1,j) += v;
-                    c(i+2,j) += v;
-                    c(i+3,j) += v;
-                }
-                //handle remaining stuffs
-                for (long i=m & ~3; i<m; i++)
-                {
-                    c(i,j) += v;
-                }
-            }
-            
-        }
-        else if (a.GetNumCols() == 1) //col vector, add it to all columns
-        {
-            int m = (int)c.GetNumRows();
-            assert (m == (int)a.GetNumRows());
-            if (m != (int)a.GetNumRows())
-                throw std::invalid_argument("To add column vector, rows should match.");
-
-            if (sizeof(ElemType) == sizeof(double))
-            {
-#pragma omp parallel for
-                foreach_column(j,c)
-                {
-#ifndef USE_MKL
-                    daxpy(m, alpha, reinterpret_cast <double*>(a.m_pArray), 1, reinterpret_cast <double*>(c.m_pArray+c.LocateColumn(j)), 1);
-#else
-                    cblas_daxpy (m, alpha, reinterpret_cast <double*>(a.m_pArray), 1, reinterpret_cast <double*>(c.m_pArray+c.LocateColumn(j)), 1);
-#endif
-                }
-            }
-            else
-            {
-#pragma omp parallel for
-                foreach_column(j,c)
-                {
-#pragma warning (suppress: 4244)
-#ifndef USE_MKL
-                    saxpy(m, alpha, reinterpret_cast <float*>(a.m_pArray), 1, reinterpret_cast <float*>(c.m_pArray+c.LocateColumn(j)), 1);
-#else
-                    cblas_saxpy (m, alpha, reinterpret_cast <float*>(a.m_pArray), 1, reinterpret_cast <float*>(c.m_pArray+c.LocateColumn(j)), 1);
-#endif
-                }                
-            }
-        }
-        else //row vector, add it to all rows
-        {
-            int m = (int)c.GetNumRows();
-            int n = (int)c.GetNumCols();
-            assert (n == (int)a.GetNumCols());
-            if (n != (int)a.GetNumCols())
-                throw std::invalid_argument("To add row vector, cols should match.");
-
-            if (sizeof(ElemType) == sizeof(double))
-            {
-#pragma omp parallel for
-                foreach_row(i,c)
-                {
-#ifndef USE_MKL
-                    daxpy(n, alpha, reinterpret_cast <double*>(a.m_pArray), 1, reinterpret_cast <double*>(c.m_pArray+i), m);
-#else
-                    cblas_daxpy (n, alpha, reinterpret_cast <double*>(a.m_pArray), 1, reinterpret_cast <double*>(c.m_pArray+i), m);
-#endif                
-                }
-            }
-            else
-            {
-#pragma omp parallel for
-                foreach_row(i,c)
-                {
-#pragma warning (suppress: 4244)
-#ifndef USE_MKL
-                    saxpy(n, alpha, reinterpret_cast <float*>(a.m_pArray), 1, reinterpret_cast <float*>(c.m_pArray+i), m);
-#else
-                    cblas_saxpy (n, alpha, reinterpret_cast <float*>(a.m_pArray), 1, reinterpret_cast <float*>(c.m_pArray+i), m);
-#endif                
-
-                }                
-            }
-        }
-    }
-    /// <summary>c += alpha * (a-b)</summary>
-    /// if a, b, c  must have same dim 
-    /// <param name="alpha">Scalar</param>
-    /// <param name="a">Input matrix</param>
-    /// <param name="b">Input matrix</param>
-    /// <param name="c">Resulting matrix, user is responsible for allocating this</param>
-    template<class ElemType>
-    void CPUMatrix<ElemType>::AddScaledDifference(const ElemType alpha, const CPUMatrix<ElemType>& a, const CPUMatrix<ElemType>& b, CPUMatrix<ElemType>& c)
-    {
-        assert(a.GetNumRows() == b.GetNumRows() && a.GetNumRows() == c.GetNumRows() &&
-            a.GetNumCols() == b.GetNumCols() && a.GetNumCols() == c.GetNumCols());
-
-        if (!(a.GetNumRows() == b.GetNumRows() && a.GetNumRows() == c.GetNumRows() &&
-            a.GetNumCols() == b.GetNumCols() && a.GetNumCols() == c.GetNumCols()))
-        {
-            throw std::invalid_argument("AddScaledDifference:  a, b, and c must have same dimension.");
-        }
-
-        if (a.IsEmpty())
-            throw std::logic_error("AddScaledDifference:  Input matrix a is empty.");
-
-        long m=(long)c.GetNumElements();
-#pragma omp parallel for     
-        //four-way unrolling
-        for (long i=0; i<(m & ~3); i+=4)
-        {
-            c.m_pArray[i] += alpha * (a.m_pArray[i]-b.m_pArray[i]);
-            c.m_pArray[i+1] += alpha * (a.m_pArray[i+1]-b.m_pArray[i+1]);
-            c.m_pArray[i+2] += alpha * (a.m_pArray[i+2]-b.m_pArray[i+2]);
-            c.m_pArray[i+3] += alpha * (a.m_pArray[i+3]-b.m_pArray[i+3]);
-        }
-        //handle remaining stuffs
-        for (long i=m & ~3; i<m; i++)
-        {
-            c.m_pArray[i] += alpha * (a.m_pArray[i]-b.m_pArray[i]);
-        }           
-    }
-
-    /// <summary> c = alpha * (a-b)</summary>
-    /// if a, b, c  must have same dim 
-    /// <param name="alpha">Scalar</param>
-    /// <param name="a">Input matrix</param>
-    /// <param name="b">Input matrix</param>
-    /// <param name="c">Resulting matrix, user is responsible for allocating this</param>
-    template<class ElemType>    
-    void CPUMatrix<ElemType>::AssignScaledDifference(const ElemType alpha, const CPUMatrix<ElemType>& a, const CPUMatrix<ElemType>& b, CPUMatrix<ElemType>& c)
-    {
-        assert(a.GetNumRows() == b.GetNumRows() && a.GetNumCols() == b.GetNumCols() );
-
-        if (!(a.GetNumRows() == b.GetNumRows()  && a.GetNumCols() == b.GetNumCols()))
-        {
-            throw std::invalid_argument("AssignScaledDifference:  a, b must have same dimension.");
-        }
-
-        if (a.IsEmpty())
-            throw std::logic_error("AssignScaledDifference:  Input matrix a is empty.");
-
-        if (&c != &a && &c != &b)
-            c.Resize(a.GetNumRows(), a.GetNumCols());
-
-        long m=(long)c.GetNumElements();
-#pragma omp parallel for     
-        //four-way unrolling
-        for (long i=0; i<(m & ~3); i+=4)
-        {
-            c.m_pArray[i] = alpha * (a.m_pArray[i]-b.m_pArray[i]);
-            c.m_pArray[i+1] = alpha * (a.m_pArray[i+1]-b.m_pArray[i+1]);
-            c.m_pArray[i+2] = alpha * (a.m_pArray[i+2]-b.m_pArray[i+2]);
-            c.m_pArray[i+3] = alpha * (a.m_pArray[i+3]-b.m_pArray[i+3]);
-        }
-        //handle remaining stuffs
-        for (long i=m & ~3; i<m; i++)
-        {
-            c.m_pArray[i] = alpha * (a.m_pArray[i]-b.m_pArray[i]);
-        }     
-    }
-
-    //c[ci,cj] += a[ai,aj]
-    template<class ElemType>
-    void CPUMatrix<ElemType>::AddElementToElement(const CPUMatrix<ElemType>& a, const size_t ai, const size_t aj, CPUMatrix<ElemType>& c, const size_t ci, const size_t cj)
-    {
-        if (ai >= a.GetNumRows() || aj >=a.GetNumCols() ||
-            ci >= c.GetNumRows() || cj >=c.GetNumCols())
-            throw std::invalid_argument("AddElementToElement:  index out of range.");
-        
-        c(ci, cj) += a(ai, aj);
-    }
-
-    ////c[ci,cj] += a[ai,aj]
-    //template<class ElemType>
-    //void CPUMatrix<ElemType>::AddLogElementToElement(const CPUMatrix<ElemType>& a, const size_t ai, const size_t aj, CPUMatrix<ElemType>& c, const size_t ci, const size_t cj)
-    //{
-    //    if (ai >= a.GetNumRows() || aj >=a.GetNumCols() ||
-    //        ci >= c.GetNumRows() || cj >=c.GetNumCols())
-    //        throw std::invalid_argument("AddElementToElement:  index out of range.");
-    //    
-    //    ElemType v = a(ai,aj); 
-    //    c(ci, cj) += ((v < EPS_IN_LOG) ? LOG_OF_EPS_IN_LOG : log(v));
-    //}
-
-    //c[ci,cj] = a[ai,aj]
-    template<class ElemType>
-    void CPUMatrix<ElemType>::AssignElementToElement(const CPUMatrix<ElemType>& a, const size_t ai, const size_t aj, CPUMatrix<ElemType>& c, const size_t ci, const size_t cj)
-    {
-        if (ai >= a.GetNumRows() || aj >=a.GetNumCols() ||
-            ci >= c.GetNumRows() || cj >=c.GetNumCols())
-            throw std::invalid_argument("AssignElementToElement:  index out of range.");
-        
-        c(ci, cj) = a(ai, aj);
-    }
-
-        /// <summary>c += alpha * (a-b)</summary>
-    /// if a, b, c  must have same dim 
-    /// <param name="alpha">1X1 matrix</param>
-    /// <param name="a">Input matrix</param>
-    /// <param name="b">Input matrix</param>
-    /// <param name="c">Resulting matrix, user is responsible for allocating this</param>
-    template<class ElemType>
-    void CPUMatrix<ElemType>::AddScaledDifference(const CPUMatrix<ElemType>& alpha, const CPUMatrix<ElemType>& a, const CPUMatrix<ElemType>& b, CPUMatrix<ElemType>& c)
-    {
-        assert(alpha.GetNumElements() == 1);
-        if (!(alpha.GetNumElements() == 1))
-            throw std::invalid_argument("AddScaledDifference:  alpha must be a 1X1 matrix.");
-
-        AddScaledDifference(alpha(0,0), a, b, c);
-    }
-
-    /// <summary> c = alpha * (a-b)</summary>
-    /// if a, b, c  must have same dim 
-    /// <param name="alpha">1X1 matrix</param>
-    /// <param name="a">Input matrix</param>
-    /// <param name="b">Input matrix</param>
-    /// <param name="c">Resulting matrix, user is responsible for allocating this</param>
-    template<class ElemType>    
-    void CPUMatrix<ElemType>::AssignScaledDifference(const CPUMatrix<ElemType>& alpha, const CPUMatrix<ElemType>& a, const CPUMatrix<ElemType>& b, CPUMatrix<ElemType>& c)
-    {
-        assert(alpha.GetNumElements() == 1);
-        if (!(alpha.GetNumElements() == 1))
-            throw std::invalid_argument("AddScaledDifference:  alpha must be a 1X1 matrix.");
-
-        AssignScaledDifference(alpha(0,0), a, b, c);
-    }
-    /// <summary>Matrix-scalar multiply with col-major matrices: c = alpha * a</summary>
-    /// <param name="alpha">Scalar</param>
-    /// <param name="a">Input matrix</param>
-    /// <param name="c">Resulting matrix, user is responsible for allocating this</param>
-    template<class ElemType>
-    void CPUMatrix<ElemType>::Scale(ElemType alpha, const CPUMatrix<ElemType>& a, CPUMatrix<ElemType>& c)
-    {
-        if (a.IsEmpty())
-            throw std::logic_error("Scale:  Input matrix a is empty.");
-
-        const int m = (int)a.GetNumRows();
-        const int n = (int)a.GetNumCols();
-
-        assert (m>0 && n>0); //converting from size_t to int may cause overflow
-        c.Resize(m,n);
-
-        long size=(long)c.GetNumElements();
-#pragma omp parallel for     
-        //four-way unrolling
-        for (long i=0; i<(size & ~3); i+=4)
-        {
-            c.m_pArray[i] = alpha * a.m_pArray[i];
-            c.m_pArray[i+1] = alpha * a.m_pArray[i+1];
-            c.m_pArray[i+2] = alpha * a.m_pArray[i+2];
-            c.m_pArray[i+3] = alpha * a.m_pArray[i+3];
-        }
-        //handle remaining stuffs
-        for (long i=size & ~3; i<size; i++)
-        {
-            c.m_pArray[i] = alpha * a.m_pArray[i];
-        }     
-    }
-
-    /// <summary>Matrix-scalar multiply with col-major matrices: a = alpha * a</summary>
-    /// <param name="alpha">Scalar</param>
-    /// <param name="a">Input matrix</param>
-    template<class ElemType>
-    void CPUMatrix<ElemType>::Scale(ElemType alpha, CPUMatrix<ElemType>& a)
-    {
-        if (a.IsEmpty())
-            throw std::logic_error("Scale:  Input matrix a is empty.");
-
-        const int m = (int)a.GetNumRows();
-        const int n = (int)a.GetNumCols();
-        const int len = m * n;
-        const int incx = 1;
-
-        assert (m>0 && n>0 && len>0); //converting from size_t to int may cause overflow
-
-        if (sizeof(ElemType) == sizeof(double))
-        {
-#ifndef USE_MKL
-            dscal(len, alpha, reinterpret_cast <double*>(a.m_pArray), incx);
-#else
-            cblas_dscal(len, alpha, reinterpret_cast <double*>(a.m_pArray), incx);
-#endif
-        }
-        else
-        {
-#pragma warning (suppress: 4244)
-#ifndef USE_MKL
-            sscal(len, alpha, reinterpret_cast <float*>(a.m_pArray), incx);
-#else
-            cblas_sscal (len, alpha, reinterpret_cast <float*>(a.m_pArray), incx);
-#endif
-        }
-    }
-
-    /// <summary>Matrix multiply with col-major matrices: a = alpha[1,1] * a</summary>
-    /// <param name="alpha">1x1 matrix</param>
-    /// <param name="a">Input matrix</param>
-    template<class ElemType>
-    void CPUMatrix<ElemType>::Scale(CPUMatrix<ElemType> alpha, CPUMatrix<ElemType>& a)
-    {
-        if (a.IsEmpty())
-            throw std::logic_error("Scale:  Input matrix a is empty.");
-        if (alpha.GetNumElements()!=1)
-            LogicError("Matrix alpha must be 1x1");
-        CPUMatrix<ElemType>::Scale(alpha(0,0),a);
-    }
-
-    template<class ElemType>
-    void CPUMatrix<ElemType>::InnerProduct (const CPUMatrix<ElemType>& a, const CPUMatrix<ElemType>& b, CPUMatrix<ElemType>& c, const bool isColWise)
-    {
-        if (a.IsEmpty() || b.IsEmpty())
-            throw std::logic_error("InnerProduct:  one of the input matrices is empty.");
-
-        const int m = (int)a.GetNumRows();
-        const int n = (int)a.GetNumCols();
-        const int k = (int)b.GetNumRows();
-        const int l = (int)b.GetNumCols();
-
-        assert (m>0 && n>0 && k>0 && l>0); //converting from size_t to int may cause overflow
-        assert (m==k && n==l); //converting from size_t to int may cause overflow
-        if (m!=k || n!=l)
-            throw std::invalid_argument("InnerProduct: Matrices a and b should have same dimension.");
-
-        if ((isColWise && m == 1) || !isColWise && n == 1)  //in this case it's equivalent to element-wise product
-        {
-            c.AssignElementProductOf(a, b);
-        }
-        else if (isColWise)  //col-wise
-        {
-            c.Resize(1,n);
-
-            if (sizeof(ElemType) == sizeof(double))
-            {
-#pragma omp parallel for
-                foreach_column(j,c)
-                {
-#ifndef USE_MKL
-                    c(0,j) = (ElemType)ddot(m, reinterpret_cast <double*>(a.m_pArray+a.LocateColumn(j)), 1, reinterpret_cast <double*>(b.m_pArray+b.LocateColumn(j)), 1);
-#else
-                    c(0,j) = (ElemType)cblas_ddot(m, reinterpret_cast <double*>(a.m_pArray+a.LocateColumn(j)), 1, reinterpret_cast <double*>(b.m_pArray+b.LocateColumn(j)), 1);
-#endif
-                }
-            }
-            else
-            {
-#pragma omp parallel for
-                foreach_column(j,c)
-                {
-#pragma warning (suppress: 4244)
-#ifndef USE_MKL
-                    c(0,j) = (ElemType)sdot(m, reinterpret_cast <float*>(a.m_pArray+a.LocateColumn(j)), 1, reinterpret_cast <float*>(b.m_pArray+b.LocateColumn(j)), 1);
-#else
-                    c(0,j) = (ElemType)cblas_sdot(m, reinterpret_cast <float*>(a.m_pArray+a.LocateColumn(j)), 1, reinterpret_cast <float*>(b.m_pArray+b.LocateColumn(j)), 1);
-#endif
-                }                
-            }
-        }
-        else
-        {
-            c.Resize(m, 1);
-
-            if (sizeof(ElemType) == sizeof(double))
-            {
-#pragma omp parallel for
-                foreach_row(i,c)
-                {
-#ifndef USE_MKL
-                    c(i,0) = ddot(n, reinterpret_cast <double*>(a.m_pArray+i), m, reinterpret_cast <double*>(b.m_pArray+i), m);
-#else
-                    c(i,0) = cblas_ddot (n, reinterpret_cast <double*>(a.m_pArray+i), m, reinterpret_cast <double*>(b.m_pArray+i), m);
-#endif
-                }
-            }
-            else
-            {
-#pragma omp parallel for
-                foreach_row(i,c)
-                {
-#pragma warning (suppress: 4244)
-#ifndef USE_MKL
-                    c(i,0) = sdot(n, reinterpret_cast <float*>(a.m_pArray+i), m, reinterpret_cast <float*>(b.m_pArray+i), m);
-#else
-                    c(i,0) = cblas_sdot (n, reinterpret_cast <float*>(a.m_pArray+i), m, reinterpret_cast <float*>(b.m_pArray+i), m);
-#endif                
-                }                
-            }
-        }
-    }
-
-    // treat matrices as vectors. do vec(a)^T vec(b)
-    template<class ElemType>
-    ElemType CPUMatrix<ElemType>::InnerProductOfMatrices(const CPUMatrix<ElemType>& a, const CPUMatrix<ElemType>& b)
-    {
-        if (a.IsEmpty() || b.IsEmpty())
-            throw std::logic_error("InnerProductOfMatrices:  one of the input matrices is empty.");
-
-        const int m = (int)a.GetNumRows();
-        const int n = (int)a.GetNumCols();
-        const int k = (int)b.GetNumRows();
-        const int l = (int)b.GetNumCols();
-
-        assert (m>0 && n>0 && k>0 && l>0); //converting from size_t to int may cause overflow
-        assert (m==k && n==l); //converting from size_t to int may cause overflow
-        if (m!=k || n!=l)
-            throw std::invalid_argument("InnerProductOfMatrices: Matrices a and b should have same dimension.");
-
-        if (sizeof(ElemType) == sizeof(double))
-        {
-#ifndef USE_MKL
-                    return (ElemType)ddot((int)a.GetNumElements(), reinterpret_cast <double*>(a.m_pArray), 1, reinterpret_cast <double*>(b.m_pArray), 1);
-#else
-                    return (ElemType)cblas_ddot ((int)a.GetNumElements(), reinterpret_cast <double*>(a.m_pArray), 1, reinterpret_cast <double*>(b.m_pArray), 1);
-#endif
-        }
-        else
-        {
-#pragma warning (suppress: 4244)
-#ifndef USE_MKL
-                    return (ElemType)sdot((int)a.GetNumElements(), reinterpret_cast <float*>(a.m_pArray), 1, reinterpret_cast <float*>(b.m_pArray), 1);
-#else
-                    return (ElemType)cblas_sdot ((int)a.GetNumElements(), reinterpret_cast <float*>(a.m_pArray), 1, reinterpret_cast <float*>(b.m_pArray), 1);
-#endif 
-        }
-    }
-
-    template<class ElemType>
-    void CPUMatrix<ElemType>::ElementWisePower (ElemType alpha, const CPUMatrix<ElemType>& a, CPUMatrix<ElemType>& c)
-    {
-        if (a.IsEmpty())
-            throw std::logic_error("Scale:  The input matrix a is empty.");
-
-        c.Resize(a.GetNumRows(), a.GetNumCols());
-
-        if (alpha == 2) 
-        {
-#pragma omp parallel for
-            foreach_coord(i,j,c)
-            {
-                c(i,j) = a(i,j) * a(i,j);
-            }
-        }
-        else if (alpha == 3) 
-        {
-#pragma omp parallel for
-            foreach_coord(i,j,c)
-            {
-                c(i,j) = a(i,j) * a(i,j) * a(i,j);
-            }
-        }
-        else
-        {
-#pragma omp parallel for
-            foreach_coord(i,j,c)
-            {
-                c(i,j) = pow(a(i,j), alpha);
-            }
-        }
-    }
-
-    template<class ElemType>
-    bool CPUMatrix<ElemType>::AreEqual(const CPUMatrix<ElemType>& a, const CPUMatrix<ElemType>& b, const ElemType threshold /*= 1e-8*/)
-    {
-        if (a.IsEmpty() || b.IsEmpty())
-            throw std::logic_error("AreEqual: one of the input matrices is empty.");
-
-        if (a.GetNumRows()  != b.GetNumRows() || a.GetNumCols() != b.GetNumCols())
-            return false;
-
-        bool result=true;
-#pragma omp parallel for
-        foreach_coord(i, j, a)
-        {
-            if (abs(a(i,j)-b(i,j)) > threshold) 
-            {
-                result = false;
-                break;
-            }        
-        }
-
-        return result;
-    }
-
-    template<class ElemType>
-    CPUMatrix<ElemType>  CPUMatrix<ElemType>::Ones(const size_t rows, const size_t cols)
-    {
-        CPUMatrix<ElemType> c(rows, cols); //will initialize to 0
-        c.SetValue(1);
-        return c;
-    }
-
-    template<class ElemType>
-    CPUMatrix<ElemType>  CPUMatrix<ElemType>::Zeros(const size_t rows, const size_t cols)
-    {
-        CPUMatrix<ElemType> c(rows, cols); //will initialize to 0
-        c.SetValue(0);
-        return c;
-    }
-
-    template<class ElemType>
-    CPUMatrix<ElemType>  CPUMatrix<ElemType>::Eye(const size_t rows)
-    {
-        CPUMatrix<ElemType> c(rows, rows); //will initialize to 0
-        c.SetDiagonalValue(1);
-        return c;
-    }
-
-    template<class ElemType>
-    CPUMatrix<ElemType>  CPUMatrix<ElemType>::RandomUniform(const size_t rows, const size_t cols, const ElemType low, const ElemType high, unsigned long seed)
-    {
-        CPUMatrix<ElemType> c(rows, cols); //will initialize to 0
-        c.SetUniformRandomValue(low, high, seed);
-        return c;
-    }
-
-    template<class ElemType>
-    CPUMatrix<ElemType>  CPUMatrix<ElemType>::RandomGaussian(const size_t rows, const size_t cols, const ElemType mean, const ElemType sigma, unsigned long seed)
-    {
-        CPUMatrix<ElemType> c(rows, cols); //will initialize to 0
-        c.SetGaussianRandomValue(mean, sigma, seed);
-        return c;
-    }
-
-    //		CPUMatrix<ElemType>& AssignElementProductOfWithShiftNeg(const CPUMatrix<ElemType>& a, const CPUMatrix<ElemType>& b, size_t shift, size_t negnumber);
-    //[this]=a .* b
-    // here, a and b must be two row vectors of the same size, i.e. [1,m]
-    // the inputs are two rwo vectors
-    // the output is a matrix of size(neg+1, col)
-    template<class ElemType>
-    CPUMatrix<ElemType>& CPUMatrix<ElemType>::AssignElementProductOfWithShiftNeg(const CPUMatrix<ElemType>& a, const CPUMatrix<ElemType>& b, size_t shift, size_t negnumber)
-    {
-        if (a.IsEmpty() || b.IsEmpty())
-            throw std::logic_error("AssignElementProductOfWithShiftNeg: Matrix is empty.");
-
-        assert(a.GetNumRows() == b.GetNumRows() && a.GetNumCols() == b.GetNumCols());
-        if (!(a.GetNumRows() == b.GetNumRows() && a.GetNumCols() == b.GetNumCols()))
-            throw std::invalid_argument("AssignElementProductOfWithShiftNeg: The input matrix dimensions do not match.");
-
-        if (a.GetNumRows() != 1)
-            throw std::invalid_argument("AssignElementProductOfWithShiftNeg: The input matrix must be a row vector.");
-
-        auto& us = *this;
-        if (this != &a)
-        {
-            Resize(negnumber + 1, a.GetNumCols());
-            //			Resize(a.GetNumRows(), a.GetNumCols());
-        }
-
-        long m = (long)GetNumRows(), n = (long)GetNumCols();  // a and b are of size (1,n)
-        //#pragma omp parallel for     
-
-        for (long j = 0; j < n; j++)
-        {
-            us(0, j) = a(0, j) * b(0, j);
-        }
-        for (long j = 0; j<n; j++)
-        {
-            for (long i = 1; i < m; i++)
-            {
-                us(i, j) = a(0, j) * b(0, (j + shift + i - 1) % n);
-            }
-
-        }
-
-
-        return *this;
-    }
-
-    template<class ElemType>
-    void CPUMatrix<ElemType>::InnerProductWithShiftNeg(const CPUMatrix<ElemType>& a, const CPUMatrix<ElemType>& b, CPUMatrix<ElemType>& c, const bool isColWise, size_t shift, size_t negnumber)
-    {
-        if (a.IsEmpty() || b.IsEmpty())
-            throw std::logic_error("InnerProduct:  one of the input matrices is empty.");
-
-        const int m = (int)a.GetNumRows();
-        const int n = (int)a.GetNumCols();
-        const int k = (int)b.GetNumRows();
-        const int l = (int)b.GetNumCols();
-
-        assert(m>0 && n>0 && k>0 && l>0); //converting from size_t to int may cause overflow
-        assert(m == k && n == l); //converting from size_t to int may cause overflow
-        if (m != k || n != l)
-            throw std::invalid_argument("InnerProduct: Matrices a and b should have same dimension.");
-
-        if ((isColWise && m == 1) || !isColWise && n == 1)  //in this case it's equivalent to element-wise product
-        {
-            throw std::invalid_argument("InnerProduct: Both matrices should be normal ones, not vectors");
-            //			c.AssignElementProductOf(a, b);
-        }
-        else if (isColWise)  //col-wise
-        {
-            c.Resize(negnumber + 1, n);  // this line ischanged
-
-            if (sizeof(ElemType) == sizeof(double))
-            {
-                for (long j = 0; j < n; j++)
-                {
-                    c(0, j) = (ElemType)ddot(m, reinterpret_cast <double*>(a.m_pArray + a.LocateColumn(j)), 1, reinterpret_cast <double*>(b.m_pArray + b.LocateColumn(j)), 1);
-                }
-                for (long j = 0; j < n; j++)
-                {
-                    for (long i = 1; i < negnumber + 1; i++)
-                    {
-                        c(i, j) = (ElemType)ddot(m, reinterpret_cast <double*>(a.m_pArray + a.LocateColumn(j)), 1, reinterpret_cast <double*>(b.m_pArray + b.LocateColumn((j + shift + i - 1) % n)), 1);
-                    }
-                }
-
-            }
-            else
-            {
-                /*
-                #pragma omp parallel for
-                foreach_column(j, c)
-                {
-                #pragma warning (suppress: 4244)
-                #ifndef USE_MKL
-                c(0, j) = (ElemType)sdot(m, reinterpret_cast <float*>(a.m_pArray + a.LocateColumn(j)), 1, reinterpret_cast <float*>(b.m_pArray + b.LocateColumn(j)), 1);
-                #else
-                c(0, j) = (ElemType)cblas_sdot(m, reinterpret_cast <float*>(a.m_pArray + a.LocateColumn(j)), 1, reinterpret_cast <float*>(b.m_pArray + b.LocateColumn(j)), 1);
-                #endif
-                }*/
-                for (long j = 0; j < n; j++)
-                {
-                    c(0, j) = (ElemType)sdot(m, reinterpret_cast <float*>(a.m_pArray + a.LocateColumn(j)), 1, reinterpret_cast <float*>(b.m_pArray + b.LocateColumn(j)), 1);
-                }
-                for (long j = 0; j < n; j++)
-                {
-                    for (long i = 1; i < negnumber + 1; i++)
-                    {
-                        c(i, j) = (ElemType)sdot(m, reinterpret_cast <float*>(a.m_pArray + a.LocateColumn(j)), 1, reinterpret_cast <float*>(b.m_pArray + b.LocateColumn((j + shift + i - 1) % n)), 1);
-
-                    }
-                }
-            }
-        }
-        else
-        {
-            throw std::invalid_argument("InnerProduct: Rowwise is not supported yet");
-
-            c.Resize(m, 1);
-
-            if (sizeof(ElemType) == sizeof(double))
-            {
-#pragma omp parallel for
-                foreach_row(i, c)
-                {
-#ifndef USE_MKL
-                    c(i, 0) = (ElemType)ddot(n, reinterpret_cast <double*>(a.m_pArray + i), m, reinterpret_cast <double*>(b.m_pArray + i), m);
-#else
-                    c(i, 0) = cblas_ddot(n, reinterpret_cast <double*>(a.m_pArray + i), m, reinterpret_cast <double*>(b.m_pArray + i), m);
-#endif
-                }
-            }
-            else
-            {
-#pragma omp parallel for
-                foreach_row(i, c)
-                {
-#pragma warning (suppress: 4244)
-#ifndef USE_MKL
-                    c(i, 0) = sdot(n, reinterpret_cast <float*>(a.m_pArray + i), m, reinterpret_cast <float*>(b.m_pArray + i), m);
-#else
-                    c(i, 0) = cblas_sdot(n, reinterpret_cast <float*>(a.m_pArray + i), m, reinterpret_cast <float*>(b.m_pArray + i), m);
-#endif                
-                }
-            }
-        }
-    }
-
-
-    template<class ElemType>
-    CPUMatrix<ElemType>& CPUMatrix<ElemType>::GetARowByIndex(const CPUMatrix<ElemType>& a, size_t index)
-    {
-        if (a.IsEmpty())
-            throw std::logic_error("GetARowByIndex:  the input matrices is empty.");
-
-        const int m = (int)a.GetNumRows();
-        const int n = (int)a.GetNumCols();
-
-        if (index <0 || index >= m)
-            throw std::logic_error("GetARowByIndex:  the row index is out of range.");
-
-        assert(m>0 && n>0); //converting from size_t to int may cause overflow
-
-        auto& us = *this;
-        this->Resize(1, n);
-        for (long j = 0; j < n; j++)
-        {
-            us(0, j) = a(index, j);
-        }
-
-        return *this;
-
-    }
-
-
-    // input: a, a row vector
-    // input: b, a matrix. b.col == a.col
-    // input firstmatrixfixed: If true, keep a's order. Otherwise, keep b's order
-    // output: c, a matrix. c.size == b.size
-    /*
-    Example, a = [a1 a2 a3]
-    b = [b11 b12 b13;
-    b21 b22 b23 ]
-
-    if true:
-    shift = 1
-
-    then c = [a1*b12 a2*b13 a3*b11
-    a1*b22 a2*b23 a3*b21]
-
-    if shift = 2
-    then c = [  a1*b13 a2*b11 a3*b12
-    a1*b23 a2*b21 a3*b22]
-    i.e. we do column-wise shift
-
-    if false:
-    shift = 1
-
-    then c = [a2*b11 a3*b12 a1*b13
-    a2*b21 a3*b22 a1*b23]
-
-    shift = 2
-
-    then c = [  a3*b11 a1*b12 a2*b13
-    a3*b21 a1*b22 a2*b23]
-
-
-    */
-    template<class ElemType>
-    void CPUMatrix<ElemType>::ConductRowElementMultiplyWithShift(const CPUMatrix<ElemType>& a, const CPUMatrix<ElemType>& b, CPUMatrix<ElemType>& c, size_t shift, bool bFirstmatrixfixed)
-    {
-        if (a.IsEmpty() || b.IsEmpty())
-            throw std::logic_error("InnerProduct:  one of the input matrices is empty.");
-
-        const int m = (int)a.GetNumRows();
-        const int n = (int)a.GetNumCols();
-        const int k = (int)b.GetNumRows();
-        const int l = (int)b.GetNumCols();
-
-        assert(m>0 && n>0 && k>0 && l>0); //converting from size_t to int may cause overflow
-        assert(m == 1 && n == l); //converting from size_t to int may cause overflow
-        if (m != 1 || n != l)
-            throw std::invalid_argument("InnerProduct: Matrices a and b should have same dimension.");
-
-        c.Resize(k, l); // c must the the same size of b
-
-        if (bFirstmatrixfixed)
-        {
-            for (long j = 0; j < l; j++)
-            {
-                for (long i = 0; i < k; i++)
-                {
-                    c(i, j) = a(0, j) * b(i, (j + shift) % l);
-                }
-            }
-        }
-        else
-        {
-            for (long j = 0; j < l; j++)
-            {
-                for (long i = 0; i < k; i++)
-                {
-                    c(i, j) = a(0, (j + shift) % l) * b(i, j);
-                }
-            }
-        }
-
-
-
-    }
-
-
-    //		CPUMatrix<ElemType>& AssignElementProductOfWithShift(const CPUMatrix<ElemType>& a, const CPUMatrix<ElemType>& b, size_t shift);
-    //[this]=a .* b
-    // here, a and b must be two row vectors of the same size, i.e. [1,m]. We will do element product with shift.
-    // inputs are 2 row vectors
-    // output is a row vector
-    template<class ElemType>
-    CPUMatrix<ElemType>& CPUMatrix<ElemType>::AssignElementProductOfWithShift(const CPUMatrix<ElemType>& a, const CPUMatrix<ElemType>& b, size_t shift)
-    {
-        if (a.IsEmpty() || b.IsEmpty())
-            throw std::logic_error("AssignElementProductOfWithShiftNeg: Matrix is empty.");
-
-        assert(a.GetNumRows() == b.GetNumRows() && a.GetNumCols() == b.GetNumCols());
-        if (!(a.GetNumRows() == b.GetNumRows() && a.GetNumCols() == b.GetNumCols()))
-            throw std::invalid_argument("AssignElementProductOfWithShiftNeg: The input matrix dimensions do not match.");
-
-        if (a.GetNumRows() != 1)
-            throw std::invalid_argument("AssignElementProductOfWithShiftNeg: The input matrix must be a row vector.");
-
-        auto& us = *this;
-        if (this != &a)
-        {
-            Resize(1, a.GetNumCols());
-            //			Resize(a.GetNumRows(), a.GetNumCols());
-        }
-
-        //long m = (long)GetNumRows(), n = (long)GetNumCols();  // a and b are of size (1,n)
-        long n = (long)GetNumCols();  // a and b are of size (1,n)
-#pragma omp parallel for     
-        for (long j = 0; j<n; j++)
-        {
-            us(0, j) = a(0, j) * b(0, (j + shift) % n);
-
-        }
-        return *this;
-    }
-
-
-#pragma endregion Static BLAS Functions
-
-    //The explicit instantiation part
-    template class CPUMatrix<float>;
-    template class CPUMatrix<double>;
-
-    double logadd(double x, double y)
-    {
-        double temp, diff, z; 
-    
-        if (x < y) {
-            temp = x; x = y; y = temp;
-        }
-        diff = y - x; 
-        if (diff < MINLOGEXP)
-        {
-            return (x < LSMALL)?LZERO:x;
-        }
-        else
-        {
-            z = exp(diff);
-            return x + log(1.0 + z);
-        }
-    }
-}}}
->>>>>>> 37e7e388
+//
+// <copyright file="CPUMatrix.cpp" company="Microsoft">
+//     Copyright (c) Microsoft Corporation.  All rights reserved.
+// </copyright>
+//
+// Math.cpp : Defines the exported functions for the DLL application.
+//
+
+#include "stdafx.h"
+#include "basetypes.h"
+#include "fileutil.h"
+
+#include <assert.h>
+#include <stdexcept>
+#include <omp.h>
+#include <math.h>
+#include "CPUMatrix.h"
+#include <random>
+#include <chrono>
+#include <exception>
+
+#ifdef     _WIN32
+#include <Windows.h>
+#else
+#ifndef max
+#define max(a,b)            (((a) > (b)) ? (a) : (b))
+#endif
+#include <cfloat> 
+#endif
+
+#ifdef LEAKDETECT
+#include <vld.h>
+#endif
+
+#pragma warning (disable: 4127) // conditional expression is constant; "if (sizeof(ElemType)==sizeof(float))" triggers this
+#pragma warning (disable: 4702) // unreachable code; triggered for unknown reasons
+
+#ifndef USE_MKL
+// use ACML as default. 
+// Download ACML 5.3.1 (e.g., acml5.3.1-ifort64.exe) or above 
+// from http://developer.amd.com/tools/cpu-development/amd-core-math-library-acml/acml-downloads-resources/
+// Install the ifort64_mp variant (compiled with intel compiler) of the library
+// Set Environment variable ACML_PATH to C:\AMD\acml5.3.1\ifort64_mp or the folder you installed acml
+// to point to your folder for the include file and link library
+#include <acml.h>  // requires ACML 5.3.1 and above
+#else
+// requires MKL 10.0 and above
+#include <mkl.h>
+#endif
+
+#ifndef USE_MKL  //MKL has one additional parameter for different matrix order
+#define BLAS_COLMAJOR 
+#else
+#define BLAS_COLMAJOR (int)MatrixOrder::ColMajor, 
+#endif
+
+#define SWAP(a,b) {(a) ^= (b); (b) ^= (a); (a) ^= (b);}
+#define IDX2C(i,j,ld) (((j)*(ld))+(i)) // 0 based indexing
+namespace Microsoft { namespace MSR { namespace CNTK {
+
+#pragma region Helpful Enum Definitions
+    enum class MatrixOrder
+    {
+        RowMajor = 101,  // row-major arrays 
+        ColMajor = 102  // column-major arrays 
+    };
+
+    enum class MatrixTranspose : char
+    {
+        NoTrans = 'N', // trans='N'
+        Trans = 'T', // trans='T' 
+        ConjTrans = 'C' // trans='C'
+    };
+
+    enum class SymMatrixType : char
+    {
+        Up = 'U', // symmetric matrix is stored in the upper part
+        Low = 'L', // symmetric matrix is stored in thelower part
+        Full = 'F', //full populated
+        NotSymmetric = 'N' //not a symmetric matrix
+    };
+
+    enum class MatrixOpSide : char
+    {
+        Left = 'L', // left multiply
+        Right = 'R', // right multiply
+    };
+#pragma endregion Helpful Enum Definitions
+
+#pragma region Constructors and Destructor
+
+    //should only be used by constructors.
+    template<class ElemType>
+    void CPUMatrix<ElemType>::ZeroInit()
+    {
+        m_computeDevice = CPUDEVICE;
+        m_pArray = nullptr;
+        m_numRows = 0;
+        m_numCols = 0;
+        m_elemSizeAllocated = 0;
+        m_matrixName=NULL;
+        m_format = matrixFormatDense; 
+        m_externalBuffer = false;
+    }  
+
+    template<class ElemType>
+    CPUMatrix<ElemType>::CPUMatrix()
+    {
+        ZeroInit();
+    }
+
+    //matrixName is used to verify that correct matrix is read.
+    template<class ElemType>
+    CPUMatrix<ElemType>::CPUMatrix(FILE* f, const char * matrixName)
+    {
+        ZeroInit();
+        ReadFromFile(f, matrixName);
+    }
+
+    template<class ElemType>
+    CPUMatrix<ElemType>::CPUMatrix(const size_t numRows, const size_t numCols)
+    {
+        ZeroInit();
+
+        m_numRows = numRows;
+        m_numCols = numCols;
+        m_elemSizeAllocated = GetNumElements();
+
+        if (m_elemSizeAllocated != 0)
+        {
+            m_pArray = new ElemType[m_elemSizeAllocated];
+            SetValue(0);
+        }
+    }
+
+    template<class ElemType>
+    CPUMatrix<ElemType>::CPUMatrix(const size_t numRows, const size_t numCols, ElemType *pArray, const size_t matrixFlags)
+    {
+        ZeroInit();
+        SetValue(numRows, numCols, pArray, matrixFlags);
+    }
+
+    //copy constructor, deep copy
+    template<class ElemType>
+    CPUMatrix<ElemType>::CPUMatrix(const CPUMatrix<ElemType>& deepCopyFrom)
+    {
+        ZeroInit();
+        if (!deepCopyFrom.IsEmpty()) 
+            SetValue(deepCopyFrom);
+        SetMatrixName(deepCopyFrom.m_matrixName);
+    }
+
+    //assignment operator, deep copy
+    template<class ElemType>
+    CPUMatrix<ElemType>& CPUMatrix<ElemType>::operator=(const CPUMatrix<ElemType>& deepCopyFrom)  
+    {
+        Clear();
+        if (!deepCopyFrom.IsEmpty()) 
+            SetValue(deepCopyFrom);
+        SetMatrixName(deepCopyFrom.m_matrixName);
+        return *this;
+    }
+
+
+    //move constructor, shallow copy
+    template<class ElemType>
+    CPUMatrix<ElemType>::CPUMatrix(CPUMatrix<ElemType>&& moveFrom)  
+    {
+        m_computeDevice = moveFrom.m_computeDevice;
+        m_numRows = moveFrom.m_numRows;
+        m_numCols = moveFrom.m_numCols;
+        m_elemSizeAllocated =  moveFrom.m_elemSizeAllocated;
+        m_pArray = moveFrom.m_pArray;  //shallow copy the pointer
+        m_matrixName = moveFrom.m_matrixName;
+        m_format = moveFrom.m_format;
+        m_externalBuffer = moveFrom.m_externalBuffer;
+        //release the pointer from the source object so that the destructor won't release it twice
+        moveFrom.ZeroInit();
+    }
+
+    //move assignment operator, shallow copy
+    template<class ElemType>
+    CPUMatrix<ElemType>& CPUMatrix<ElemType>::operator=(CPUMatrix<ElemType>&& moveFrom)  
+    {
+        if (this != &moveFrom)
+        {
+            if (OwnBuffer() && m_pArray != nullptr)
+                delete[] m_pArray;  //always delete the data pointer since we will use the pointer from moveFrom
+
+            m_computeDevice = moveFrom.m_computeDevice;
+            m_numRows = moveFrom.m_numRows;
+            m_numCols = moveFrom.m_numCols;
+            m_elemSizeAllocated =  moveFrom.m_elemSizeAllocated;
+            m_pArray = moveFrom.m_pArray;
+            m_format = moveFrom.m_format;
+            m_externalBuffer = moveFrom.m_externalBuffer;
+
+            //release the pointer from the source object so that the destructor won't release it twice
+            moveFrom.ZeroInit();
+        }
+        return *this;
+    }
+
+    template<class ElemType>
+    CPUMatrix<ElemType>::~CPUMatrix()
+    {
+        Clear();
+    }
+
+    template<class ElemType>
+    void CPUMatrix<ElemType>::Clear()
+    {
+        if (m_pArray!=nullptr && OwnBuffer())
+        {
+            delete [] m_pArray;
+            m_pArray = nullptr;
+            m_elemSizeAllocated = 0;
+        }
+        BaseMatrix<ElemType>::Clear();
+
+        ZeroInit();
+    }
+
+#pragma endregion Constructors and Destructor
+
+#pragma region Basic Operators
+
+    template<class ElemType>
+    CPUMatrix<ElemType> CPUMatrix<ElemType>::ColumnSlice(size_t startColumn, size_t numCols) const
+    {
+        if (numCols == 0)
+            throw std::logic_error("The slice cannot have 0 columns.");
+
+        if (startColumn + numCols > m_numCols)
+            throw std::logic_error("The slice is out of range of the source matrix.");
+            
+        CPUMatrix<ElemType> slice;
+
+        slice.m_externalBuffer = true;  //memory of a slice is managed externally.
+        slice.m_numRows = m_numRows;
+        slice.m_numCols = numCols;
+        slice.m_elemSizeAllocated =  slice.GetNumElements();
+        slice.m_pArray = m_pArray + startColumn * m_numRows;
+        slice.m_format = m_format;
+
+        return slice;
+    }
+
+    template<class ElemType>
+    CPUMatrix<ElemType>& CPUMatrix<ElemType>::AssignColumnSlice(const CPUMatrix<ElemType>& fromMatrix, size_t startColumn, size_t numCols)
+    {
+        if (numCols == 0)
+            throw std::logic_error("The slice cannot have 0 columns.");
+
+        if (startColumn + numCols > m_numCols)
+            throw std::logic_error("The slice is out of range of the source matrix.");
+        
+        Clear();
+
+        SetOwnBuffer(false);  //memory of a slice is managed externally.
+        m_numRows = fromMatrix.m_numRows;
+        m_numCols = numCols;
+        m_elemSizeAllocated =  GetNumElements();
+        m_pArray = m_pArray + startColumn *m_numRows;
+
+        return *this;
+    }
+
+
+    //for each column of a, we assign numRows starting from startIndex to this
+    template<class ElemType>
+    CPUMatrix<ElemType>& CPUMatrix<ElemType>::AssignRowSliceValuesOf(const CPUMatrix<ElemType>& a, const size_t startIndex, const size_t numRows)
+    {
+        if (a.IsEmpty())
+            throw std::logic_error("AssignRowSliceValuesOf: input matrix a is empty.");
+
+        if (startIndex + numRows > a.GetNumRows())
+            throw std::logic_error("AssignRowSliceValuesOf: startIndex + numRows exceeds a.GetNumRows().");
+
+        Resize(numRows, a.GetNumCols());
+
+        long n = (long)a.GetNumCols();        // note: OpenMP requires loop indices to be long, not size_t
+        long k = (long)a.GetNumRows();
+
+#pragma omp parallel for     
+        for (long j=0; j<n; j++)
+        {
+            //memory copy might be faster?
+            memcpy(m_pArray + j*numRows, a.m_pArray + j*k + startIndex, sizeof(ElemType) * numRows);
+
+            ////four-way unrolling
+            //for (long i=0, startRow = startIndex; i<(m & ~3); i+=4, startRow+=4)
+            //{
+            //    us(i,j) = a(startRow,j);
+            //    us(i+1,j) = a(startRow+1,j);
+            //    us(i+2,j) = a(startRow+2,j);
+            //    us(i+3,j) = a(startRow+3,j);
+            //}
+            ////handle remaining stuffs
+            //for (long i=m & ~3, startRow = startIndex+(m & ~3); i<m; i++, startRow++)
+            //{
+            //    us(i,j) = a(startRow,j);
+            //}
+        }
+
+        return *this;
+    }
+
+    //for the row slice of this starting from startIndex we add a to it.
+    template<class ElemType>
+    CPUMatrix<ElemType>& CPUMatrix<ElemType>::AddToRowSliceValuesOf(const CPUMatrix<ElemType>& a, const size_t startIndex, const size_t numRows)
+    {
+        if (a.IsEmpty())
+            throw std::logic_error("AddToRowSliceValuesOf: input matrix a is empty.");
+
+        if (a.GetNumRows() != numRows)
+            throw std::logic_error("AddToRowSliceValuesOf: a.GetNumRows() != numRows.");
+
+        if (startIndex + numRows > GetNumRows())
+            throw std::logic_error("AddToRowSliceValuesOf: startIndex + numRows exceeds GetNumRows().");
+
+        if (a.GetNumCols() != GetNumCols())
+            throw std::logic_error("AddToRowSliceValuesOf: columns does not match.");
+
+        long n=(long)a.GetNumCols(), m=(long)numRows;
+
+        auto& us = *this; 
+
+#pragma omp parallel for     
+        for (long j=0; j<n; j++)
+        {
+            //four-way unrolling
+            for (long i=0, startRow = (long)startIndex; i<(m & ~3); i+=4, startRow+=4)
+            {
+                us(startRow,j)   += a(i,j)  ;
+                us(startRow+1,j) += a(i+1,j);
+                us(startRow+2,j) += a(i+2,j);
+                us(startRow+3,j) += a(i+3,j);
+            }
+            //handle remaining stuffs
+            for (long i=m & ~3, startRow = (long)startIndex+(m & ~3); i<m; i++, startRow++)
+            {
+                us(startRow,j)  += a(i,j);
+            }
+        }
+
+        return *this;
+    }
+
+    //for each column of this, we add row slice of a starting from startIndex
+    template<class ElemType>
+    CPUMatrix<ElemType>& CPUMatrix<ElemType>::AddWithRowSliceValuesOf(const CPUMatrix<ElemType>& a, const size_t startIndex, const size_t numRows)
+    {
+        if (a.IsEmpty())
+            throw std::logic_error("AddWithRowSliceValuesOf: input matrix a is empty.");
+
+        if (GetNumRows() != numRows)
+            throw std::logic_error("AddWithRowSliceValuesOf: GetNumRows() != numRows.");
+
+        if (startIndex + numRows > a.GetNumRows())
+            throw std::logic_error("AddWithRowSliceValuesOf: startIndex + numRows exceeds a.GetNumRows().");
+
+        if (a.GetNumCols() != GetNumCols())
+            throw std::logic_error("AddWithRowSliceValuesOf: columns does not match.");
+
+        long n = (long)a.GetNumCols(), m = (long)numRows;
+
+        auto& us = *this;
+
+#pragma omp parallel for     
+        for (long j = 0; j<n; j++)
+        {
+            //four-way unrolling
+            for (long i = 0, startRow = (long)startIndex; i<(m & ~3); i += 4, startRow += 4)
+            {
+                us(i, j) += a(startRow, j);
+                us(i + 1, j) += a(startRow + 1, j);
+                us(i + 2, j) += a(startRow + 2, j);
+                us(i + 3, j) += a(startRow + 3, j);
+            }
+            //handle remaining stuffs
+            for (long i = m & ~3, startRow = (long)startIndex + (m & ~3); i<m; i++, startRow++)
+            {
+                us(i, j) += a(startRow, j);
+            }
+        }
+
+        return *this;
+    }
+
+    template<class ElemType>
+    CPUMatrix<ElemType>&  CPUMatrix<ElemType>::AssignRepeatOf(const CPUMatrix<ElemType>& a, const size_t numRowRepeats, const size_t numColRepeats)
+    {
+        if (this == &a)
+            throw std::logic_error("AssignRepeatOf: a is the same as [this]. Does not support inplace repeat.");
+
+        if (a.IsEmpty())
+            throw std::logic_error("AssignRepeatOf: Matrix a is empty.");
+
+        Resize(a.GetNumRows() * numRowRepeats, a.GetNumCols() * numColRepeats);
+        long n = (long)a.GetNumCols(), m = (long)a.GetNumRows();
+        auto& us = *this;
+
+#pragma omp parallel for     
+        for (long q = 0; q < numColRepeats; q++)
+        {
+            for (long p = 0; p < numRowRepeats; p++)
+            {
+                long colOffset = q*n;
+
+                for (long j = 0; j < n; j++, colOffset++)
+                {
+                    long rowOffset = p*m;
+
+                    //four-way unrolling
+                    for (long i = 0; i < (m & ~3); i += 4, rowOffset += 4)
+                    {
+                        us(rowOffset, colOffset) = a(i, j);
+                        us(rowOffset + 1, colOffset) = a(i + 1, j);
+                        us(rowOffset + 2, colOffset) = a(i + 2, j);
+                        us(rowOffset + 3, colOffset) = a(i + 3, j);
+                    }
+                    //handle remaining stuffs
+                    for (long i = m & ~3; i < m; i++, rowOffset++)
+                    {
+                        us(rowOffset, colOffset) = a(i, j);
+                    }
+                }
+            }
+        }
+
+        return *this;
+    }
+
+    template<class ElemType>
+    CPUMatrix<ElemType> CPUMatrix<ElemType>::Transpose()
+    {
+        if (IsEmpty())
+            throw std::logic_error("Transpose: Matrix is empty.");
+
+        CPUMatrix<ElemType> c;
+        c.AssignTransposeOf(*this);
+        return c;
+    }
+
+    template<class ElemType>
+    CPUMatrix<ElemType>& CPUMatrix<ElemType>::AssignTransposeOf (const CPUMatrix<ElemType>& a)
+    {
+        if (this == &a)
+            throw std::logic_error("AssignTransposeOf: a is the same as [this]. Does not support inplace transpose.");
+
+        if (a.IsEmpty())
+            throw std::logic_error("AssignTransposeOf: Matrix a is empty.");
+
+        Resize(a.GetNumCols(), a.GetNumRows());
+        long n=(long)a.GetNumCols(), m=(long)a.GetNumRows();
+
+        auto& us = *this; 
+
+#pragma omp parallel for     
+        for (long j=0; j<n; j++)
+        {
+            //four-way unrolling
+            for (long i=0; i<(m & ~3); i+=4)
+            {
+                us(j,i) = a(i,j);
+                us(j,i+1) = a(i+1,j);
+                us(j,i+2) = a(i+2,j);
+                us(j,i+3) = a(i+3,j);
+            }
+            //handle remaining stuffs
+            for (long i=m & ~3; i<m; i++)
+            {
+                us(j,i) = a(i,j);
+            }
+        }
+
+        return *this;
+    }
+
+    template<class ElemType>
+    void CPUMatrix<ElemType>::SetValue(const ElemType v)
+    {
+        if (IsEmpty())
+            throw std::logic_error("SetValue: Matrix is empty.");
+
+        if (v == 0)
+        {
+            memset(m_pArray, 0, sizeof(ElemType) * GetNumElements());
+        }
+        else
+        {     
+            long m=(long)GetNumElements();
+#pragma omp parallel for     
+            //four-way unrolling
+            for (long i=0; i<(m & ~3); i+=4)
+            {
+                m_pArray[i] = v;
+                m_pArray[i+1] = v;
+                m_pArray[i+2] = v;
+                m_pArray[i+3] = v;
+            }
+            //handle remaining stuffs
+            for (long i=m & ~3; i<m; i++)
+            {
+                m_pArray[i] = v;
+            }
+        }
+    }
+
+    template<class ElemType>
+    void CPUMatrix<ElemType>::SetColumn(const ElemType* colPointer, size_t j)
+    {
+        if (IsEmpty())
+            throw std::logic_error("SetColumn: Matrix is empty.");
+        if (colPointer==NULL)
+            return;
+
+        auto& us = *this; 
+        long m=(long)GetNumRows();
+#pragma omp parallel for     
+        //four-way unrolling
+        for (long i=0; i<(m & ~3); i+=4)
+        {
+            us(i,j) = colPointer[i];
+            us(i+1,j) = colPointer[i+1];
+            us(i+2,j) = colPointer[i+2];
+            us(i+3,j) = colPointer[i+3];
+        }
+        //handle remaining stuffs
+        for (long i=m & ~3; i<m; i++)
+        {
+            us(i,j) = colPointer[i];
+        }
+
+    }
+
+    template<class ElemType>
+    void CPUMatrix<ElemType>::SetColumn(const ElemType val, size_t j)
+    {
+        if (IsEmpty())
+            throw std::logic_error("SetColumn: Matrix is empty.");
+
+        auto& us = *this; 
+        long m=(long)GetNumRows();
+#pragma omp parallel for     
+        //four-way unrolling
+        for (long i=0; i<(m & ~3); i+=4)
+        {
+            us(i,j) = val;
+            us(i+1,j) = val;
+            us(i+2,j) = val;
+            us(i+3,j) = val;
+        }
+        //handle remaining stuffs
+        for (long i=m & ~3; i<m; i++)
+        {
+            us(i,j) = val;
+        }
+    }
+
+    template<class ElemType>
+    void CPUMatrix<ElemType>::SetColumn(const CPUMatrix<ElemType>& valMat, size_t j)
+    {
+        if (IsEmpty())
+            throw std::logic_error("SetColumn: Matrix is empty.");
+        assert(valMat.GetNumRows() == GetNumRows() && valMat.GetNumCols() == 1) ;
+
+        auto& us = *this; 
+        long m=(long)GetNumRows();
+#pragma omp parallel for     
+        //four-way unrolling
+        for (long i=0; i<(m & ~3); i+=4)
+        {
+            us(i,j) = valMat(i,0);
+            us(i+1,j) = valMat(i+1,0);
+            us(i+2,j) = valMat(i+2,0);
+            us(i+3,j) = valMat(i+3,0);
+        }
+        //handle remaining stuffs
+        for (long i=m & ~3; i<m; i++)
+        {
+            us(i,j) = valMat(i,0);
+        }    
+    }
+
+    template<class ElemType>
+    void CPUMatrix<ElemType>::SetValue(const CPUMatrix<ElemType>& deepCopyFrom)
+    {
+        if (this == &deepCopyFrom)
+            return;
+
+        Resize(deepCopyFrom.GetNumRows(), deepCopyFrom.GetNumCols());
+        size_t cpSize = deepCopyFrom.GetNumElements();
+        if (cpSize != 0)
+            memcpy(m_pArray, deepCopyFrom.m_pArray, cpSize*sizeof(ElemType));
+    }
+
+    template<class ElemType>
+    void CPUMatrix<ElemType>::SetValue(const size_t numRows, const size_t numCols, ElemType *pArray, const size_t matrixFlags)
+    {
+        if (pArray == nullptr)
+            throw std::invalid_argument("Invalid pArray.");
+
+        m_format = matrixFormatDense;
+        m_computeDevice = CPUDEVICE;
+
+        // if it's externally managed, then populate the structure
+        if (matrixFlags&matrixFlagDontOwnBuffer)
+        {
+            if (m_pArray != nullptr)
+                delete [] m_pArray;
+
+            m_pArray = pArray;
+            m_numRows = numRows;
+            m_numCols = numCols;
+            // free previous array allocation if any before overwriting
+            if (m_pArray != nullptr)
+                delete[] m_pArray;
+            m_pArray = pArray;
+            m_elemSizeAllocated = GetNumElements();
+            m_externalBuffer = true;
+        }
+        else
+        {
+            Resize(numRows, numCols);
+
+            if (IsEmpty())
+            {
+                throw std::invalid_argument("NumRows or NumCols is 0. Nothing to copy");
+            }
+            else
+            {
+                if (!(matrixFlags&matrixFormatRowMajor))  //compatible to internal structure
+                {
+                    memcpy(m_pArray, pArray, GetNumElements()*sizeof(ElemType));
+                }
+                else //need to transpose
+                {
+                    auto& us = *this;
+                    if (sizeof(ElemType) == sizeof(double))
+                    {
+    #pragma omp parallel for
+                        foreach_column(j, us)
+                        {
+    #ifndef USE_MKL
+                            dcopy((int)numRows, reinterpret_cast <double*>(pArray+j), (int)numCols, reinterpret_cast <double*>(m_pArray + LocateColumn(j)), 1);
+    #else
+                            cblas_dcopy ((int)numRows, reinterpret_cast <double*>(pArray+j), (int)numCols, reinterpret_cast <double*>(m_pArray + LocateColumn(j)), 1);
+    #endif
+                        }
+                    }
+                    else
+                    {
+    #pragma omp parallel for
+                        foreach_column(j, us)
+                        {
+                            {
+    #pragma warning (suppress: 4244)
+    #ifndef USE_MKL
+                                scopy((int)numRows, reinterpret_cast <float*>(pArray+j), (int)numCols, reinterpret_cast <float*>(m_pArray + LocateColumn(j)), 1);
+    #else
+                                cblas_scopy ((int)numRows, reinterpret_cast <float*>(pArray+j), (int)numCols, reinterpret_cast <float*>(m_pArray + LocateColumn(j)), 1);
+    #endif
+                            }
+                        }
+                    }
+                }
+            }
+        }
+    }
+
+    template<class ElemType>
+    void CPUMatrix<ElemType>::SetDiagonalValue(const ElemType v)
+    {
+        if (IsEmpty())
+            throw std::logic_error("SetDiagonalValue: Matrix is empty.");
+
+        if (GetNumRows() != GetNumCols())
+            throw std::logic_error("SetDiagonalValue: NumRows and NumCols do not agree.");
+
+        auto& us = *this;
+        long m=(long)GetNumRows();
+#pragma omp parallel for     
+        //four-way unrolling
+        for (long i=0; i<(m & ~3); i+=4)
+        {
+            us(i,i) = v;
+            us(i+1,i+1) = v;
+            us(i+2,i+2) = v;
+            us(i+3,i+3) = v;
+        }
+        //handle remaining stuffs
+        for (long i=m & ~3; i<m; i++)
+        {
+            us(i,i) = v;
+        }        
+    }
+
+    template<class ElemType>
+    void CPUMatrix<ElemType>::SetDiagonalValue(CPUMatrix<ElemType>& vector)
+    {
+        if (IsEmpty() || vector.IsEmpty())
+            throw std::logic_error("SetDiagonalValue: Matrix is empty.");
+
+        if (GetNumRows() != GetNumCols())
+            throw std::logic_error("SetDiagonalValue: NumRows and NumCols do not agree.");
+
+        if (vector.GetNumRows() != 1 && vector.GetNumCols() != 1)
+            throw std::logic_error("SetDiagonalValue: input vector must be a vector.");
+
+        if (vector.GetNumElements() == 1) //reduce to simple form
+            SetDiagonalValue(vector(0,0));
+        else if (vector.GetNumRows() != GetNumRows())
+            throw std::logic_error("SetDiagonalValue: input vector's dimension does not agree with [this].");
+        else
+        {
+            auto& us = *this;
+
+            long m=(long)GetNumRows();
+            if (vector.GetNumRows() == 1) //row vector
+            {
+#pragma omp parallel for     
+                //four-way unrolling
+                for (long i=0; i<(m & ~3); i+=4)
+                {
+                    us(i,i) = vector(0, i);
+                    us(i+1,i+1) = vector(0, i+1);
+                    us(i+2,i+2) = vector(0, i+2);
+                    us(i+3,i+3) = vector(0, i+3);
+                }
+                //handle remaining stuffs
+                for (long i=m & ~3; i<m; i++)
+                {
+                    us(i,i) = vector(0, i);
+                }        
+            }
+            else
+            {
+#pragma omp parallel for     
+                //four-way unrolling
+                for (long i=0; i<(m & ~3); i+=4)
+                {
+                    us(i,i) = vector(i,0);
+                    us(i+1,i+1) = vector(i+1,0);
+                    us(i+2,i+2) = vector(i+2,0);
+                    us(i+3,i+3) = vector(i+3,0);
+                }
+                //handle remaining stuffs
+                for (long i=m & ~3; i<m; i++)
+                {
+                    us(i,i) = vector(i,0);
+                }               
+            }
+        }
+    }
+
+    template<class ElemType>
+    void CPUMatrix<ElemType>::SetUniformRandomValue(const ElemType low, const ElemType high, unsigned long seed)
+    {
+        if (IsEmpty())
+            throw std::logic_error("SetUniformRandomValue: Matrix is empty.");
+
+#ifdef _MSC_VER    // TODO: check if available under GCC/Linux
+        std::ranlux64_base_01 generator;   
+        generator.seed(seed==USE_TIME_BASED_SEED ? (unsigned long) time(NULL) : seed);
+#else
+        std::default_random_engine generator (seed);
+#endif
+        std::uniform_real_distribution<ElemType> r(low, high);
+
+        long m=(long)GetNumElements();
+        //four-way unrolling
+        for (long i=0; i<(m & ~3); i+=4)
+        {
+            m_pArray[i] = r(generator);
+            m_pArray[i+1] = r(generator);
+            m_pArray[i+2] = r(generator);
+            m_pArray[i+3] = r(generator);
+        }
+        //handle remaining stuffs
+        for (long i=m & ~3; i<m; i++)
+        {
+            m_pArray[i] = r(generator);
+        }
+
+    }
+
+    template<class ElemType>
+    void CPUMatrix<ElemType>::SetGaussianRandomValue(const ElemType mean, const ElemType sigma, unsigned long seed)
+    {
+        if (sigma <= 0) 
+            throw std::invalid_argument("SetUniformRandomValue: sigma must be a positive value.");
+
+        if (IsEmpty())
+            throw std::logic_error("SetUniformRandomValue: Matrix is empty.");
+
+        auto& us = *this;
+#ifdef _MSC_VER    // TODO: check if available under GCC/Linux
+        std::ranlux64_base_01 generator;
+        generator.seed(seed==USE_TIME_BASED_SEED ? (unsigned long) time(NULL) : seed);
+#else
+        std::default_random_engine generator (seed);
+#endif
+        std::normal_distribution<ElemType> r(mean, sigma);
+        //#pragma omp parallel for   //is it thread safe?
+        foreach_coord(i,j,us)
+        {
+            us(i,j) = r(generator);
+        }
+    }
+    
+    template<class ElemType>
+    void CPUMatrix<ElemType>::AddGaussianRandomValue(const ElemType mean, const ElemType sigma, unsigned long seed)
+    {
+        if (sigma <= 0) 
+            throw std::invalid_argument("SetUniformRandomValue: sigma must be a positive value.");
+
+        if (IsEmpty())
+            throw std::logic_error("SetUniformRandomValue: Matrix is empty.");
+
+        auto& us = *this;
+#ifdef _MSC_VER    // TODO: check if available under GCC/Linux
+        std::ranlux64_base_01 generator;
+        generator.seed(seed==USE_TIME_BASED_SEED ? (unsigned long) time(NULL) : seed);
+#else
+        std::default_random_engine generator (seed);
+#endif
+        std::normal_distribution<ElemType> r(mean, sigma);
+
+        long m=(long)GetNumRows(), n=(long)GetNumCols();
+        for (long j=0; j<n; j++)
+        {
+            //four-way unrolling
+            for (long i=0; i<(m & ~3); i+=4)
+            {
+                us(i,j) = r(generator);
+                us(i+1,j) = r(generator);
+                us(i+2,j) = r(generator);
+                us(i+3,j) = r(generator);
+            }
+            //handle remaining stuffs
+            for (long i=m & ~3; i<m; i++)
+            {
+                us(i,j) = r(generator);
+            }
+        }
+    }
+    
+
+    //maskRate: percentage of values masked out (similar to dropout rate)
+    //scaleValue: which scale value to set to the left ones (unmasked items).
+    template<class ElemType>
+    void CPUMatrix<ElemType>::SetUniformRandomMask(const ElemType maskRate, const ElemType scaleValue, unsigned long seed)
+    {
+        if (IsEmpty())
+            throw std::logic_error("SetUniformRandomValue: Matrix is empty.");
+
+        auto& us = *this;
+#ifdef _MSC_VER    // TODO: check if available under GCC/Linux
+        std::ranlux64_base_01 generator;
+        generator.seed(seed==USE_TIME_BASED_SEED ? (unsigned long) time(NULL) : seed);
+#else
+        std::default_random_engine generator (seed==USE_TIME_BASED_SEED ? (unsigned long) time(NULL) : seed);
+#endif
+        std::uniform_real_distribution<ElemType> r(0, 1);
+
+        long m=(long)GetNumRows(), n=(long)GetNumCols();
+        ElemType v;
+        for (long j=0; j<n; j++)
+        {
+            //four-way unrolling
+            for (long i=0; i<(m & ~3); i+=4)
+            {
+                v = r(generator);
+                us(i,j) = v<=maskRate? 0 : scaleValue;
+                v = r(generator);
+                us(i+1,j) = v<=maskRate? 0 : scaleValue;
+                v = r(generator);
+                us(i+2,j) = v<=maskRate? 0 : scaleValue;
+                v = r(generator);
+                us(i+3,j) = v<=maskRate? 0 : scaleValue;
+            }
+            //handle remaining stuffs
+            for (long i=m & ~3; i<m; i++)
+            {
+                v = r(generator);
+                us(i,j) = v<=maskRate? 0 : scaleValue;
+            }
+        }
+    }  
+
+    template<class ElemType>
+    void CPUMatrix<ElemType>::Adagrad(CPUMatrix<ElemType>& gradients)
+    {
+        if (IsEmpty())
+        {
+            Resize(gradients.GetNumRows(), gradients.GetNumCols());
+            SetValue(0.0);
+        }
+
+        assert(GetNumRows() == gradients.GetNumRows() && GetNumCols() == gradients.GetNumCols());
+
+        ElemType *a=m_pArray, *d_v=gradients.m_pArray;
+        size_t n = GetNumElements();
+        long nLoop = (long)n - n%4;
+
+        const ElemType floor = 1e-16f;
+
+#pragma omp parallel for
+        // unwrap this loop for efficiency
+        for (long i=0; i<nLoop; i+=4)
+        {
+            a[i] += d_v[i] * d_v[i];
+            a[i+1] += d_v[i+1] * d_v[i+1];
+            a[i+2] += d_v[i+2] * d_v[i+2];
+            a[i+3] += d_v[i+3] * d_v[i+3];
+
+            d_v[i] /= (sqrt(a[i]) + floor);
+            d_v[i+1] /= (sqrt(a[i+1]) + floor);
+            d_v[i+2] /= (sqrt(a[i+2]) + floor);
+            d_v[i+3] /= (sqrt(a[i+3]) + floor);
+        }
+
+        // get the last few elements if any
+        for (long i=nLoop; i<n; i++)
+        {
+            a[i] += d_v[i] * d_v[i];
+
+            d_v[i] /= (sqrt(a[i]) + floor);
+        }
+
+    }
+
+    template<class ElemType>
+    void CPUMatrix<ElemType>::RmsProp(CPUMatrix<ElemType>& gradients,
+        ElemType RMS_GAMMA,
+        ElemType RMS_WGT_INC,
+        ElemType RMS_WGT_MAX,
+        ElemType RMS_WGT_DEC,
+        ElemType RMS_WGT_MIN
+        )
+    {
+        const ElemType floor = 1e-6f;
+
+        size_t n = gradients.GetNumElements();
+        ElemType *curr_grad=gradients.m_pArray;
+
+        if (IsEmpty() || GetNumCols() < gradients.GetNumCols() * 3)
+        {
+            Resize(gradients.GetNumRows(), gradients.GetNumCols() * 3);
+            SetValue(0.0);
+
+            ElemType *avars=m_pArray; // accumulated variances for RMS scaling
+            ElemType *steps=m_pArray+2*n; // current step size
+
+            // initialize moving average of gradient-squared
+            for( long i = 0; i < n; i++ )
+                avars[i] = curr_grad[i]*curr_grad[i];
+
+            // initialize starting step size
+            for( long i = 0; i < n; i++ )
+                steps[i] = ElemType(0.02);
+        }
+
+        ElemType *avars=m_pArray; // accumulated variances for RMS scaling
+        ElemType *signs=m_pArray+n; // sign of previous gradient
+        ElemType *steps=m_pArray+2*n; // current step size
+
+        assert(GetNumRows() == gradients.GetNumRows() && GetNumCols() == gradients.GetNumCols() * 3);
+
+        ElemType ONE_MINUS_GAMMA = ElemType(1.0) - RMS_GAMMA;
+        //int upd[] = {
+        //    2,2,0,
+        //    2,2,0,
+        //    1,1,1,
+        //    2,2,0,
+        //    1,2,1,
+        //    0,2,2,
+        //    1,1,1,
+        //    0,2,2,
+        //    0,2,2,
+        //};
+
+  //      for (long i=0; i<n; i++)
+  //      {
+  //          avars[i] = RMS_GAMMA * avars[i] + ONE_MINUS_GAMMA * (curr_grad[i] * curr_grad[i]);
+        //    // grad sign base 3: 0->neg, 1->zero, 2->pos
+        //    const int grad_sign = 1 + (ElemType(0) < curr_grad[i]) - (curr_grad[i] < ElemType(0));
+
+        //    // signs[i] contains three consecutive grad_sign
+        //    signs[i]  = 3*(int(signs[i]) % 9) + grad_sign;
+
+        //    switch(upd[int(signs[i])])
+        //    {
+        //    case 0:
+        //        steps[i] = max(steps[i] * RMS_WGT_DEC, RMS_WGT_MIN);
+        //        break;
+        //    case 2:
+        //        steps[i] = min(steps[i] * RMS_WGT_INC, RMS_WGT_MAX);
+        //        break;
+        //    }
+        //    curr_grad[i] *= steps[i] / sqrt(avars[i] + floor);
+  //      }
+
+        for (long i=0; i<n; i++)
+        {
+            avars[i] = RMS_GAMMA * avars[i] + ONE_MINUS_GAMMA * (curr_grad[i] * curr_grad[i]);
+            const int grad_sign = (ElemType(0) < curr_grad[i]) - (curr_grad[i] < ElemType(0));
+
+            if( signs[i] * grad_sign > 0 )
+                steps[i] = min(steps[i] * RMS_WGT_INC, RMS_WGT_MAX);
+            else
+                steps[i] = max(steps[i] * RMS_WGT_DEC, RMS_WGT_MIN);
+
+            curr_grad[i] *= steps[i] / sqrt(avars[i] + floor);
+            signs[i] = (ElemType)grad_sign;
+        }
+    }
+
+    template<class ElemType>
+    void CPUMatrix<ElemType>::Reshape(const size_t numRows, const size_t numCols)
+    {
+        assert (numRows*numCols == GetNumElements());
+        if (numRows*numCols != GetNumElements())
+            throw std::invalid_argument("Reshape: total number of elements does not match.");
+
+        m_numRows = numRows;
+        m_numCols = numCols;
+    }
+
+    //if growONly is true, resize will not reallocate memory if the current memory is large enough (i.e., will not shrink)
+    template<class ElemType>
+    void CPUMatrix<ElemType>::Resize(const size_t numRows, const size_t numCols, bool growOnly /*=true*/)
+    {
+        m_numRows = numRows;
+        m_numCols = numCols;
+
+        size_t numElements = GetNumElements();
+        if (numElements > m_elemSizeAllocated || (!growOnly && (numElements != m_elemSizeAllocated)))
+        {
+            if (OwnBuffer() && m_pArray)
+            {
+                delete[] m_pArray; //delete and reallocate
+                m_pArray = nullptr;
+            }
+            if (IsEmpty())
+            {
+                m_elemSizeAllocated = 0;
+                m_pArray = nullptr;
+            }
+            else
+            {
+                if (!OwnBuffer())
+                    throw runtime_error("Resizing an matrix you don't own is not supported.");
+                m_elemSizeAllocated = numElements;
+                m_pArray = new ElemType[m_elemSizeAllocated];
+                SetValue(0);
+            }
+        }
+    }
+
+    //allocated by the callee but should be deleted by the caller
+    template<class ElemType>
+    ElemType* CPUMatrix<ElemType>::CopyToArray() const
+    {
+        size_t numElements = GetNumElements();
+        if (numElements != 0)
+        {
+            ElemType* arrayCopyTo = new ElemType[numElements];                    
+            memcpy(arrayCopyTo, m_pArray, sizeof(ElemType)*numElements);
+            return arrayCopyTo;
+        }
+        else
+        {
+            return nullptr;
+        }
+    }
+
+    //memory will be allocated by the callee if not enough but need to be deleted by the caller after it's done
+    //return number of elements copied
+    template<class ElemType>
+    size_t  CPUMatrix<ElemType>::CopyToArray(ElemType*& arrayCopyTo, size_t& currentArraySize) const
+    {
+        size_t numElements = GetNumElements();
+
+        if (numElements > currentArraySize)
+        {
+            delete arrayCopyTo;
+            arrayCopyTo = new ElemType[numElements];  
+            currentArraySize = numElements;
+        }
+
+        if (numElements != 0)
+        {
+            memcpy(arrayCopyTo, m_pArray, sizeof(ElemType)*numElements);
+        }
+
+        return numElements;
+    }
+
+    template<class ElemType>
+    inline size_t CPUMatrix<ElemType>::LocateElement (const size_t row, const size_t col) const 
+    { 
+        assert (row < m_numRows && col < m_numCols); 
+        return col * m_numRows  + row;  // matrix in column-wise storage
+    }  
+
+    template<class ElemType>
+    size_t CPUMatrix<ElemType>::LocateColumn (const size_t col) const 
+    { 
+        assert (col < m_numCols); 
+        return col * m_numRows;  // matrix in column-wise storage
+    }  
+
+#pragma endregion Basic Operators
+
+#pragma region Member BLAS Functions
+
+    template<class ElemType>
+    CPUMatrix<ElemType>& CPUMatrix<ElemType>::operator+= (ElemType alpha) 
+    {
+        return AssignSumOf(alpha, *this);
+    }
+
+    template<class ElemType>
+    CPUMatrix<ElemType> CPUMatrix<ElemType>::operator+ (ElemType alpha) const
+    {
+        CPUMatrix<ElemType> c(GetNumRows(), GetNumCols());
+        c.AssignSumOf(alpha, *this);
+        return c;
+    }
+
+    template<class ElemType>
+    CPUMatrix<ElemType>& CPUMatrix<ElemType>::AssignSumOf(const ElemType alpha, const CPUMatrix<ElemType>& a)
+    {
+        if (a.IsEmpty())
+            throw std::logic_error("AssignSumOf: Matrix a is empty.");
+
+        auto& us=*this;
+        if (this != &a)
+            Resize(a.GetNumRows(), a.GetNumCols());
+
+        long m=(long)GetNumRows(), n=(long)GetNumCols();
+#pragma omp parallel for     
+        for (long j=0; j<n; j++)
+        {
+            //four-way unrolling
+            for (long i=0; i<(m & ~3); i+=4)
+            {
+                us(i,j) = alpha + a(i,j);
+                us(i+1,j) = alpha + a(i+1,j);
+                us(i+2,j) = alpha + a(i+2,j);
+                us(i+3,j) = alpha + a(i+3,j);
+            }
+            //handle remaining stuffs
+            for (long i=m & ~3; i<m; i++)
+            {
+                us(i,j) = alpha + a(i,j);
+            }
+        }
+            
+        return *this;
+    }
+
+
+    //if [this] and a have same dimension then [this]=[this]+a
+    //if a is a column vector, add to all columns of [this] 
+    //if a is a row vector, add to all rows of [this]
+    //if a is a scalar, add it to all elements.
+    template<class ElemType>
+    CPUMatrix<ElemType>& CPUMatrix<ElemType>::operator+= (const CPUMatrix<ElemType>& a) 
+    {
+        //if (a.GetNumElements() == 1)
+        //    *this += a(0,0);
+        //else
+            ScaleAndAdd(1, a, *this);
+
+        return *this;
+    }
+
+    //if [this] and a have same dimension then OUTPUT=[this]+a
+    //if a is a column vector, add to all columns of [this] 
+    //if a is a row vector, add to all rows of [this]
+    template<class ElemType>
+    CPUMatrix<ElemType> CPUMatrix<ElemType>::operator+ (const CPUMatrix<ElemType>& a) const
+    {
+        if (GetNumElements() == 1)
+        {
+            CPUMatrix<ElemType> c(a);
+            c += (*this)(0,0);
+            return c;
+        }
+        else if (a.GetNumElements() == 1)
+        {
+            CPUMatrix<ElemType> c(*this);
+            c += a(0,0);
+            return c;
+        }
+        else
+        {
+            CPUMatrix<ElemType> c(*this); //this implementation will introduce a copy overhead. but make resue of the code
+            c += a;
+            return c;
+        }
+    }
+
+    template<class ElemType>
+    CPUMatrix<ElemType>& CPUMatrix<ElemType>::AssignSumOf(const CPUMatrix<ElemType>& a, const CPUMatrix<ElemType>& b)
+    {
+        if (a.GetNumElements() == 1)
+        {
+            SetValue(b);
+            (*this) += a;
+        }
+        else
+        {
+            SetValue(a);
+            (*this) += b;
+        }
+        return *this;
+    }
+
+    template<class ElemType>
+    CPUMatrix<ElemType>& CPUMatrix<ElemType>::operator-= (ElemType alpha) 
+    {
+        return AssignDifferenceOf(*this, alpha);
+    }
+
+    template<class ElemType>
+    CPUMatrix<ElemType> CPUMatrix<ElemType>::operator- (ElemType alpha) const
+    {
+        CPUMatrix<ElemType> c(GetNumRows(), GetNumCols());
+        c.AssignDifferenceOf(*this, alpha);
+        return c;
+    }
+
+    template<class ElemType>
+    CPUMatrix<ElemType>& CPUMatrix<ElemType>::AssignDifferenceOf(const ElemType alpha, const CPUMatrix<ElemType>& a)
+    {
+        if (a.IsEmpty())
+            throw std::logic_error("AssignDifferenceOf: Matrix a is empty.");
+
+        auto& us=*this;
+        if (this != &a)
+            Resize(a.GetNumRows(), a.GetNumCols());
+
+        long m=(long)GetNumRows(), n=(long)GetNumCols();
+#pragma omp parallel for     
+        for (long j=0; j<n; j++)
+        {
+            //four-way unrolling
+            for (long i=0; i<(m & ~3); i+=4)
+            {
+                us(i,j) = alpha - a(i,j);
+                us(i+1,j) = alpha - a(i+1,j);
+                us(i+2,j) = alpha - a(i+2,j);
+                us(i+3,j) = alpha - a(i+3,j);
+            }
+            //handle remaining stuffs
+            for (long i=m & ~3; i<m; i++)
+            {
+                us(i,j) = alpha - a(i,j);
+            }
+        }
+            
+        return *this;
+    }
+
+    template<class ElemType>
+    CPUMatrix<ElemType>& CPUMatrix<ElemType>::AssignDifferenceOf(const CPUMatrix<ElemType>& a, const ElemType alpha)
+    {
+        if (a.IsEmpty())
+            throw std::logic_error("AssignDifferenceOf: Matrix a is empty.");
+
+        auto& us=*this;
+        if (this != &a)
+            Resize(a.GetNumRows(), a.GetNumCols());
+
+        long m=(long)GetNumRows(), n=(long)GetNumCols();
+#pragma omp parallel for     
+        for (long j=0; j<n; j++)
+        {
+            //four-way unrolling
+            for (long i=0; i<(m & ~3); i+=4)
+            {
+                us(i,j) = a(i,j) - alpha;
+                us(i+1,j) = a(i+1,j) - alpha;
+                us(i+2,j) = a(i+2,j) - alpha;
+                us(i+3,j) = a(i+3,j) - alpha;
+            }
+            //handle remaining stuffs
+            for (long i=m & ~3; i<m; i++)
+            {
+                us(i,j) = a(i,j) - alpha;
+            }
+        }
+        return *this;
+    }
+
+    //if [this] and a have same dimension then [this]=[this]-a
+    //if a is a column vector, minus it from all columns of [this] 
+    //if a is a row vector, minus it from all rows of [this]    
+    template<class ElemType>
+    CPUMatrix<ElemType>& CPUMatrix<ElemType>::operator-= (const CPUMatrix<ElemType>& a)
+    {
+        ScaleAndAdd(-1, a, *this);
+
+        return *this;
+    }
+
+    //if [this] and a have same dimension then output=[this]-a
+    //if a is a column vector, minus it from all columns of [this] 
+    //if a is a row vector, minus it from all rows of [this]    
+    template<class ElemType>
+    CPUMatrix<ElemType> CPUMatrix<ElemType>::operator- (const CPUMatrix<ElemType>& a) const
+    {
+        CPUMatrix<ElemType> c(*this); //this implementation will introduce a copy overhead. but make resue of the code
+        c -= a;
+        return c;
+    }
+
+    template<class ElemType>
+    CPUMatrix<ElemType>& CPUMatrix<ElemType>::AssignDifferenceOf(const CPUMatrix<ElemType>& a, const CPUMatrix<ElemType>& b)
+    {
+        if (this != &a)
+        {
+            Resize(a.GetNumRows(), a.GetNumCols());
+            SetValue(a);
+        }
+        (*this) -= b;
+        return *this;
+    }
+
+    template<class ElemType>
+    CPUMatrix<ElemType>& CPUMatrix<ElemType>::operator*= (ElemType alpha)
+    {
+        Scale(alpha, *this);
+        return *this;
+    }
+
+    template<class ElemType>
+    CPUMatrix<ElemType> CPUMatrix<ElemType>::operator* (ElemType alpha) const
+    {
+        CPUMatrix<ElemType> c(GetNumRows(), GetNumCols());
+        Scale(alpha, *this, c);
+        return c;
+    }
+
+    template<class ElemType>
+    CPUMatrix<ElemType>& CPUMatrix<ElemType>::AssignProductOf(const ElemType alpha, const CPUMatrix<ElemType>& a)
+    {
+        Scale(alpha, a, *this);
+        return *this;
+    }
+
+    // [this]=a*b
+    template<class ElemType>
+    CPUMatrix<ElemType>& CPUMatrix<ElemType>::AssignProductOf (const CPUMatrix<ElemType>& a, const bool transposeA, const CPUMatrix<ElemType>& b, const bool transposeB)
+    {
+        if (a.GetNumElements() == 1)
+        {  
+            if (transposeB)
+                AssignTransposeOf(b);
+            (*this) *= a(0,0);
+        }
+        else if (b.GetNumElements() == 1)
+        { 
+            if (transposeA)
+                AssignTransposeOf(a);
+            (*this) *= b(0,0);
+        }
+        else
+            Multiply(a, transposeA, b, transposeB, *this);
+
+        return *this;
+    }
+
+    template<class ElemType>
+    CPUMatrix<ElemType> CPUMatrix<ElemType>::operator* (const CPUMatrix<ElemType>& a) const
+    {
+        auto& us = *this;
+        if (GetNumElements() == 1)
+        {
+            CPUMatrix<ElemType> c;
+            c.AssignProductOf(us(0,0), a);
+            return c;
+        }
+        else if (a.GetNumElements() == 1)
+        {
+            CPUMatrix<ElemType> c;
+            c.AssignProductOf(a(0,0), us);
+            return c;
+        }
+        else
+        {
+            CPUMatrix<ElemType> c;
+            Multiply(*this, a, c);
+            return c;
+        }
+    }
+
+    template<class ElemType>
+    CPUMatrix<ElemType>& CPUMatrix<ElemType>::operator/= (ElemType alpha)
+    {
+        (*this) *= 1/alpha;
+        return (*this);
+    }
+
+    template<class ElemType>
+    CPUMatrix<ElemType> CPUMatrix<ElemType>::operator/ (ElemType alpha) const
+    {
+        return ((*this) * (1/alpha));
+    }
+
+    //element-wise power
+    template<class ElemType>
+    CPUMatrix<ElemType>& CPUMatrix<ElemType>::operator^= (ElemType alpha)
+    {
+        auto& us = *this;
+        ElementWisePower(alpha, us, us);
+        return us;
+    }
+
+    //element-wise power
+    template<class ElemType>
+    CPUMatrix<ElemType> CPUMatrix<ElemType>::operator^ (ElemType alpha) const
+    {
+        CPUMatrix<ElemType> c(GetNumRows(), GetNumCols());
+        ElementWisePower(alpha, *this, c);
+        return c;
+    }
+
+
+    template<class ElemType>
+    CPUMatrix<ElemType>& CPUMatrix<ElemType>::AssignElementPowerOf(const CPUMatrix<ElemType>& a, const ElemType power)
+    {
+        ElementWisePower(power, a, *this);
+        return *this;
+    }
+
+    //[this]=[this] .* a (we cannot override operator .* in c++)
+    template<class ElemType>
+    CPUMatrix<ElemType>& CPUMatrix<ElemType>::ElementMultiplyWith (const CPUMatrix<ElemType>& a)
+    {
+        return AssignElementProductOf(*this, a);
+    }
+
+    //[this]=[this] .* a (we cannot override operator .* in c++)
+    template<class ElemType>
+    CPUMatrix<ElemType>& CPUMatrix<ElemType>::ElementDivideBy(const CPUMatrix<ElemType>& a)
+    {
+        return AssignElementDivisionOf(*this, a);
+    }
+
+    //[this]=a .* b
+    template<class ElemType>
+    CPUMatrix<ElemType>& CPUMatrix<ElemType>::AssignElementProductOf (const CPUMatrix<ElemType>& a, const CPUMatrix<ElemType>& b)
+    {
+        if (a.IsEmpty() || b.IsEmpty())
+            throw std::logic_error("AssignElementProductOf: Matrix is empty.");
+
+        assert (a.GetNumRows() == b.GetNumRows() && a.GetNumCols() == b.GetNumCols());
+        if (!(a.GetNumRows() == b.GetNumRows() && a.GetNumCols() == b.GetNumCols()))
+            throw std::invalid_argument("AssignElementProductOf: The input matrix dimensions do not match.");
+
+        auto& us=*this;
+        if (this != &a)
+            Resize(a.GetNumRows(), a.GetNumCols());
+
+        long m=(long)GetNumRows(), n=(long)GetNumCols();
+#pragma omp parallel for     
+        for (long j=0; j<n; j++)
+        {
+            //four-way unrolling
+            for (long i=0; i<(m & ~3); i+=4)
+            {
+                us(i,j) = a(i,j) * b(i,j);
+                us(i+1,j) = a(i+1,j) * b(i+1,j);
+                us(i+2,j) = a(i+2,j) * b(i+2,j);
+                us(i+3,j) = a(i+3,j) * b(i+3,j);
+            }
+            //handle remaining stuffs
+            for (long i=m & ~3; i<m; i++)
+            {
+                us(i,j) = a(i,j) * b(i,j);
+            }
+        }
+        return *this;
+    }
+
+    //[this] +=a .* b
+    template<class ElemType>
+    CPUMatrix<ElemType>& CPUMatrix<ElemType>::AddElementProductOf (const CPUMatrix<ElemType>& a, const CPUMatrix<ElemType>& b)
+    {
+        if (a.IsEmpty() || b.IsEmpty())
+            throw std::logic_error("AddElementProductOf: Matrix is empty.");
+
+        assert (a.GetNumRows() == b.GetNumRows() && a.GetNumCols() == b.GetNumCols());
+        if (!(a.GetNumRows() == b.GetNumRows() && a.GetNumCols() == b.GetNumCols()))
+            throw std::invalid_argument("AddElementProductOf : The input matrix dimensions do not match.");
+
+        if (!(a.GetNumRows() == GetNumRows() && a.GetNumCols() == GetNumCols()))
+            throw std::invalid_argument("AddElementProductOf : The input matrix dimensions do not match [this].");
+
+        auto& us=*this;
+
+        long m=(long)GetNumRows(), n=(long)GetNumCols();
+#pragma omp parallel for     
+        for (long j=0; j<n; j++)
+        {
+            //four-way unrolling
+            for (long i=0; i<(m & ~3); i+=4)
+            {
+                us(i,j)  += a(i,j) * b(i,j);
+                us(i+1,j)  += a(i+1,j) * b(i+1,j);
+                us(i+2,j)  += a(i+2,j) * b(i+2,j);
+                us(i+3,j)  += a(i+3,j) * b(i+3,j);
+            }
+            //handle remaining stuffs
+            for (long i=m & ~3; i<m; i++)
+            {
+                us(i,j)  += a(i,j) * b(i,j);
+            }
+        }
+            
+            
+        return *this;
+    }
+
+    //[this]=a ./ b
+    template<class ElemType>
+    CPUMatrix<ElemType>& CPUMatrix<ElemType>::AssignElementDivisionOf (const CPUMatrix<ElemType>& a, const CPUMatrix<ElemType>& b)
+    {
+        if (a.IsEmpty() || b.IsEmpty())
+            throw std::logic_error("AssignElementDivisionOf: Matrix is empty.");
+
+        assert (a.GetNumRows() == b.GetNumRows() && a.GetNumCols() == b.GetNumCols());
+        if (!(a.GetNumRows() == b.GetNumRows() && a.GetNumCols() == b.GetNumCols()))
+            throw std::invalid_argument("AssignElementDivisionOf : The input matrix dimensions do not match.");
+
+        auto& us=*this;
+        if (this != &a)
+            Resize(a.GetNumRows(), a.GetNumCols());
+
+        ElemType smallValue = EPS_IN_INVERSE;
+
+#pragma omp parallel for
+        foreach_coord(i,j,us)
+        {
+            ElemType v = b(i,j);
+            if (v >= 0 && v < smallValue)
+                us(i,j) = a(i,j) / smallValue;
+            else if (v < 0 && v > -smallValue)
+                us(i,j) = a(i,j) / (-smallValue);
+            else
+                us(i,j) = a(i,j) / v;
+        }
+
+        return *this;
+    }
+
+    template<class ElemType>
+    CPUMatrix<ElemType>& CPUMatrix<ElemType>::ColumnElementMultiplyWith(const CPUMatrix<ElemType>& a)
+    {
+        if (a.IsEmpty() || IsEmpty())
+            throw std::logic_error("ColumnElementMultiplyWith: Matrix is empty.");
+
+        assert (a.GetNumRows() == GetNumRows() && a.GetNumCols() == 1);
+        if (!(a.GetNumRows() == GetNumRows() && a.GetNumCols() == 1))
+            throw std::invalid_argument("ColumnElementMultiplyWith: The input matrix should be a col vector and match [this]'s rows.");
+
+        auto& us=*this;
+
+        long m=(long)GetNumRows(), n=(long)GetNumCols();
+#pragma omp parallel for     
+        for (long j=0; j<n; j++)
+        {
+            //four-way unrolling
+            for (long i=0; i<(m & ~3); i+=4)
+            {
+                us(i,j) *= a(i,0);
+                us(i+1,j) *= a(i+1,0);
+                us(i+2,j) *= a(i+2,0);
+                us(i+3,j) *= a(i+3,0);
+            }
+            //handle remaining stuffs
+            for (long i=m & ~3; i<m; i++)
+            {
+                us(i,j) *= a(i,0);
+            }
+        }
+            
+            
+        return *this;
+    }
+
+    template<class ElemType>
+    CPUMatrix<ElemType>& CPUMatrix<ElemType>::RowElementMultiplyWith(const CPUMatrix<ElemType>& a)
+    {
+        if (a.IsEmpty() || IsEmpty())
+            throw std::logic_error("RowElementMultiplyWith: Matrix is empty.");
+
+        assert (a.GetNumRows() == 1 && a.GetNumCols() == GetNumCols());
+        if (!(a.GetNumRows() == 1 && a.GetNumCols() == GetNumCols()))
+            throw std::invalid_argument("RowElementMultiplyWith: The input matrix should be a row vector and match [this]'s columns.");
+
+        auto& us=*this;
+
+        long m=(long)GetNumRows(), n=(long)GetNumCols();
+#pragma omp parallel for     
+        for (long j=0; j<n; j++)
+        {
+            ElemType v = a(0,j);
+            //four-way unrolling
+            for (long i=0; i<(m & ~3); i+=4)
+            {
+                us(i,j) *= v;
+                us(i+1,j) *= v;
+                us(i+2,j) *= v;
+                us(i+3,j) *= v;
+            }
+            //handle remaining stuffs
+            for (long i=m & ~3; i<m; i++)
+            {
+                us(i,j) *= v;
+            }
+        }           
+            
+        return *this;
+    }
+
+    template<class ElemType>
+    CPUMatrix<ElemType>& CPUMatrix<ElemType>::RowElementDivideBy(const CPUMatrix<ElemType>& a)
+    {
+        if (a.IsEmpty() || IsEmpty())
+            throw std::logic_error("RowElementDivideBy: Matrix is empty.");
+
+        assert(a.GetNumRows() == 1 && a.GetNumCols() == GetNumCols());
+        if (!(a.GetNumRows() == 1 && a.GetNumCols() == GetNumCols()))
+            throw std::invalid_argument("RowElementDivideBy: The input matrix should be a row vector and match [this]'s columns.");
+
+        auto& us = *this;
+
+        long m = (long)GetNumRows(), n = (long)GetNumCols();
+#pragma omp parallel for     
+        for (long j = 0; j<n; j++)
+        {
+            ElemType v = a(0, j);
+            if (v >= 0 && v < EPS_IN_INVERSE)
+                v = EPS_IN_INVERSE;
+            else if (v < 0 && v > -EPS_IN_INVERSE)
+                v = (-EPS_IN_INVERSE);
+
+            //four-way unrolling
+            for (long i = 0; i<(m & ~3); i += 4)
+            {
+                us(i, j) /= v;
+                us(i + 1, j) /= v;
+                us(i + 2, j) /= v;
+                us(i + 3, j) /= v;
+            }
+            //handle remaining stuffs
+            for (long i = m & ~3; i<m; i++)
+            {
+                us(i, j) /= v;
+            }
+        }
+
+        return *this;
+    }
+    template<class ElemType>
+    CPUMatrix<ElemType>& CPUMatrix<ElemType>::ColumnElementDivideBy(const CPUMatrix<ElemType>& a)
+    {
+        if (a.IsEmpty() || IsEmpty())
+            throw std::logic_error("ColumnElementDivideBy: Matrix is empty.");
+
+        assert (a.GetNumRows() == GetNumRows() && a.GetNumCols() == 1);
+        if (!(a.GetNumRows() == GetNumRows() && a.GetNumCols() == 1))
+            throw std::invalid_argument("ColumnElementDivideBy: The input matrix should be a col vector and match [this]'s rows.");
+
+        auto& us=*this;
+
+        long m=(long)GetNumRows(), n=(long)GetNumCols();
+
+        ElemType smallValue = EPS_IN_INVERSE;
+#pragma omp parallel for     
+        for (long j=0; j<n; j++)
+        {
+            for (long i=0; i<m; i++)
+            {
+                ElemType v = a(i,0);
+                if (v >= 0 && v < smallValue)
+                    us(i,j) /= smallValue;
+                else if (v < 0 && v > -smallValue)
+                    us(i,j) /= (-smallValue);
+                else
+                    us(i,j) /= v;
+            }
+        }
+            
+        return *this;
+    }
+
+
+    //[this]=1 ./ a
+    template<class ElemType>
+    CPUMatrix<ElemType>& CPUMatrix<ElemType>::ElementInverse ()
+    {
+        return AssignElementInverseOf(*this);
+    }
+
+    template<class ElemType>
+    CPUMatrix<ElemType>& CPUMatrix<ElemType>::AssignElementInverseOf (const CPUMatrix<ElemType>& a)
+    {
+        ElemType smallValue = EPS_IN_INVERSE;
+
+        if (a.IsEmpty())
+            throw std::logic_error("AssignElementInverseOf: Matrix a is empty.");
+
+        auto& us=*this;
+        if (this != &a)
+            Resize(a.GetNumRows(), a.GetNumCols());
+
+#pragma omp parallel for
+        foreach_coord(i,j,us)
+        {
+            if (a(i,j) <0 && a(i,j) > -smallValue)
+                us(i,j) = 1/(-smallValue);
+            else if (a(i,j) >=0 && a(i,j) < smallValue)
+                us(i,j) = 1/smallValue;
+            else
+                us(i,j) = 1 / a(i,j);
+        }
+
+        return *this;
+    }
+
+    //[this]=sigmoid([this]) element wise
+    template<class ElemType>
+    CPUMatrix<ElemType>& CPUMatrix<ElemType>::InplaceSigmoid ()
+    {
+        return AssignSigmoidOf(*this);
+    }
+
+    template<class ElemType>
+    CPUMatrix<ElemType>& CPUMatrix<ElemType>::AssignSigmoidOf (const CPUMatrix<ElemType>& a)
+    {
+        if (a.IsEmpty())
+            throw std::logic_error("AssignSigmoidOf: Matrix a is empty.");
+
+        auto& us=*this;
+        if (this != &a)
+            Resize(a.GetNumRows(), a.GetNumCols());
+
+#pragma omp parallel for
+        foreach_coord(i,j,us)
+        {
+            if (a(i,j) >= 0)
+                us(i,j) = 1 / (1+exp(-a(i,j)));
+            else
+            {
+                ElemType v = exp(a(i,j));
+                us(i,j) = v / (1+v);
+            }
+        }
+
+        return *this;
+    }
+
+    template<class ElemType>
+    CPUMatrix<ElemType>& CPUMatrix<ElemType>::InplaceLinearRectifierDerivative ()
+    {
+        return AssignLinearRectifierDerivativeOf(*this);
+    }
+
+    template<class ElemType>
+    CPUMatrix<ElemType>& CPUMatrix<ElemType>::AssignLinearRectifierDerivativeOf (const CPUMatrix<ElemType>& a)
+    {
+        if (a.IsEmpty())
+            throw std::logic_error("AssignLinearRectifierDerivativeOf: Matrix a is empty.");
+
+        auto& us=*this;
+        if (this != &a)
+            Resize(a.GetNumRows(), a.GetNumCols());
+
+        long m=(long)GetNumRows(), n=(long)GetNumCols();
+#pragma omp parallel for     
+        for (long j=0; j<n; j++)
+        {
+            //four-way unrolling
+            for (long i=0; i<(m & ~3); i+=4)
+            {
+                us(i,j) = a(i,j) > 0.0f ? 1.0f : 0.0f;
+                us(i+1,j) = a(i+1,j) > 0.0f ? 1.0f : 0.0f;
+                us(i+2,j) = a(i+2,j) > 0.0f ? 1.0f : 0.0f;
+                us(i+3,j) = a(i+3,j) > 0.0f ? 1.0f : 0.0f;
+            }
+            //handle remaining stuffs
+            for (long i=m & ~3; i<m; i++)
+            {
+                us(i,j) = a(i,j) > 0.0f ? 1.0f : 0.0f;
+            }
+        }
+            
+            
+        return *this;
+    }
+
+    template<class ElemType>
+    CPUMatrix<ElemType>& CPUMatrix<ElemType>::InplaceSigmoidDerivative ()
+    {
+        return AssignSigmoidDerivativeOf(*this);
+    }
+
+    template<class ElemType>
+    CPUMatrix<ElemType>& CPUMatrix<ElemType>::AssignSigmoidDerivativeOf (const CPUMatrix<ElemType>& a)
+    {
+        if (a.IsEmpty())
+            throw std::logic_error("AssignSigmoidDerivativeOf: Matrix a is empty.");
+
+        auto& us=*this;
+        if (this != &a)
+            Resize(a.GetNumRows(), a.GetNumCols());
+
+        long m=(long)GetNumRows(), n=(long)GetNumCols();
+#pragma omp parallel for     
+        for (long j=0; j<n; j++)
+        {
+            //four-way unrolling
+            for (long i=0; i<(m & ~3); i+=4)
+            {
+                ElemType v = a(i,j);
+                us(i,j) = v * (1-v);
+
+                ElemType v1 = a(i+1,j);
+                us(i+1,j) = v1 * (1-v1);
+
+                ElemType v2 = a(i+2,j);
+                us(i+2,j) = v2 * (1-v2);
+
+                ElemType v3 = a(i+3,j);
+                us(i+3,j) = v3 * (1-v3);
+            }
+            //handle remaining stuffs
+            for (long i=m & ~3; i<m; i++)
+            {
+                ElemType v = a(i,j);
+                us(i,j) = v * (1-v);
+            }
+        }
+            
+        return *this;
+    }
+
+    //[this]=tanh([this]) element wise
+    template<class ElemType>
+    CPUMatrix<ElemType>& CPUMatrix<ElemType>::InplaceTanh ()
+    {
+        return AssignTanhOf(*this);
+    }
+
+
+    template<class ElemType>
+    CPUMatrix<ElemType>& CPUMatrix<ElemType>::AssignTanhOf (const CPUMatrix<ElemType>& a)
+    {
+        if (a.IsEmpty())
+            throw std::logic_error("AssignTanhOf: Matrix a is empty.");
+
+        auto& us=*this;
+        if (this != &a)
+            Resize(a.GetNumRows(), a.GetNumCols());
+
+        long m=(long)GetNumRows(), n=(long)GetNumCols();
+#pragma omp parallel for     
+        for (long j=0; j<n; j++)
+        {
+            //four-way unrolling
+            for (long i=0; i<(m & ~3); i+=4)
+            {
+                us(i,j) = tanh(a(i,j));
+                us(i+1,j) = tanh(a(i+1,j));
+                us(i+2,j) = tanh(a(i+2,j));
+                us(i+3,j) = tanh(a(i+3,j));
+            }
+            //handle remaining stuffs
+            for (long i=m & ~3; i<m; i++)
+            {
+                us(i,j) = tanh(a(i,j));
+            }
+        }
+            
+            
+        return *this;
+    }
+
+    //[this]=softmax([this]) element wise
+    template<class ElemType>
+    CPUMatrix<ElemType>& CPUMatrix<ElemType>::InplaceLogSoftmax (const bool isColWise)
+    {
+        return AssignLogSoftmaxOf(*this, isColWise);
+    }
+
+    template<class ElemType>
+    CPUMatrix<ElemType>& CPUMatrix<ElemType>::AssignLogSoftmaxOf (const CPUMatrix<ElemType>& a, const bool isColWise)
+    {
+        if (a.IsEmpty())
+            throw std::logic_error("AssignLogSoftmaxOf: Matrix a is empty.");
+
+        auto& us=*this;
+        if (this != &a)
+            Resize(a.GetNumRows(), a.GetNumCols());
+
+        if (isColWise)
+        {
+#pragma omp parallel for
+            foreach_column(j,a)
+            {
+                //we need to extract max before applying exp to avoid overflow
+                ElemType maxV = a(0,j);
+                foreach_row(i, a)
+                    maxV = max(maxV, a(i,j));
+
+                ElemType sum = 0;
+                foreach_row(i, a)
+                    sum +=  exp(us(i,j) = a(i,j) - maxV);
+                sum = log(sum);
+                foreach_row(i, us)
+                    us(i,j) -= sum;
+            }
+
+        }
+        else
+        {
+#pragma omp parallel for
+            foreach_row(i, a)
+            {
+                //we need to extract max before applying exp to avoid overflow
+                ElemType maxV = a(i,0);
+                foreach_column(j,a)
+                    maxV = max(maxV, a(i,j));
+
+                ElemType sum = 0;
+                foreach_column(j,a)
+                    sum +=  exp(us(i,j) = a(i,j) - maxV);
+                sum = log(sum);
+                foreach_column(j,us)
+                    us(i,j) -= sum;
+            }
+
+        }
+
+        return *this;
+    }
+
+    //[this]=sqrt([this]) element wise
+    template<class ElemType>
+    CPUMatrix<ElemType>& CPUMatrix<ElemType>::InplaceSqrt ()
+    {
+        return AssignSqrtOf(*this);
+    }
+
+    //to prevent negative values caused by floating operations, we force inputs to be >=0
+    //this may, however, hide problems in the caller.
+    template<class ElemType>
+    CPUMatrix<ElemType>& CPUMatrix<ElemType>::AssignSqrtOf (const CPUMatrix<ElemType>& a)
+    {
+        if (a.IsEmpty())
+            throw std::logic_error("AssignSqrtOf: Matrix a is empty.");
+
+        auto& us=*this;
+        if (this != &a)
+            Resize(a.GetNumRows(), a.GetNumCols());
+
+        long m=(long)GetNumRows(), n=(long)GetNumCols();
+#pragma omp parallel for     
+        for (long j=0; j<n; j++)
+        {
+            //four-way unrolling
+            for (long i=0; i<(m & ~3); i+=4)
+            {
+                us(i,j) = sqrt(max(0, a(i,j)));  
+                us(i+1,j) = sqrt(max(0, a(i+1,j)));  
+                us(i+2,j) = sqrt(max(0, a(i+2,j)));  
+                us(i+3,j) = sqrt(max(0, a(i+3,j)));  
+            }
+            //handle remaining stuffs
+            for (long i=m & ~3; i<m; i++)
+            {
+                us(i,j) = sqrt(max(0, a(i,j)));  
+            }
+        }
+                        
+        return *this;
+    }
+
+    //[this]=exp([this]) element wise
+    template<class ElemType>
+    CPUMatrix<ElemType>& CPUMatrix<ElemType>::InplaceExp ()
+    {
+        return AssignExpOf(*this);
+    }
+
+
+    template<class ElemType>
+    CPUMatrix<ElemType>& CPUMatrix<ElemType>::AssignExpOf (const CPUMatrix<ElemType>& a)
+    {
+        if (a.IsEmpty())
+            throw std::logic_error("AssignExpOf: Matrix a is empty.");
+
+        auto& us=*this;
+        if (this != &a)
+            Resize(a.GetNumRows(), a.GetNumCols());
+
+        long m=(long)GetNumRows(), n=(long)GetNumCols();
+#pragma omp parallel for     
+        for (long j=0; j<n; j++)
+        {
+            //four-way unrolling
+            for (long i=0; i<(m & ~3); i+=4)
+            {
+                us(i,j) = exp(a(i,j));
+                us(i+1,j) = exp(a(i+1,j));
+                us(i+2,j) = exp(a(i+2,j));
+                us(i+3,j) = exp(a(i+3,j));
+            }
+            //handle remaining stuffs
+            for (long i=m & ~3; i<m; i++)
+            {
+                us(i,j) = exp(a(i,j));
+            }
+        }
+            
+            
+        return *this;
+    }
+
+    //[this]=exp([this]) element wise
+    template<class ElemType>
+    CPUMatrix<ElemType>& CPUMatrix<ElemType>::InplaceAbs ()
+    {
+        return AssignAbsOf(*this);
+    }
+
+    template<class ElemType>
+    CPUMatrix<ElemType>& CPUMatrix<ElemType>::AssignAbsOf (const CPUMatrix<ElemType>& a)
+    {
+        if (a.IsEmpty())
+            throw std::logic_error("AssignAbsOf: Matrix a is empty.");
+
+        auto& us=*this;
+        if (this != &a)
+            Resize(a.GetNumRows(), a.GetNumCols());
+
+        long m=(long)GetNumRows(), n=(long)GetNumCols();
+#pragma omp parallel for     
+        for (long j=0; j<n; j++)
+        {
+            //four-way unrolling
+            for (long i=0; i<(m & ~3); i+=4)
+            {
+                us(i,j) = abs(a(i,j));
+                us(i+1,j) = abs(a(i+1,j));
+                us(i+2,j) = abs(a(i+2,j));
+                us(i+3,j) = abs(a(i+3,j));
+            }
+            //handle remaining stuffs
+            for (long i=m & ~3; i<m; i++)
+            {
+                us(i,j) = abs(a(i,j));
+            }
+        }
+            
+        return *this;
+    }
+
+    //[this]=log([this]) element wise
+    template<class ElemType>
+    CPUMatrix<ElemType>& CPUMatrix<ElemType>::InplaceLog ()
+    {
+        return AssignLogOf(*this);
+    }
+
+    //[this]=log([this]) element wise
+    template<class ElemType>
+    CPUMatrix<ElemType>& CPUMatrix<ElemType>::InplaceLog10 ()
+    {
+        return AssignLog10Of(*this);
+    }
+
+    template<class ElemType>
+    CPUMatrix<ElemType>& CPUMatrix<ElemType>::AssignLogOf (const CPUMatrix<ElemType>& a)
+    {
+        if (a.IsEmpty())
+            throw std::logic_error("AssignLogOf: Matrix a is empty.");
+
+        auto& us=*this;
+        if (this != &a)
+            Resize(a.GetNumRows(), a.GetNumCols());
+
+#pragma omp parallel for
+        foreach_coord(i,j,a)
+        {
+            const ElemType v = a(i,j);
+            if (v < EPS_IN_LOG)
+            {
+                us(i,j) = LOG_OF_EPS_IN_LOG;
+            }
+            else
+                us(i,j) = log(v);
+        }
+
+        return *this;
+    }
+
+    template<class ElemType>
+    CPUMatrix<ElemType>& CPUMatrix<ElemType>::AssignLog10Of (const CPUMatrix<ElemType>& a)
+    {
+        if (a.IsEmpty())
+            throw std::logic_error("AssignLogOf: Matrix a is empty.");
+
+        auto& us=*this;
+        if (this != &a)
+            Resize(a.GetNumRows(), a.GetNumCols());
+
+#pragma omp parallel for
+        foreach_coord(i,j,a)
+        {
+            const ElemType v = a(i,j);
+            if (v <= 0) 
+                throw std::logic_error("AssignLogOf: Log can only applied to numbers larger than 0.");
+            else if (v < EPS_IN_LOG)
+            {
+                us(i,j) = LOG10_OF_EPS_IN_LOG;
+            }
+            else
+                us(i,j) = log10(v);
+        }
+
+
+        return *this;
+    }
+
+    //[this]=cos([this]) element wise
+    template<class ElemType>
+    CPUMatrix<ElemType>& CPUMatrix<ElemType>::InplaceCosine ()
+    {
+        return AssignCosineOf(*this);
+    }
+
+    template<class ElemType>
+    CPUMatrix<ElemType>& CPUMatrix<ElemType>::AssignCosineOf (const CPUMatrix<ElemType>& a)
+    {
+        if (a.IsEmpty())
+            throw std::logic_error("AssignCosineOf: Matrix a is empty.");
+
+        auto& us=*this;
+        if (this != &a)
+            Resize(a.GetNumRows(), a.GetNumCols());
+
+#pragma omp parallel for
+        foreach_coord(i,j,a)
+        {
+            const ElemType v = a(i,j);
+            us(i,j) = cos(v);
+        }
+
+        return *this;
+    }
+
+    //[this]=-sin([this]) element wise
+    template<class ElemType>
+    CPUMatrix<ElemType>& CPUMatrix<ElemType>::InplaceNegativeSine ()
+    {
+        return AssignNegativeSineOf(*this);
+    }
+
+    template<class ElemType>
+    CPUMatrix<ElemType>& CPUMatrix<ElemType>::AssignNegativeSineOf (const CPUMatrix<ElemType>& a)
+    {
+        if (a.IsEmpty())
+            throw std::logic_error("AssignCosineOf: Matrix a is empty.");
+
+        auto& us=*this;
+        if (this != &a)
+            Resize(a.GetNumRows(), a.GetNumCols());
+
+#pragma omp parallel for
+        foreach_coord(i,j,a)
+        {
+            const ElemType v = a(i,j);
+            us(i,j) = -sin(v);
+        }
+
+        return *this;
+    }
+
+
+    //Threshold truncating: this[i] = max( this[i], threshold )
+    template<class ElemType>
+    CPUMatrix<ElemType>& CPUMatrix<ElemType>::InplaceTruncateBottom (const ElemType threshold)
+    {
+        if (IsEmpty())
+            throw std::logic_error("InplaceTruncateBottom: Matrix is empty.");
+
+        auto& us=*this;
+
+        long m=(long)GetNumRows(), n=(long)GetNumCols();
+#pragma omp parallel for     
+        for (long j=0; j<n; j++)
+        {
+            //four-way unrolling
+            for (long i=0; i<(m & ~3); i+=4)
+            {
+                if (us(i,j) < threshold)
+                    us(i,j) = threshold;
+
+                if (us(i+1,j) < threshold)
+                    us(i+1,j) = threshold;
+
+                if (us(i+2,j) < threshold)
+                    us(i+2,j) = threshold;
+
+                if (us(i+3,j) < threshold)
+                    us(i+3,j) = threshold;
+            }
+            //handle remaining stuffs
+            for (long i=m & ~3; i<m; i++)
+            {
+                if (us(i,j) < threshold)
+                    us(i,j) = threshold;
+            }
+        }
+           
+        return *this;
+    }
+
+    template<class ElemType>
+    CPUMatrix<ElemType>& CPUMatrix<ElemType>::InplaceTruncate (const ElemType threshold)
+    {
+        if (IsEmpty())
+            throw std::logic_error("InplaceTruncateBottom: Matrix is empty.");
+
+        auto& us=*this;
+        ElemType locThresholdPos = abs(threshold);
+        ElemType locTHresholdNeg = -locThresholdPos; 
+
+        long m=(long)GetNumRows(), n=(long)GetNumCols();
+#pragma omp parallel for     
+        for (long j=0; j<n; j++)
+        {
+            //four-way unrolling
+            for (long i=0; i<(m & ~3); i+=4)
+            {
+                if (us(i,j) > locThresholdPos )
+                    us(i,j) = locThresholdPos ;
+                else if (us(i,j) < locTHresholdNeg )
+                    us(i,j) = locTHresholdNeg ;
+
+                if (us(i+1,j) > locThresholdPos )
+                    us(i+1,j) = locThresholdPos ;
+                else if (us(i+1,j) < locTHresholdNeg )
+                    us(i+1,j) = locTHresholdNeg ;
+
+                if (us(i+2,j) > locThresholdPos )
+                    us(i+2,j) = locThresholdPos ;
+                else if (us(i+2,j) < locTHresholdNeg )
+                    us(i+2,j) = locTHresholdNeg ;
+
+                if (us(i+3,j) > locThresholdPos )
+                    us(i+3,j) = locThresholdPos ;
+                else if (us(i+3,j) < locTHresholdNeg )
+                    us(i+3,j) = locTHresholdNeg ;
+            }
+            //handle remaining stuffs
+            for (long i=m & ~3; i<m; i++)
+            {
+                if (us(i,j) > locThresholdPos )
+                    us(i,j) = locThresholdPos ;
+                else if (us(i,j) < locTHresholdNeg )
+                    us(i,j) = locTHresholdNeg ;
+            }
+        }
+            
+        return *this;
+    }
+
+    //Threshold truncating: this[i] = max( a[i], threshold )
+    template<class ElemType>
+    CPUMatrix<ElemType>& CPUMatrix<ElemType>::AssignTruncateBottomOf (const CPUMatrix<ElemType>& a, const ElemType threshold)
+    {
+        if (a.IsEmpty())
+            throw std::logic_error("AssignTruncateBottomOf: Matrix a is empty.");
+
+        auto& us=*this;
+        if (this != &a)
+            Resize(a.GetNumRows(), a.GetNumCols());
+
+#pragma omp parallel for
+        foreach_coord(i,j,a)
+        {
+            if (a(i,j) < threshold)
+                us(i,j) = threshold;
+            else
+                us(i,j) = a(i,j);
+        }
+
+        return *this;
+    }        
+
+    //Threshold truncating: this[i] = min( this[i], threshold )
+    template<class ElemType>
+    CPUMatrix<ElemType>& CPUMatrix<ElemType>::InplaceTruncateTop (const ElemType threshold)
+    {
+        if (IsEmpty())
+            throw std::logic_error("InplaceTruncateTop: Matrix is empty.");
+
+        auto& us=*this;
+
+#pragma omp parallel for
+        foreach_coord(i,j,us)
+        {
+            if (us(i,j) > threshold)
+                us(i,j) = threshold;
+        }
+
+        return *this;
+    }
+
+    //Threshold truncating: this[i] = min( a[i], threshold )
+    template<class ElemType>
+    CPUMatrix<ElemType>& CPUMatrix<ElemType>::AssignTruncateTopOf (const CPUMatrix<ElemType>& a, const ElemType threshold)
+    {
+        if (a.IsEmpty())
+            throw std::logic_error("AssignTruncateTopOf: Matrix a is empty.");
+
+        auto& us=*this;
+        if (this != &a)
+            Resize(a.GetNumRows(), a.GetNumCols());
+
+#pragma omp parallel for
+        foreach_coord(i,j,a)
+        {
+            if (a(i,j) > threshold)
+                us(i,j) = threshold;
+            else
+                us(i,j) = a(i,j);
+        }
+
+        return *this;
+    }
+    //Threshold truncating: this[i] = 0 if abs(this[i]<threshold).
+
+
+
+    template<class ElemType>
+    CPUMatrix<ElemType>& CPUMatrix<ElemType>::SetToZeroIfAbsLessThan (const ElemType threshold)
+    {
+        if (IsEmpty())
+            throw std::logic_error("SetToZeroIfAbsLessThan: Matrix is empty.");
+
+        auto& us=*this;
+
+#pragma omp parallel for
+        foreach_coord(i,j,us)
+        {
+            if (abs(us(i,j)) < threshold)
+                us(i,j) = 0;
+        }
+
+        return *this;
+    }
+
+    //sum of all abs(elements)
+    template<class ElemType>
+    ElemType CPUMatrix<ElemType>::SumOfAbsElements () const
+    {
+        if (IsEmpty())
+            throw std::logic_error("SumOfAbsElements: Matrix is empty.");
+
+        if (sizeof(ElemType) == sizeof(double))
+        {
+#ifndef USE_MKL
+            return (ElemType)dasum((int)GetNumElements(), reinterpret_cast <double*>(m_pArray), 1);
+#else  
+            return (ElemType)cblas_dasum((int)GetNumElements(), reinterpret_cast <double*>(m_pArray), 1);
+#endif
+        }
+        else
+        {
+#pragma warning (suppress: 4244)
+#ifndef USE_MKL
+            return sasum((int)GetNumElements(), reinterpret_cast <float*>(m_pArray), 1);
+#else
+            return cblas_sasum ((int)GetNumElements(), reinterpret_cast <float*>(m_pArray), 1);
+#endif
+        }
+    }
+
+    //sum of all elements
+    template<class ElemType>
+    ElemType CPUMatrix<ElemType>::SumOfElements () const
+    {
+        if (IsEmpty())
+            throw std::logic_error("SumOfElements: Matrix is empty.");
+
+        ElemType sum=0;
+        long m=(long)GetNumElements();        // note: OpenMP requires loop indices to be long, not size_t
+
+        //four-way unrolling
+#pragma omp parallel for reduction(+:sum)
+        for (long i=0; i<(m & ~3); i+=4)
+        {
+            sum += m_pArray[i] + m_pArray[i+1] + m_pArray[i+2] + m_pArray[i+3] ;
+        }
+        //handle remaining stuffs
+        for (long i=m & ~3; i<m; i++)
+        {
+            sum += m_pArray[i];
+        }
+      
+        return sum;
+    }
+
+    template<class ElemType>
+    CPUMatrix<ElemType>& CPUMatrix<ElemType>::AssignSumOfElements(const CPUMatrix<ElemType>& a)
+    {
+        if (a.IsEmpty())
+            throw std::logic_error("AssignSumOfElements: Matrix a is empty.");
+
+        auto& us=*this;
+        us.Resize(1,1);
+        us(0,0) =a.SumOfElements();
+
+        return *this;
+    }
+
+    template<class ElemType>
+    bool CPUMatrix<ElemType>::IsEqualTo(const CPUMatrix<ElemType>& a, const ElemType threshold /*= 1e-8*/) const
+    {
+        return AreEqual(*this, a, threshold);
+    }
+
+
+    template<class ElemType>
+    void CPUMatrix<ElemType>::VectorSum(const CPUMatrix<ElemType>& a, CPUMatrix<ElemType>& c, const bool isColWise)
+    {
+        if (a.IsEmpty())
+            throw std::logic_error("VectorSum:  Input matrix a is empty.");
+
+        const int m = (int)a.GetNumRows();
+        const int n = (int)a.GetNumCols();
+
+        assert(m>0 && n>0); //converting from size_t to int may cause overflow
+
+        if (isColWise)  //col-wise
+        {
+            c.Resize(1, n);
+
+#pragma omp parallel for
+            foreach_column(j, a)
+            {
+                ElemType v = 0;
+                foreach_row(i, a)
+                {
+#pragma omp atomic
+                    v += a(i, j);
+                }
+                c(0, j) = v;
+            }
+        }
+        else
+        {
+            c.Resize(m, 1);
+
+#pragma omp parallel for
+            foreach_row(i, a)
+            {
+                ElemType v = 0;
+                foreach_column(j, a)
+                {
+#pragma omp atomic
+                    v += a(i, j);
+                }
+                c(i, 0) = v;
+            }
+        }
+    }
+
+    template<class ElemType>
+    void CPUMatrix<ElemType>::VectorNorm1(CPUMatrix<ElemType>& c, const bool isColWise) const
+    {
+        if (IsEmpty())
+            throw std::logic_error("VectorNormInf: Matrix is empty.");
+
+        auto& us=*this;
+
+        const int m = (int)us.GetNumRows();
+        const int n = (int)us.GetNumCols();
+
+        assert (m>0 && n>0); //converting from size_t to int may cause overflow
+
+        if (isColWise)  //col-wise
+        {
+            c.Resize(1, n);
+
+#pragma omp parallel for
+            foreach_column(j,us)
+            {
+                ElemType v = 0;
+                foreach_row(i,us)
+                {
+#pragma omp atomic
+                    v += abs(us(i,j)); 
+                }
+                c(0,j) = v;
+            }
+
+
+        }
+        else
+        {
+            c.Resize(m, 1);
+
+#pragma omp parallel for
+            foreach_row(i,us)
+            {
+                ElemType v = 0;
+                foreach_column(j,us)
+                {
+#pragma omp atomic
+                    v += abs(us(i,j)); 
+                }
+                c(i,0) = v;
+            }
+
+
+        }
+    }
+
+    template<class ElemType>
+    CPUMatrix<ElemType>& CPUMatrix<ElemType>::AssignVectorNorm1Of(CPUMatrix<ElemType>& a, const bool isColWise)
+    {
+        a.VectorNorm1(*this, isColWise);
+        return *this;
+    }
+
+    template<class ElemType>
+    void CPUMatrix<ElemType>::VectorNorm2(CPUMatrix<ElemType>& c, const bool isColWise) const
+    {
+        if (IsEmpty())
+            throw std::logic_error("VectorNorm2: Matrix is empty.");
+
+        auto& us=*this;
+
+        const int m = (int)us.GetNumRows();
+        const int n = (int)us.GetNumCols();
+
+        assert (m>0 && n>0); //converting from size_t to int may cause overflow
+
+        if (isColWise)  //col-wise
+        {
+            c.Resize(1, n);
+
+            if (sizeof(ElemType) == sizeof(double))
+            {
+#pragma omp parallel for
+                foreach_column(j,c)
+                {
+#ifndef USE_MKL
+                    c(0,j) = (ElemType) dnrm2(m, reinterpret_cast <double*>(us.m_pArray+us.LocateColumn(j)), 1);
+#else
+                    c(0,j) = (ElemType) cblas_dnrm2 (m, reinterpret_cast <double*>(us.m_pArray+us.LocateColumn(j)), 1);
+#endif
+                }
+            }
+            else
+            {
+#pragma omp parallel for
+                foreach_column(j,c)
+                {
+#pragma warning (suppress: 4244)
+#ifndef USE_MKL
+                    c(0,j) = snrm2(m, reinterpret_cast <float*>(us.m_pArray+us.LocateColumn(j)), 1);
+#else
+                    c(0,j) = cblas_snrm2 (m, reinterpret_cast <float*>(us.m_pArray+us.LocateColumn(j)), 1);
+#endif
+                }                
+            }
+        }
+        else
+        {
+            c.Resize(m, 1);
+
+            if (sizeof(ElemType) == sizeof(double))
+            {
+#pragma omp parallel for
+                foreach_row(i,c)
+                {
+#ifndef USE_MKL
+                    c(i,0) = dnrm2(n, reinterpret_cast <double*>(us.m_pArray+i), m);
+#else
+                    c(i,0) = cblas_dnrm2 (n, reinterpret_cast <double*>(us.m_pArray+i), m);
+#endif
+                }
+            }
+            else
+            {
+#pragma omp parallel for
+                foreach_row(i,c)
+                {
+#pragma warning (suppress: 4244)
+#ifndef USE_MKL
+                    c(i,0) = snrm2(n, reinterpret_cast <float*>(us.m_pArray+i), m);
+#else
+                    c(i,0) = cblas_snrm2 (n, reinterpret_cast <float*>(us.m_pArray+i), m);
+#endif
+                }
+
+            }
+        }
+    }
+
+    template<class ElemType>
+    CPUMatrix<ElemType>& CPUMatrix<ElemType>::AssignVectorNorm2Of(CPUMatrix<ElemType>& a, const bool isColWise)
+    {
+        a.VectorNorm2(*this, isColWise);
+        return *this;
+    }
+
+    template<class ElemType>
+    void CPUMatrix<ElemType>::VectorNormInf(CPUMatrix<ElemType>& c, const bool isColWise) const
+    {
+        if (IsEmpty())
+            throw std::logic_error("VectorNormInf: Matrix is empty.");
+
+        auto& us=*this;
+
+        const int m = (int)us.GetNumRows();
+        const int n = (int)us.GetNumCols();
+
+        assert (m>0 && n>0); //converting from size_t to int may cause overflow
+
+        if (isColWise)  //col-wise
+        {
+            c.Resize(1, n);
+
+            //#pragma omp parallel for
+            foreach_column(j,us)
+            {
+                ElemType v = 0;
+                foreach_row(i,us)
+                {
+                    v = max( v, abs(us(i,j))); 
+                }
+                c(0,j) = v;
+            }
+
+
+        }
+        else
+        {
+            c.Resize(m, 1);
+
+            //#pragma omp parallel for
+            foreach_row(i,us)
+            {
+                ElemType v = 0;
+                foreach_column(j,us)
+                {
+                    v = max( v, abs(us(i,j))); 
+                }
+                c(i,0) = v;
+            }
+
+        }
+    }
+
+    template<class ElemType>
+    CPUMatrix<ElemType>& CPUMatrix<ElemType>::AssignVectorNormInfOf(CPUMatrix<ElemType>& a, const bool isColWise)
+    {
+        a.VectorNormInf(*this, isColWise);
+        return *this;
+    }
+
+    template<class ElemType>
+    CPUMatrix<ElemType>& CPUMatrix<ElemType>::AssignInnerProductOf(const CPUMatrix<ElemType>& a, const CPUMatrix<ElemType>& b, const bool isColWise)
+    {
+        InnerProduct (a, b, *this,isColWise);
+        return *this;
+    }
+
+    //column-wise crossproduct
+    template<class ElemType>
+    CPUMatrix<ElemType>& CPUMatrix<ElemType>::AssignKhatriRaoProductOf(const CPUMatrix<ElemType>& a, const CPUMatrix<ElemType>& b)
+    {
+        if (a.IsEmpty() || b.IsEmpty())
+            throw std::logic_error("AssignKhatriRaoProductOf: Matrix is empty.");
+
+        long cols = (long) a.GetNumCols();
+        assert(cols == b.GetNumCols());
+        if (cols != b.GetNumCols())
+            throw invalid_argument("a.GetNumCols() != b.GetNumCols()");
+
+        long rowsA = (long) a.GetNumRows();
+        long rowsB = (long) b.GetNumRows();
+        Resize(rowsA * rowsB, cols);
+
+#ifdef __INTEL_COMPILER // TODO: check this
+#pragma simd statement
+#endif
+#pragma omp parallel for
+        for (long k=0; k<cols; k++)
+        {
+            long jj = 0;
+            for (long j=0; j<rowsB; j++)
+            {
+                for (long i=0; i<rowsA; i++)
+                {
+                    (*this)(jj++, k) = a(i,k) * b(j,k);
+                }
+            }
+        }
+
+        return *this;
+    }
+
+    //column-wise reshaped product. Used to compute KhatriRaoProduct Gradient
+    //   this = reshape each column of a from (K1xK2,1) to (K1, K2) 
+    //   if each column of a is not transposed, each (K1, K2) times each column of b (K2, frames).
+    //   the output is a (K1, frames) matrix
+    //   if each column of a is tranposed, each (K1, K2)^T times each column of b(K1, frames) and output is (K2, frames)
+    template<class ElemType>
+    CPUMatrix<ElemType>& CPUMatrix<ElemType>::AddColumnReshapeProductOf(const CPUMatrix<ElemType>& a, const CPUMatrix<ElemType>& b, const bool transposeAColumn)
+    {
+        if (a.IsEmpty() || b.IsEmpty())
+            throw std::logic_error("AddColumnReshapeProductOf: Matrix is empty.");
+
+        long cols = (long) a.GetNumCols();
+        assert(cols == b.GetNumCols());
+        if (cols != b.GetNumCols())
+            throw invalid_argument("AddColumnReshapeProductOf: a.GetNumCols() != b.GetNumCols()");
+
+        long rowsA = (long) a.GetNumRows();
+        long rowsB = (long) b.GetNumRows();
+
+        if (rowsA % rowsB != 0)
+            throw invalid_argument("AddColumnReshapeProductOf: number of rows in a should be multiples of that in b.");
+
+        long rowsC = rowsA / rowsB;
+        if (rowsC != GetNumRows() || cols != GetNumCols())
+            throw invalid_argument("AddColumnReshapeProductOf: This matrix does not have the right size.");
+
+        auto & us = *this;
+
+        if (transposeAColumn)
+        {
+            //find nrows and ncols of tbe reshaped a
+            long nrows = rowsB;
+            long ncols = rowsC;
+
+#ifdef __INTEL_COMPILER // TODO: check this
+#pragma simd statement
+#endif
+#pragma omp parallel for
+            foreach_column(t, a)
+            {
+                size_t k=0;
+                for (size_t j=0; j<ncols; j++)   // row and col is transposed
+                {
+                    ElemType v = 0;
+                    for (size_t i=0; i<nrows; i++)
+                    {
+                        v += a(k,t) * b(i,t);
+                        k++;
+                    }
+                    us(j,t) += v;
+                }
+            }
+        }
+        else
+        {
+            size_t ncols = rowsB;
+            size_t nrows = rowsC;
+
+#ifdef __INTEL_COMPILER // TODO: check this
+#pragma simd statement
+#endif
+#pragma omp parallel for
+            foreach_column(t, a)
+            {
+                size_t k=0;
+                for (size_t j=0; j<ncols; j++)
+                {
+                    for (size_t i=0; i<nrows; i++)
+                    {
+                        us(i,t) += a(k,t) * b(j,t);
+                        k++;
+                    }
+                }
+            }
+        }
+
+        return *this;
+    }
+
+    template<class ElemType>
+    CPUMatrix<ElemType>& CPUMatrix<ElemType>::AddWithScaleOf(ElemType alpha, const CPUMatrix<ElemType>& a)
+    {
+        ScaleAndAdd(alpha, a, *this);
+        return *this;
+    }
+
+    template<class ElemType>
+    ElemType CPUMatrix<ElemType>::FrobeniusNorm() const
+    {
+        if (IsEmpty())
+            throw std::logic_error("FrobeniusNorm: Matrix is empty.");
+
+        ElemType v = 0;
+
+        long m=(long)GetNumElements();
+
+        //four-way unrolling
+#pragma omp parallel for reduction(+:v)
+        for (long i=0; i<(m & ~3); i+=4)
+        {
+            v += m_pArray[i] * m_pArray[i] +  m_pArray[i+1] * m_pArray[i+1] +  m_pArray[i+2] * m_pArray[i+2] +  m_pArray[i+3] * m_pArray[i+3]; 
+        }
+        //handle remaining stuffs
+        for (long i=m & ~3; i<m; i++)
+        {
+            v += m_pArray[i] * m_pArray[i];
+        }
+
+        return sqrt(v);
+    }
+
+    template<class ElemType>
+    CPUMatrix<ElemType>& CPUMatrix<ElemType>::AssignFrobeniusNormOf(const CPUMatrix<ElemType>& a)
+    {
+        if (a.IsEmpty())
+            throw std::logic_error("AssignFrobeniusNormOf: Matrix a is empty.");
+
+        auto& us=*this;
+        us.Resize(1,1);
+        us(0,0) = a.FrobeniusNorm();
+
+        return us;
+    }
+
+    template<class ElemType>
+    ElemType CPUMatrix<ElemType>::MatrixNormInf() const
+    {
+        if (IsEmpty())
+            throw std::logic_error("MatrixNormInf: Matrix is empty.");
+
+        auto& us=*this;
+
+        ElemType v = 0;
+#pragma omp parallel for
+        foreach_coord(i,j,us)
+        {
+#pragma omp critical
+            {
+                v = max( v, abs(us(i,j))); 
+            }
+        }
+        return v;
+    }
+
+    template<class ElemType>
+    ElemType CPUMatrix<ElemType>::MatrixNorm0() const
+    {
+        if (IsEmpty())
+            throw std::logic_error("MatrixNorm0: Matrix is empty.");
+
+        auto& us=*this;
+
+        ElemType v = 0;
+#pragma omp parallel for
+        foreach_coord(i,j,us)
+        {
+            if (us(i,j)!=0)
+            {
+#pragma omp critical
+                {                
+                    ++v; 
+                }
+            }
+        }
+        return v;
+    }
+
+    template<class ElemType>
+    ElemType CPUMatrix<ElemType>::MatrixNorm1() const
+    {
+        if (IsEmpty())
+            throw std::logic_error("MatrixNorm1: Matrix is empty.");
+
+        auto& us=*this;
+
+        ElemType sum = 0;
+#pragma omp parallel for reduction(+:sum)
+        foreach_coord(i,j,us)
+        {
+            sum += abs(us(i,j));            
+        }
+        return sum;
+    }
+
+    template<class ElemType>
+    CPUMatrix<ElemType>& CPUMatrix<ElemType>::AssignSignOf(const CPUMatrix<ElemType>& a)
+    {
+        if (a.IsEmpty())
+            throw std::logic_error("AssignSignOf: Matrix a is empty.");
+
+        auto& us=*this;
+        if (this != &a)
+            Resize(a.GetNumRows(), a.GetNumCols());
+
+#pragma omp parallel for
+        foreach_column(j,us)
+        {
+            foreach_row(i,us)
+            {
+                ElemType v = a(i,j);
+                us(i,j) =  (v == (ElemType)0? (ElemType)0 : (v > 0? (ElemType)1 : (ElemType)(-1)));
+            }
+        }
+
+        return us;
+    }
+
+    template<class ElemType>
+    CPUMatrix<ElemType>& CPUMatrix<ElemType>::AddSignOf(const CPUMatrix<ElemType>& a)
+    {
+        if (a.IsEmpty())
+            throw std::logic_error("AddSignOf: Matrix a is empty.");
+
+        auto& us=*this;
+        if (this != &a)
+            Resize(a.GetNumRows(), a.GetNumCols());
+
+#pragma omp parallel for
+        foreach_column(j,us)
+        {
+            foreach_row(i,us)
+            {
+                ElemType v = a(i,j);
+                us(i,j) +=  (v == (ElemType)0? (ElemType)0 : (v > 0? (ElemType)1 : (ElemType)(-1)));
+            }
+        }
+
+        return us;
+    }
+    //I decided to use CPUMatrix<ElemType>& maxIndexes instead of integer vector because the result may be used to do additional calculation
+    template<class ElemType>
+    void CPUMatrix<ElemType>::VectorMax(CPUMatrix<ElemType>& maxIndexes, CPUMatrix<ElemType>& maxValues, const bool isColWise) const
+    {
+        if (IsEmpty())
+            throw std::logic_error("VectorMax: Matrix is empty.");
+
+        auto& us=*this;
+        const int m = (int)GetNumRows();
+        const int n = (int)GetNumCols();
+
+        assert (m>0 && n>0); //converting from size_t to int may cause overflow
+
+        if (isColWise)  //col-wise
+        {
+            maxValues.Resize(1, n);
+            maxIndexes.Resize(1, n);
+
+#pragma omp parallel for
+            for (int j=0; j<n; j++)
+            {
+                ElemType v = us(0, j);
+                size_t index = 0;
+                foreach_row(i,us)
+                {
+                    if (v < us(i,j))
+                    {
+                        index = i;
+                        v = us(i,j);
+                    }
+                }
+                maxValues(0,j) = v;                
+                maxIndexes(0,j) = (ElemType)index;                
+            }
+        }
+        else
+        {
+            maxValues.Resize(m,1);
+            maxIndexes.Resize(m, 1);
+
+#pragma omp parallel for
+            for (int i=0; i<m; i++)
+            {
+                ElemType v = us(i, 0);
+                size_t index = 0;
+                foreach_column(j,us)
+                {
+                    if (v < us(i,j))
+                    {
+                        index = j;
+                        v = us(i,j);
+                    }
+
+                }
+                maxValues(i,0) = v;                
+                maxIndexes(i,0) = (ElemType)index;                
+            }            
+        }
+    }
+
+    template<class ElemType>
+    void CPUMatrix<ElemType>::VectorMin(CPUMatrix<ElemType>& minIndexes, CPUMatrix<ElemType>& minValues, const bool isColWise) const
+    {
+        if (IsEmpty())
+            throw std::logic_error("VectorMin: Matrix is empty.");
+
+        auto& us=*this;
+        const int m = (int)GetNumRows();
+        const int n = (int)GetNumCols();
+
+        assert (m>0 && n>0); //converting from size_t to int may cause overflow
+
+        if (isColWise)  //col-wise
+        {
+            minValues.Resize(1, n);
+            minIndexes.Resize(1, n);
+
+#pragma omp parallel for
+            for (int j=0; j<n; j++)
+            {
+                ElemType v = us(0, j);
+                size_t index = 0;
+                foreach_row(i,us)
+                {
+                    if (v > us(i,j))
+                    {
+                        index = i;
+                        v = us(i,j);
+                    }
+
+                }
+                minValues(0,j) = v;                
+                minIndexes(0,j) = (ElemType)index;                
+            }           
+        }
+        else
+        {
+            minValues.Resize(m,1);
+            minIndexes.Resize(m, 1);
+
+#pragma omp parallel for
+            for (int i=0; i<m; i++)
+            {
+                ElemType v = us(i, 0);
+                size_t index = 0;
+                foreach_column(j,us)
+                {
+                    if (v > us(i,j))
+                    {
+                        index = j;
+                        v = us(i,j);
+                    }
+
+                }
+                minValues(i,0) = v;                
+                minIndexes(i,0) = (ElemType)index;                
+            }            
+        }
+    }
+
+    template<class ElemType>
+    CPUMatrix<ElemType>&  CPUMatrix<ElemType>::AssignNumOfDiff(const CPUMatrix<ElemType>& a, const CPUMatrix<ElemType>& b)
+    {
+        if (a.GetNumRows() != b.GetNumRows() || a.GetNumCols() != b.GetNumCols())
+            throw std::invalid_argument ("AssignNumOfDiff: a and b must have same dimension.");
+        
+        ElemType n = 0;
+        foreach_coord(i,j,a)
+        {
+            n += (a(i,j) != b(i,j));
+        }
+
+        Resize(1,1); //result should be one element
+        (*this)(0,0) = n;
+
+        return *this;
+    }
+
+
+#pragma endregion Member BLAS Functions
+
+#pragma region Other helper Functions
+
+    template<class ElemType>
+    void CPUMatrix<ElemType>::Print(const char* matrixName, size_t rowStart, size_t rowEnd, size_t colStart, size_t colEnd) const
+    {
+        if (IsEmpty())
+            throw std::logic_error("Print: Matrix is empty.");
+
+        if (rowEnd >= GetNumRows() || colEnd >= GetNumCols())
+            throw std::invalid_argument("Index out of range.");
+
+        if (matrixName != nullptr)
+            fprintf (stderr, "\n###### %s (%lu, %lu) ######\n", matrixName, GetNumRows(), GetNumCols());
+        else
+            fprintf (stderr, "\n###### Unnamed Matrix (%lu, %lu) ######\n", GetNumRows(), GetNumCols());
+
+        fprintf (stderr, "\n------ Print Range (%lu:%lu, %lu:%lu) ------\n", rowStart, rowEnd, colStart, colEnd);
+
+        const auto& us = *this;
+        foreach_row(i,us)
+        {
+            foreach_column(j,us)
+                fprintf (stderr, "%.10f\t",  us(i,j));
+            fprintf (stderr, "\n");
+        }
+    }
+
+    template<class ElemType>
+    void CPUMatrix<ElemType>::Print(const char* matrixName /*=nullptr*/) const
+    {
+        Print(matrixName, 0, GetNumRows()-1, 0, GetNumCols()-1);
+    }
+
+    // file I/O
+    //matrixName is used to verify that correct matrix is read.
+    template<class ElemType>
+    void CPUMatrix<ElemType>::ReadFromFile(FILE*, const char * /*matrixName*/)
+    {
+        throw std::runtime_error("not implemented.");
+    }
+
+    //matrixName is used to verify that correct matrix is read.
+    template<class ElemType>
+    void CPUMatrix<ElemType>::WriteToFile(FILE*, const char * /*matrixName*/)
+    {
+        throw std::runtime_error("not implemented.");
+    }
+
+    //assume each column is an input sample. Each sample is stored in [channel, row, col]  (r00, g00, b00, r01, g01, b01, r10, g10, b10, r11, g11, b11)
+    template<class ElemType>
+    CPUMatrix<ElemType>&  CPUMatrix<ElemType>::AssignPackedConvolutionInput(const CPUMatrix<ElemType>& inputSubBatch, 
+                                                const size_t inputWidth, const size_t inputHeight, const size_t inputChannels,
+                                                const size_t outputWidth, const size_t outputHeight, const size_t /*outputChannels*/,
+                                                const size_t kernelWidth, const size_t kernelHeight, const size_t horizontalSubsample, const size_t verticalSubsample, 
+                                                const bool zeroPadding)
+    {
+        assert (verticalSubsample <= kernelHeight && horizontalSubsample <= kernelWidth);
+
+        const size_t packedInputRows = kernelWidth * kernelHeight * inputChannels;
+        const size_t packedInputColsPerSample = outputWidth * outputHeight;  //output size per channel
+        const size_t inputDim = inputWidth*inputHeight*inputChannels;
+        const size_t smallBatchSize = inputSubBatch.GetNumCols();
+        const long inputHeightTimesChannel = (long) (inputHeight * inputChannels); 
+        Resize(packedInputRows, packedInputColsPerSample * smallBatchSize);
+        if (zeroPadding)
+            SetValue((ElemType)0);
+
+        const long halfKernelWidth = (long) kernelWidth/2; 
+        const long halfKernelHeight = (long) kernelHeight/2; 
+
+
+#pragma omp parallel for  //each input element is copied to many places
+        for (long sample = 0; sample <smallBatchSize; sample ++)
+        {
+            for (long id = 0; id<inputDim; id++)
+            {
+                // IN_ELEM_ROWPOS(channel, row, col) = (channel + (row + col * inputHeight) * inputChannels)
+                // IN_ELEM_COLPOS = sample
+
+                const long y = id / inputHeightTimesChannel; //inputCol
+                const long nXC = id % inputHeightTimesChannel; //channel + inputRow*inputChannels
+                const long x = nXC / (long) inputChannels; //inputRow
+                const long c = nXC % (long) inputChannels; //channel
+
+                long x0 = 0, y0 = 0, x1 = 0, y1 = 0;
+                if (zeroPadding)
+                {
+                    x0 = (long) max(0, ceil((x-(ElemType)kernelHeight+1.0f+halfKernelHeight)/ (ElemType)verticalSubsample));  //row : first wrow in which x is in
+                    x1 = (long) (x+halfKernelHeight-x0*verticalSubsample);    //first posxInKernel
+                    y0 = (long) max(0, ceil((y-(ElemType)kernelWidth+1.0f+halfKernelWidth)/(ElemType)horizontalSubsample));  //col : first wcol in which y is in
+                    y1 = (long) (y+halfKernelWidth-y0*horizontalSubsample);  //first posyInKernel
+                }
+                else
+                {
+                    x0 = (long) max(0, ceil((x-(ElemType)kernelHeight+1)/ (ElemType)verticalSubsample));  //row : first wrow in which x is in
+                    x1 = (long) (x-x0*verticalSubsample);    //first posxInKernel
+                    y0 = (long) max(0, ceil((y-(ElemType)kernelWidth+1)/(ElemType)horizontalSubsample));  //col : first wcol in which y is in
+                    y1 = (long) (y-y0*horizontalSubsample);  //first posyInKernel
+                }
+
+                assert (x1 >=0 && x1<kernelHeight && y1>=0 && y1<kernelWidth);
+
+
+                // PACK_ELEM_ROWPOS(channel, posxInKernel, posyInKernel) = (channel * kernelWidth * kernelHeight + posxInKernel + posyInKernel * kernelHeight)
+                // PACK_ELEM_COLPOS(sample, wrow, wcol) = (sample*packedInputColsPerSample + outputHeight*wcol + wrow
+
+                ElemType currentInputValue = inputSubBatch(id, sample); 
+                long packColBase = (long) (sample*packedInputColsPerSample + y0*outputHeight); 
+                for (long wcol = y0, posyInKernel = y1; wcol < (long) outputWidth && posyInKernel>=0; wcol++, posyInKernel -= (long) horizontalSubsample) 
+                {
+                    long packRowBase = (long) (c * kernelWidth * kernelHeight + posyInKernel * kernelHeight);
+                    for (long wrow = x0, posxInKernel = x1; wrow < (long) outputHeight && posxInKernel>=0; wrow++, posxInKernel -= (long) verticalSubsample) 
+                    {
+                        const long packRow = packRowBase + posxInKernel; 
+                        const long packCol = packColBase + wrow; 
+                        (*this)(packRow, packCol) = currentInputValue; 
+                    }
+                    packColBase += (long) outputHeight; 
+                }
+            }
+        }
+
+        return *this;
+    }
+    //assume each column is an input sample. Each sample is stored in [channel, row, col]  (r00, g00, b00, r01, g01, b01, r10, g10, b10, r11, g11, b11)
+    template<class ElemType>
+    CPUMatrix<ElemType>&  CPUMatrix<ElemType>::UnpackConvolutionInput(CPUMatrix<ElemType>& inputSubBatch, 
+                                                const size_t inputWidth, const size_t inputHeight, const size_t inputChannels,
+                                                const size_t outputWidth, const size_t outputHeight, const size_t /*outputChannels*/,
+                                                const size_t kernelWidth, const size_t kernelHeight, const size_t horizontalSubsample, const size_t verticalSubsample, 
+                                                const bool zeroPadding) const
+    {
+        assert (verticalSubsample <= kernelHeight && horizontalSubsample <= kernelWidth);
+
+        const size_t packedInputColsPerSample = outputWidth * outputHeight;  //output size per channel
+        const size_t inputDim = inputWidth*inputHeight*inputChannels;
+        const size_t smallBatchSize = inputSubBatch.GetNumCols();
+        const long inputHeightTimesChannel = (long) (inputHeight * inputChannels); 
+
+        const long halfKernelWidth = (long) kernelWidth/2; 
+        const long halfKernelHeight = (long) kernelHeight/2; 
+
+#pragma omp parallel for  //each input element is copied to many places
+        for (long sample = 0; sample <smallBatchSize; sample ++)
+        {
+            for (long id = 0; id<inputDim; id++)
+            {
+                // IN_ELEM_ROWPOS(channel, row, col) = (channel + (row + col * inputHeight) * inputChannels)
+                // IN_ELEM_COLPOS = sample
+
+                const long y = id / inputHeightTimesChannel; //inputCol
+                const long nXC = id % inputHeightTimesChannel; //channel + inputRow*inputChannels
+                const long x = nXC / (long) inputChannels; //inputRow
+                const long c = nXC % (long) inputChannels; //channel
+
+                long x0 = 0, y0 = 0, x1 = 0, y1 = 0;
+                if (zeroPadding)
+                {
+                    x0 = (long) max(0, ceil((x-(ElemType)kernelHeight+1.0f+halfKernelHeight)/ (ElemType)verticalSubsample));  //row : first wrow in which x is in
+                    x1 = (long) (x+halfKernelHeight-x0*verticalSubsample);    //first posxInKernel
+                    y0 = (long) max(0, ceil((y-(ElemType)kernelWidth+1.0f+halfKernelWidth)/(ElemType)horizontalSubsample));  //col : first wcol in which y is in
+                    y1 = (long) (y+halfKernelWidth-y0*horizontalSubsample);  //first posyInKernel
+                }
+                else
+                {
+                    x0 = (long) max(0, ceil((x-(ElemType)kernelHeight+1)/ (ElemType)verticalSubsample));  //row : first wrow in which x is in
+                    x1 = (long) (x-x0*verticalSubsample);    //first posxInKernel
+                    y0 = (long) max(0, ceil((y-(ElemType)kernelWidth+1)/(ElemType)horizontalSubsample));  //col : first wcol in which y is in
+                    y1 = (long) (y-y0*horizontalSubsample);  //first posyInKernel
+                }
+
+                assert (x1 >=0 && x1<kernelHeight && y1>=0 && y1<kernelWidth);
+
+
+                // PACK_ELEM_ROWPOS(channel, posxInKernel, posyInKernel) = (channel * kernelWidth * kernelHeight + posxInKernel + posyInKernel * kernelHeight)
+                // PACK_ELEM_COLPOS(sample, wrow, wcol) = (sample*packedInputColsPerSample + outputHeight*wcol + wrow
+
+                ElemType currentInputValue = inputSubBatch(id, sample); 
+                long packColBase = (long) (sample*packedInputColsPerSample + y0*outputHeight); 
+                for (long wcol = y0, posyInKernel = y1; wcol < (long) outputWidth && posyInKernel>=0; wcol++, posyInKernel -= (long) horizontalSubsample) 
+                {
+                    long packRowBase = (long) (c * kernelWidth * kernelHeight + posyInKernel * kernelHeight);
+                    for (long wrow = x0, posxInKernel = x1; wrow < (long) outputHeight && posxInKernel>=0; wrow++, posxInKernel -= (long) verticalSubsample) 
+                    {
+                        const long packRow = packRowBase + posxInKernel; 
+                        const long packCol = packColBase + wrow; 
+                        currentInputValue += (*this)(packRow, packCol); 
+                    }
+                    packColBase += (long) outputHeight; 
+                }
+                inputSubBatch(id, sample) = currentInputValue;
+            }
+        }
+
+        return inputSubBatch;
+    }
+
+    //assume each column is an input sample. Each sample is stored in  (r00, g00, b00, r01, g01, b01, r10, g10, b10, r11, g11, b11)
+    template<class ElemType>
+    CPUMatrix<ElemType>& CPUMatrix<ElemType>::AssignMaxPoolingResult(const CPUMatrix<ElemType>& inputBatch, const size_t channels, 
+                                                const size_t /*inputWidth*/, const size_t inputHeight, const size_t /*inputSizePerSample*/,
+                                                const size_t /*outputWidth*/, const size_t outputHeight, const size_t outputSizePerSample, 
+                                                const size_t windowWidth, const size_t windowHeight, const size_t horizontalSubsample, const size_t verticalSubsample)
+    {
+        const long inputHeightTimesChannel = (long) (inputHeight * channels); 
+        const long outputHeightTimesChannel = (long) (outputHeight * channels); 
+        const size_t batchSize = inputBatch.GetNumCols();
+        Resize(outputSizePerSample, batchSize);
+
+        // IN_ELEM_ROWPOS(channel, row, col) = (channel + (row + col * inputHeight) * channels)
+        // IN_ELEM_COLPOS = sample
+
+        // OUT_ELEM_ROWPOS(channel, wrow, wcol) = (channel + (wrow + wcol * outputHeight) * channels)
+        // OUT_ELEM_COLPOS = sample
+
+#pragma omp parallel for  
+        for (long sample = 0; sample < (long) batchSize; sample ++)
+        {
+            for (long outputIndexWithinSample=0; outputIndexWithinSample<outputSizePerSample; outputIndexWithinSample++)
+            {
+                const long y = outputIndexWithinSample / outputHeightTimesChannel; //wcol
+                const long nXC = outputIndexWithinSample % outputHeightTimesChannel; //channel + wrow*channels
+                const long x = (long) (nXC / channels); //wrow
+                const long c = (long) (nXC % channels); //channel
+
+                ElemType maxVal = -FLT_MAX; 
+                ElemType minVal = FLT_MAX; 
+                const long rowInWindowBase = (long) ((x*verticalSubsample + y*horizontalSubsample*inputHeight)*channels + c);
+                for (long colInWindow=0; colInWindow<windowWidth; colInWindow++) 
+                {   
+                    long rowInInput = rowInWindowBase + colInWindow * inputHeightTimesChannel;
+                    for (long rowInWindow=0; rowInWindow<windowHeight; rowInWindow++)
+                    {
+                        const ElemType val = inputBatch(rowInInput, sample); //pf[rowInWindow*channels]; 
+                        maxVal = max(maxVal, val); 
+                        minVal = min(minVal, val);
+                        rowInInput += (long) channels;
+                    }
+                }
+
+                (*this)(outputIndexWithinSample, sample) = maxVal; 
+            }
+        }
+    
+        return *this;
+    }
+
+    template<class ElemType>
+    CPUMatrix<ElemType>& CPUMatrix<ElemType>::AddMaxPoolingGradient(const CPUMatrix<ElemType>& outputGradientBatch, const CPUMatrix<ElemType>& inputBatch, const CPUMatrix<ElemType>& outputBatch, 
+                                                const size_t channels, 
+                                                const size_t /*inputWidth*/, const size_t inputHeight, const size_t inputSizePerSample, 
+                                                const size_t outputWidth, const size_t outputHeight, const size_t /*outputSizePerSample*/,
+                                                const size_t windowWidth, const size_t windowHeight, const size_t horizontalSubsample, const size_t verticalSubsample)
+    {
+        size_t batchSize = inputBatch.GetNumCols();
+        const long inputHeightTimesChannel = (long) (inputHeight * channels);
+        const long outputHeightTimesChannel = (long) (outputHeight * channels);
+
+        // IN_ELEM_ROWPOS(channel, row, col) = (channel + (row + col * inputHeight) * channels)
+        // IN_ELEM_COLPOS = sample
+
+        // OUT_ELEM_ROWPOS(channel, wrow, wcol) = (channel + (wrow + wcol * outputHeight) * channels)
+        // OUT_ELEM_COLPOS = sample
+
+#pragma omp parallel for  
+        for (long sample = 0; sample < batchSize; sample ++)
+        {
+            for (long inputIndexWithinSample=0; inputIndexWithinSample<inputSizePerSample; inputIndexWithinSample++)
+            {
+                const long y = inputIndexWithinSample / inputHeightTimesChannel; //col in input
+                const long nXC = inputIndexWithinSample % inputHeightTimesChannel; //channel + row*chanels
+                const long x = (long) (nXC / channels); //row in input
+                const long c = (long) (nXC % channels); //channel
+
+                long startOutX = (long) max(0, ceil((x-(ElemType)windowHeight+1)/ (ElemType)verticalSubsample));  //inclusive start
+                long endOutX = (long) ((x/verticalSubsample < outputHeight-1)? x/verticalSubsample : outputHeight-1); //inclusive end
+                long startOutY = (long)  max(0, ceil((y-(ElemType)windowWidth+1)/(ElemType)horizontalSubsample));  //inclusive start
+                long endOutY = (long) ((x/horizontalSubsample < outputWidth-1)? x/horizontalSubsample : outputWidth-1); //inclusive end
+
+                ElemType inputValue = inputBatch(inputIndexWithinSample, sample);
+                for (long outY=startOutY; outY<=endOutY; outY++)
+                {
+                    for (long outX=startOutX; outX<=endOutX; outX++)
+                    {
+                        long outputIndex = (long) (outY * outputHeightTimesChannel + outX * channels + c);
+                        if (inputValue == outputBatch(outputIndex, sample))
+                            (*this)(inputIndexWithinSample, sample) += outputGradientBatch(outputIndex, sample);
+                    }
+                }  
+            }
+        }
+    
+    return *this;
+    }
+    template<class ElemType>
+    CPUMatrix<ElemType>& CPUMatrix<ElemType>::AssignAveragePoolingResult(const CPUMatrix<ElemType>& inputBatch, const size_t channels, 
+                                                const size_t /*inputWidth*/, const size_t inputHeight, const size_t /*inputSizePerSample*/,
+                                                const size_t /*outputWidth*/, const size_t outputHeight, const size_t outputSizePerSample, 
+                                                const size_t windowWidth, const size_t windowHeight, const size_t horizontalSubsample, const size_t verticalSubsample)
+    {
+        const long inputHeightTimesChannel = (long) (inputHeight * channels);
+        const long outputHeightTimesChannel = (long) (outputHeight * channels);
+        const size_t batchSize = inputBatch.GetNumCols();
+        const size_t windowSize = windowWidth * windowHeight;
+        Resize(outputSizePerSample, batchSize);
+
+        // IN_ELEM_ROWPOS(channel, row, col) = (channel + (row + col * inputHeight) * channels)
+        // IN_ELEM_COLPOS = sample
+
+        // OUT_ELEM_ROWPOS(channel, wrow, wcol) = (channel + (wrow + wcol * outputHeight) * channels)
+        // OUT_ELEM_COLPOS = sample
+
+#pragma omp parallel for  
+        for (long sample = 0; sample < batchSize; sample ++)
+        {
+            for (long outputIndexWithinSample=0; outputIndexWithinSample<outputSizePerSample; outputIndexWithinSample++)
+            {
+                const long y = outputIndexWithinSample / outputHeightTimesChannel; //wcol
+                const long nXC = outputIndexWithinSample % outputHeightTimesChannel; //channel + wrow*channels
+                const long x = (long) (nXC / channels); //wrow
+                const long c = (long) (nXC % channels); //channel
+
+                ElemType sum = 0; 
+                const long rowInWindowBase = (long) ((x*verticalSubsample + y*horizontalSubsample*inputHeight)*channels+c);
+                for (long colInWindow=0; colInWindow<windowWidth; colInWindow++) 
+                {   
+                    long rowInInput = rowInWindowBase + colInWindow * inputHeightTimesChannel;
+                    for (long rowInWindow=0; rowInWindow<windowHeight; rowInWindow++)
+                    {
+                        const ElemType val = inputBatch(rowInInput, sample); //pf[rowInWindow*channels]; 
+                        sum += val; 
+                    }
+                }
+
+                (*this)(outputIndexWithinSample, sample) = sum / windowSize; 
+            }
+        }
+    
+        return *this;
+    }
+
+    template<class ElemType>
+    CPUMatrix<ElemType>& CPUMatrix<ElemType>::AddAveragePoolingGradient(const CPUMatrix<ElemType>& outputGradientBatch, 
+                                                const size_t channels, 
+                                                const size_t /*inputWidth*/, const size_t inputHeight, const size_t inputSizePerSample, 
+                                                const size_t outputWidth, const size_t outputHeight, const size_t /*outputSizePerSample*/,
+                                                const size_t windowWidth, const size_t windowHeight, const size_t horizontalSubsample, const size_t verticalSubsample)
+    {
+        size_t batchSize = outputGradientBatch.GetNumCols();
+        const long inputHeightTimesChannel = (long)(inputHeight * channels);
+        const long outputHeightTimesChannel = (long)(outputHeight * channels);
+        const long windowSize = (long) (windowWidth * windowHeight);
+
+        // IN_ELEM_ROWPOS(channel, row, col) = (channel + (row + col * inputHeight) * channels)
+        // IN_ELEM_COLPOS = sample
+
+        // OUT_ELEM_ROWPOS(channel, wrow, wcol) = (channel + (wrow + wcol * outputHeight) * channels)
+        // OUT_ELEM_COLPOS = sample
+
+#pragma omp parallel for  
+        for (long sample = 0; sample < batchSize; sample ++)
+        {
+            for (long inputIndexWithinSample=0; inputIndexWithinSample<inputSizePerSample; inputIndexWithinSample++)
+            {
+                const long y = inputIndexWithinSample / inputHeightTimesChannel; //col in input
+                const long nXC = inputIndexWithinSample % inputHeightTimesChannel; //channel + row*chanels
+                const long x = nXC / (long)channels; //row in input
+                const long c = nXC % (long)channels; //channel
+
+                long startOutX = (long) max(0, ceil((x-(ElemType)windowHeight+1)/ (ElemType)verticalSubsample));  //inclusive start
+                long endOutX = (long) ((x / verticalSubsample < outputHeight - 1) ? x / (long)verticalSubsample : outputHeight - 1); //inclusive end
+                long startOutY = (long) max(0, ceil((y-(ElemType)windowWidth+1)/(ElemType)horizontalSubsample));  //inclusive start
+                long endOutY = (long) ((x/horizontalSubsample < outputWidth-1)? x/horizontalSubsample : outputWidth-1); //inclusive end
+
+                for (long outY=startOutY; outY<=endOutY; outY++)
+                {
+                    for (long outX=startOutX; outX<=endOutX; outX++)
+                    {
+                        long outputIndex = outY * outputHeightTimesChannel + outX * (long)channels + c; 
+                        (*this)(inputIndexWithinSample, sample) += outputGradientBatch(outputIndex, sample)/windowSize;    
+                    }
+                }  
+            }
+        }
+    
+        return *this;
+    }
+#pragma endregion Other Helper Functions
+
+#pragma region Static BLAS Functions
+
+    /// <summary>Matrix-matrix multiply with col-major matrices (a and b may be transposed): c = alpha * op(a) * op(b) + beta*c</summary>
+    /// <param name="alpha">Scalar</param>
+    /// <param name="a">Input matrix</param>
+    /// <param name="transposeA">Whether matrix a is transposed</param>
+    /// <param name="b">Input matrix</param>
+    /// <param name="transposeB">Whether matrix b is transposed</param>
+    /// <param name="beta">Scalar</param>
+    /// <param name="c">Resulting matrix, user is responsible for allocating this</param>
+    template<class ElemType>
+    void CPUMatrix<ElemType>::MultiplyAndWeightedAdd(ElemType alpha, const CPUMatrix<ElemType>& a, const bool transposeA, const CPUMatrix<ElemType>& b, const bool transposeB, 
+        ElemType beta, CPUMatrix<ElemType>& c)
+    {
+        if (a.IsEmpty() || b.IsEmpty())
+            throw std::logic_error("MultiplyAndWeightedAdd:  one of the input matrix is empty.");
+
+        int m, n, k, l;
+        int lda, ldb, ldc;
+#ifndef USE_MKL
+        char transA, transB;
+#else
+        CBLAS_TRANSPOSE mklTransA;
+        CBLAS_TRANSPOSE mklTransB;
+#endif
+
+        if (transposeA)
+        {
+            m = (int)a.GetNumCols();
+            k = (int)a.GetNumRows();
+            lda = k;
+#ifndef USE_MKL
+            transA = (char)MatrixTranspose::Trans;
+#else
+            mklTransA = CBLAS_TRANSPOSE::CblasTrans;
+#endif
+        }
+        else
+        {
+            m = (int)a.GetNumRows();
+            k = (int)a.GetNumCols();
+            lda = m;
+#ifndef USE_MKL
+            transA = (char)MatrixTranspose::NoTrans;
+#else
+            mklTransA = CBLAS_TRANSPOSE::CblasNoTrans;
+#endif   
+        }
+
+        if (transposeB)
+        {
+            l = (int)b.GetNumCols();
+            n = (int)b.GetNumRows();
+            ldb = n;
+#ifndef USE_MKL
+            transB = (char)MatrixTranspose::Trans;
+#else
+            mklTransB = CBLAS_TRANSPOSE::CblasTrans;
+#endif
+        }
+        else
+        {
+            l = (int)b.GetNumRows();
+            n = (int)b.GetNumCols();
+            ldb = l;
+#ifndef USE_MKL
+            transB = (char)MatrixTranspose::NoTrans;
+#else
+            mklTransB = CBLAS_TRANSPOSE::CblasNoTrans;
+#endif            
+        }
+
+        assert (m>0 && k>0 && l>0 && n>0);  //converting from size_t to int may cause overflow
+        assert (k == l);
+        if (k != l) 
+            throw std::invalid_argument("CPUMatrix<ElemType>::MultiplyAndWeightedAdd : The inner dimensions of a and b must match.");
+
+        c.Resize(m,n);
+        ldc = (int)c.GetNumRows();
+
+        if (sizeof(ElemType) == sizeof(double))
+        {
+#ifndef USE_MKL
+            dgemm(transA, transB, m, n, k, alpha, reinterpret_cast <double*>(a.m_pArray), lda, reinterpret_cast <double*>(b.m_pArray), ldb, beta, reinterpret_cast <double*>(c.m_pArray), ldc);
+#else
+            cblas_dgemm ((CBLAS_ORDER) BLAS_COLMAJOR, mklTransA, mklTransB, m, n, k, alpha, reinterpret_cast <double*>(a.m_pArray), lda, reinterpret_cast <double*>(b.m_pArray), ldb, beta, reinterpret_cast <double*>(c.m_pArray), ldc);
+#endif
+        }
+        else
+        {
+#pragma warning (suppress: 4244)
+#ifndef USE_MKL
+            sgemm(BLAS_COLMAJOR transA, transB, m, n, k, alpha, reinterpret_cast <float*>(a.m_pArray), lda, reinterpret_cast <float*>(b.m_pArray), ldb, beta, reinterpret_cast <float*>(c.m_pArray), ldc);
+#else
+            cblas_sgemm ((CBLAS_ORDER) BLAS_COLMAJOR, mklTransA, mklTransB, m, n, k, alpha, reinterpret_cast <float*>(a.m_pArray), lda, reinterpret_cast <float*>(b.m_pArray), ldb, beta, reinterpret_cast <float*>(c.m_pArray), ldc);
+#endif
+        }
+    }
+
+    /* compute singular value decomposition as 
+    A = U*SIGMA*VT
+    */
+    template<class ElemType>
+    void CPUMatrix<ElemType>::SVD(const CPUMatrix<ElemType>& A, CPUMatrix<ElemType>& SIGMA, CPUMatrix<ElemType>& U, CPUMatrix<ElemType>& VT)
+    {
+        if (A.IsEmpty())
+            throw std::logic_error("SVD:  input matrix is empty.");
+
+        int info;
+        size_t m, n, lda, ldu, ldvt;
+        m = A.GetNumRows();
+        n = A.GetNumCols();
+        lda = m; 
+        ldu = m;
+        ldvt= n;
+        U.Resize(m,m);
+        SIGMA.Resize(min(m,n),1);
+        VT.Resize(n,n);
+
+        if (sizeof(ElemType) == sizeof(double))
+            dgesvd('A', 'A', (int)m, (int)n, reinterpret_cast <double*>(A.m_pArray), (int)lda, reinterpret_cast <double*>(SIGMA.m_pArray), reinterpret_cast <double*>(U.m_pArray), (int)ldu, reinterpret_cast <double*>(VT.m_pArray), (int)ldvt, &info);
+        else
+        {
+#pragma warning (suppress: 4244)
+            sgesvd('A', 'A', (int)m, (int)n, reinterpret_cast <float*>(A.m_pArray), (int)lda, reinterpret_cast <float*>(SIGMA.m_pArray), reinterpret_cast <float*>(U.m_pArray), (int)ldu, reinterpret_cast <float*>(VT.m_pArray), (int)ldvt, &info);
+        }
+    }
+
+    /// <summary>Matrix-matrix multiply with col-major matrices (a and b may be transposed): c =  op(a) * op(b) + c</summary>
+    /// <param name="a">Input matrix</param>
+    /// <param name="transposeA">Whether matrix a is transposed</param>
+    /// <param name="b">Input matrix</param>
+    /// <param name="transposeB">Whether matrix b is transposed</param>
+    /// <param name="c">Resulting matrix, user is responsible for allocating this</param>
+    template<class ElemType>
+    void CPUMatrix<ElemType>::MultiplyAndAdd(const CPUMatrix<ElemType>& a, const bool transposeA, const CPUMatrix<ElemType>& b, const bool transposeB, 
+        CPUMatrix<ElemType>& c)
+    {
+        return CPUMatrix<ElemType>::MultiplyAndWeightedAdd(1.0, a, transposeA, b, transposeB, 1.0, c);
+    }
+
+
+    /// <summary>Matrix-matrix multiply with col-major matrices (a and b may be transposed): c =  op(a) * op(b)</summary>
+    /// <param name="a">Input matrix</param>
+    /// <param name="transposeA">Whether matrix a is transposed</param>
+    /// <param name="b">Input matrix</param>
+    /// <param name="transposeB">Whether matrix b is transposed</param>
+    /// <param name="c">Resulting matrix, user is responsible for allocating this</param>
+    template<class ElemType>
+    void CPUMatrix<ElemType>::Multiply(const CPUMatrix<ElemType>& a, const bool transposeA, const CPUMatrix<ElemType>& b, const bool transposeB, 
+        CPUMatrix<ElemType>& c)
+    {
+        return CPUMatrix<ElemType>::MultiplyAndWeightedAdd(1.0, a, transposeA, b, transposeB, 0.0, c);
+    }
+
+    /// <summary>Matrix-matrix multiply with col-major matrices (a and b are not transposed): c =  a * b</summary>
+    /// <param name="a">Input matrix</param>
+    /// <param name="b">Input matrix</param>
+    /// <param name="c">Resulting matrix, user is responsible for allocating this</param>
+    template<class ElemType>
+    void CPUMatrix<ElemType>::Multiply(const CPUMatrix<ElemType>& a, const CPUMatrix<ElemType>& b, CPUMatrix<ElemType>& c)
+    {
+        return CPUMatrix<ElemType>::MultiplyAndWeightedAdd(1.0, a, false, b, false, 0.0, c);
+    }
+
+
+    /// <summary>Matrix-scalar multiply with col-major matrices: c = alpha * a + c</summary>
+    /// if a is a column vector, add to all columns of c 
+    /// if a is a row vector, add to all rows of c    
+    /// if a is a scalar, add to all rows of c
+    /// <param name="alpha">Scalar</param>
+    /// <param name="a">Input matrix</param>
+    /// <param name="c">Resulting matrix, user is responsible for allocating this</param>
+    template<class ElemType>
+    void CPUMatrix<ElemType>::ScaleAndAdd(ElemType alpha, const CPUMatrix<ElemType>& a, CPUMatrix<ElemType>& c)
+    {
+        if (a.IsEmpty() || c.IsEmpty())
+            throw std::logic_error("ScaleAndAdd:  one of the input matrices is empty.");
+
+        if (a.GetNumRows() != 1 && a.GetNumCols() != 1) // a is not a col or row vector
+        {
+            const int m = (int)a.GetNumRows();
+            const int n = (int)a.GetNumCols();
+            const int len = m * n;
+            const int incx = 1;
+            const int incy = 1;
+
+            assert (m>0 && n>0 && len>0); //converting from size_t to int may cause overflow
+            assert ((int)c.GetNumRows() == m && (int)c.GetNumCols() == n);
+            if ((int)c.GetNumRows() != m || (int)c.GetNumCols() != n)
+                throw std::invalid_argument("Dimention of matrix c does not match dimention of matrix a.");
+
+            if (sizeof(ElemType) == sizeof(double))
+            {
+#ifndef USE_MKL
+                daxpy(len, alpha, reinterpret_cast <double*>(a.m_pArray), incx, reinterpret_cast <double*>(c.m_pArray), incy);
+#else
+                cblas_daxpy(len, alpha, reinterpret_cast <double*>(a.m_pArray), incx, reinterpret_cast <double*>(c.m_pArray), incy);
+#endif
+            }
+            else
+            {
+#pragma warning (suppress: 4244)
+#ifndef USE_MKL
+                saxpy(len, alpha, reinterpret_cast <float*>(a.m_pArray), incx, reinterpret_cast <float*>(c.m_pArray), incy);
+#else
+                cblas_saxpy(len, alpha, reinterpret_cast <float*>(a.m_pArray), incx, reinterpret_cast <float*>(c.m_pArray), incy);
+#endif
+            }
+        }
+        else if (a.GetNumElements() == 1) //scalar, add to all elements
+        {
+            ElemType v = alpha*a(0,0);
+            long m=(long)c.GetNumRows(), n=(long)c.GetNumCols();
+#pragma omp parallel for     
+            for (long j=0; j<n; j++)
+            {
+                //four-way unrolling
+                for (long i=0; i<(m & ~3); i+=4)
+                {
+                    c(i,j) += v;
+                    c(i+1,j) += v;
+                    c(i+2,j) += v;
+                    c(i+3,j) += v;
+                }
+                //handle remaining stuffs
+                for (long i=m & ~3; i<m; i++)
+                {
+                    c(i,j) += v;
+                }
+            }
+            
+        }
+        else if (a.GetNumCols() == 1) //col vector, add it to all columns
+        {
+            int m = (int)c.GetNumRows();
+            assert (m == (int)a.GetNumRows());
+            if (m != (int)a.GetNumRows())
+                throw std::invalid_argument("To add column vector, rows should match.");
+
+            if (sizeof(ElemType) == sizeof(double))
+            {
+#pragma omp parallel for
+                foreach_column(j,c)
+                {
+#ifndef USE_MKL
+                    daxpy(m, alpha, reinterpret_cast <double*>(a.m_pArray), 1, reinterpret_cast <double*>(c.m_pArray+c.LocateColumn(j)), 1);
+#else
+                    cblas_daxpy (m, alpha, reinterpret_cast <double*>(a.m_pArray), 1, reinterpret_cast <double*>(c.m_pArray+c.LocateColumn(j)), 1);
+#endif
+                }
+            }
+            else
+            {
+#pragma omp parallel for
+                foreach_column(j,c)
+                {
+#pragma warning (suppress: 4244)
+#ifndef USE_MKL
+                    saxpy(m, alpha, reinterpret_cast <float*>(a.m_pArray), 1, reinterpret_cast <float*>(c.m_pArray+c.LocateColumn(j)), 1);
+#else
+                    cblas_saxpy (m, alpha, reinterpret_cast <float*>(a.m_pArray), 1, reinterpret_cast <float*>(c.m_pArray+c.LocateColumn(j)), 1);
+#endif
+                }                
+            }
+        }
+        else //row vector, add it to all rows
+        {
+            int m = (int)c.GetNumRows();
+            int n = (int)c.GetNumCols();
+            assert (n == (int)a.GetNumCols());
+            if (n != (int)a.GetNumCols())
+                throw std::invalid_argument("To add row vector, cols should match.");
+
+            if (sizeof(ElemType) == sizeof(double))
+            {
+#pragma omp parallel for
+                foreach_row(i,c)
+                {
+#ifndef USE_MKL
+                    daxpy(n, alpha, reinterpret_cast <double*>(a.m_pArray), 1, reinterpret_cast <double*>(c.m_pArray+i), m);
+#else
+                    cblas_daxpy (n, alpha, reinterpret_cast <double*>(a.m_pArray), 1, reinterpret_cast <double*>(c.m_pArray+i), m);
+#endif                
+                }
+            }
+            else
+            {
+#pragma omp parallel for
+                foreach_row(i,c)
+                {
+#pragma warning (suppress: 4244)
+#ifndef USE_MKL
+                    saxpy(n, alpha, reinterpret_cast <float*>(a.m_pArray), 1, reinterpret_cast <float*>(c.m_pArray+i), m);
+#else
+                    cblas_saxpy (n, alpha, reinterpret_cast <float*>(a.m_pArray), 1, reinterpret_cast <float*>(c.m_pArray+i), m);
+#endif                
+
+                }                
+            }
+        }
+    }
+    /// <summary>c += alpha * (a-b)</summary>
+    /// if a, b, c  must have same dim 
+    /// <param name="alpha">Scalar</param>
+    /// <param name="a">Input matrix</param>
+    /// <param name="b">Input matrix</param>
+    /// <param name="c">Resulting matrix, user is responsible for allocating this</param>
+    template<class ElemType>
+    void CPUMatrix<ElemType>::AddScaledDifference(const ElemType alpha, const CPUMatrix<ElemType>& a, const CPUMatrix<ElemType>& b, CPUMatrix<ElemType>& c)
+    {
+        assert(a.GetNumRows() == b.GetNumRows() && a.GetNumRows() == c.GetNumRows() &&
+            a.GetNumCols() == b.GetNumCols() && a.GetNumCols() == c.GetNumCols());
+
+        if (!(a.GetNumRows() == b.GetNumRows() && a.GetNumRows() == c.GetNumRows() &&
+            a.GetNumCols() == b.GetNumCols() && a.GetNumCols() == c.GetNumCols()))
+        {
+            throw std::invalid_argument("AddScaledDifference:  a, b, and c must have same dimension.");
+        }
+
+        if (a.IsEmpty())
+            throw std::logic_error("AddScaledDifference:  Input matrix a is empty.");
+
+        long m=(long)c.GetNumElements();
+#pragma omp parallel for     
+        //four-way unrolling
+        for (long i=0; i<(m & ~3); i+=4)
+        {
+            c.m_pArray[i] += alpha * (a.m_pArray[i]-b.m_pArray[i]);
+            c.m_pArray[i+1] += alpha * (a.m_pArray[i+1]-b.m_pArray[i+1]);
+            c.m_pArray[i+2] += alpha * (a.m_pArray[i+2]-b.m_pArray[i+2]);
+            c.m_pArray[i+3] += alpha * (a.m_pArray[i+3]-b.m_pArray[i+3]);
+        }
+        //handle remaining stuffs
+        for (long i=m & ~3; i<m; i++)
+        {
+            c.m_pArray[i] += alpha * (a.m_pArray[i]-b.m_pArray[i]);
+        }           
+    }
+
+    /// <summary> c = alpha * (a-b)</summary>
+    /// if a, b, c  must have same dim 
+    /// <param name="alpha">Scalar</param>
+    /// <param name="a">Input matrix</param>
+    /// <param name="b">Input matrix</param>
+    /// <param name="c">Resulting matrix, user is responsible for allocating this</param>
+    template<class ElemType>    
+    void CPUMatrix<ElemType>::AssignScaledDifference(const ElemType alpha, const CPUMatrix<ElemType>& a, const CPUMatrix<ElemType>& b, CPUMatrix<ElemType>& c)
+    {
+        assert(a.GetNumRows() == b.GetNumRows() && a.GetNumCols() == b.GetNumCols() );
+
+        if (!(a.GetNumRows() == b.GetNumRows()  && a.GetNumCols() == b.GetNumCols()))
+        {
+            throw std::invalid_argument("AssignScaledDifference:  a, b must have same dimension.");
+        }
+
+        if (a.IsEmpty())
+            throw std::logic_error("AssignScaledDifference:  Input matrix a is empty.");
+
+        if (&c != &a && &c != &b)
+            c.Resize(a.GetNumRows(), a.GetNumCols());
+
+        long m=(long)c.GetNumElements();
+#pragma omp parallel for     
+        //four-way unrolling
+        for (long i=0; i<(m & ~3); i+=4)
+        {
+            c.m_pArray[i] = alpha * (a.m_pArray[i]-b.m_pArray[i]);
+            c.m_pArray[i+1] = alpha * (a.m_pArray[i+1]-b.m_pArray[i+1]);
+            c.m_pArray[i+2] = alpha * (a.m_pArray[i+2]-b.m_pArray[i+2]);
+            c.m_pArray[i+3] = alpha * (a.m_pArray[i+3]-b.m_pArray[i+3]);
+        }
+        //handle remaining stuffs
+        for (long i=m & ~3; i<m; i++)
+        {
+            c.m_pArray[i] = alpha * (a.m_pArray[i]-b.m_pArray[i]);
+        }     
+    }
+
+    //c[ci,cj] += a[ai,aj]
+    template<class ElemType>
+    void CPUMatrix<ElemType>::AddElementToElement(const CPUMatrix<ElemType>& a, const size_t ai, const size_t aj, CPUMatrix<ElemType>& c, const size_t ci, const size_t cj)
+    {
+        if (ai >= a.GetNumRows() || aj >=a.GetNumCols() ||
+            ci >= c.GetNumRows() || cj >=c.GetNumCols())
+            throw std::invalid_argument("AddElementToElement:  index out of range.");
+        
+        c(ci, cj) += a(ai, aj);
+    }
+
+    ////c[ci,cj] += a[ai,aj]
+    //template<class ElemType>
+    //void CPUMatrix<ElemType>::AddLogElementToElement(const CPUMatrix<ElemType>& a, const size_t ai, const size_t aj, CPUMatrix<ElemType>& c, const size_t ci, const size_t cj)
+    //{
+    //    if (ai >= a.GetNumRows() || aj >=a.GetNumCols() ||
+    //        ci >= c.GetNumRows() || cj >=c.GetNumCols())
+    //        throw std::invalid_argument("AddElementToElement:  index out of range.");
+    //    
+    //    ElemType v = a(ai,aj); 
+    //    c(ci, cj) += ((v < EPS_IN_LOG) ? LOG_OF_EPS_IN_LOG : log(v));
+    //}
+
+    //c[ci,cj] = a[ai,aj]
+    template<class ElemType>
+    void CPUMatrix<ElemType>::AssignElementToElement(const CPUMatrix<ElemType>& a, const size_t ai, const size_t aj, CPUMatrix<ElemType>& c, const size_t ci, const size_t cj)
+    {
+        if (ai >= a.GetNumRows() || aj >=a.GetNumCols() ||
+            ci >= c.GetNumRows() || cj >=c.GetNumCols())
+            throw std::invalid_argument("AssignElementToElement:  index out of range.");
+        
+        c(ci, cj) = a(ai, aj);
+    }
+
+        /// <summary>c += alpha * (a-b)</summary>
+    /// if a, b, c  must have same dim 
+    /// <param name="alpha">1X1 matrix</param>
+    /// <param name="a">Input matrix</param>
+    /// <param name="b">Input matrix</param>
+    /// <param name="c">Resulting matrix, user is responsible for allocating this</param>
+    template<class ElemType>
+    void CPUMatrix<ElemType>::AddScaledDifference(const CPUMatrix<ElemType>& alpha, const CPUMatrix<ElemType>& a, const CPUMatrix<ElemType>& b, CPUMatrix<ElemType>& c)
+    {
+        assert(alpha.GetNumElements() == 1);
+        if (!(alpha.GetNumElements() == 1))
+            throw std::invalid_argument("AddScaledDifference:  alpha must be a 1X1 matrix.");
+
+        AddScaledDifference(alpha(0,0), a, b, c);
+    }
+
+    /// <summary> c = alpha * (a-b)</summary>
+    /// if a, b, c  must have same dim 
+    /// <param name="alpha">1X1 matrix</param>
+    /// <param name="a">Input matrix</param>
+    /// <param name="b">Input matrix</param>
+    /// <param name="c">Resulting matrix, user is responsible for allocating this</param>
+    template<class ElemType>    
+    void CPUMatrix<ElemType>::AssignScaledDifference(const CPUMatrix<ElemType>& alpha, const CPUMatrix<ElemType>& a, const CPUMatrix<ElemType>& b, CPUMatrix<ElemType>& c)
+    {
+        assert(alpha.GetNumElements() == 1);
+        if (!(alpha.GetNumElements() == 1))
+            throw std::invalid_argument("AddScaledDifference:  alpha must be a 1X1 matrix.");
+
+        AssignScaledDifference(alpha(0,0), a, b, c);
+    }
+    /// <summary>Matrix-scalar multiply with col-major matrices: c = alpha * a</summary>
+    /// <param name="alpha">Scalar</param>
+    /// <param name="a">Input matrix</param>
+    /// <param name="c">Resulting matrix, user is responsible for allocating this</param>
+    template<class ElemType>
+    void CPUMatrix<ElemType>::Scale(ElemType alpha, const CPUMatrix<ElemType>& a, CPUMatrix<ElemType>& c)
+    {
+        if (a.IsEmpty())
+            throw std::logic_error("Scale:  Input matrix a is empty.");
+
+        const int m = (int)a.GetNumRows();
+        const int n = (int)a.GetNumCols();
+
+        assert (m>0 && n>0); //converting from size_t to int may cause overflow
+        c.Resize(m,n);
+
+        long size=(long)c.GetNumElements();
+#pragma omp parallel for     
+        //four-way unrolling
+        for (long i=0; i<(size & ~3); i+=4)
+        {
+            c.m_pArray[i] = alpha * a.m_pArray[i];
+            c.m_pArray[i+1] = alpha * a.m_pArray[i+1];
+            c.m_pArray[i+2] = alpha * a.m_pArray[i+2];
+            c.m_pArray[i+3] = alpha * a.m_pArray[i+3];
+        }
+        //handle remaining stuffs
+        for (long i=size & ~3; i<size; i++)
+        {
+            c.m_pArray[i] = alpha * a.m_pArray[i];
+        }     
+    }
+
+    /// <summary>Matrix-scalar multiply with col-major matrices: a = alpha * a</summary>
+    /// <param name="alpha">Scalar</param>
+    /// <param name="a">Input matrix</param>
+    template<class ElemType>
+    void CPUMatrix<ElemType>::Scale(ElemType alpha, CPUMatrix<ElemType>& a)
+    {
+        if (a.IsEmpty())
+            throw std::logic_error("Scale:  Input matrix a is empty.");
+
+        const int m = (int)a.GetNumRows();
+        const int n = (int)a.GetNumCols();
+        const int len = m * n;
+        const int incx = 1;
+
+        assert (m>0 && n>0 && len>0); //converting from size_t to int may cause overflow
+
+        if (sizeof(ElemType) == sizeof(double))
+        {
+#ifndef USE_MKL
+            dscal(len, alpha, reinterpret_cast <double*>(a.m_pArray), incx);
+#else
+            cblas_dscal(len, alpha, reinterpret_cast <double*>(a.m_pArray), incx);
+#endif
+        }
+        else
+        {
+#pragma warning (suppress: 4244)
+#ifndef USE_MKL
+            sscal(len, alpha, reinterpret_cast <float*>(a.m_pArray), incx);
+#else
+            cblas_sscal (len, alpha, reinterpret_cast <float*>(a.m_pArray), incx);
+#endif
+        }
+    }
+
+    /// <summary>Matrix multiply with col-major matrices: a = alpha[1,1] * a</summary>
+    /// <param name="alpha">1x1 matrix</param>
+    /// <param name="a">Input matrix</param>
+    template<class ElemType>
+    void CPUMatrix<ElemType>::Scale(CPUMatrix<ElemType> alpha, CPUMatrix<ElemType>& a)
+    {
+        if (a.IsEmpty())
+            throw std::logic_error("Scale:  Input matrix a is empty.");
+        if (alpha.GetNumElements()!=1)
+            LogicError("Matrix alpha must be 1x1");
+        CPUMatrix<ElemType>::Scale(alpha(0,0),a);
+    }
+
+    template<class ElemType>
+    void CPUMatrix<ElemType>::InnerProduct (const CPUMatrix<ElemType>& a, const CPUMatrix<ElemType>& b, CPUMatrix<ElemType>& c, const bool isColWise)
+    {
+        if (a.IsEmpty() || b.IsEmpty())
+            throw std::logic_error("InnerProduct:  one of the input matrices is empty.");
+
+        const int m = (int)a.GetNumRows();
+        const int n = (int)a.GetNumCols();
+        const int k = (int)b.GetNumRows();
+        const int l = (int)b.GetNumCols();
+
+        assert (m>0 && n>0 && k>0 && l>0); //converting from size_t to int may cause overflow
+        assert (m==k && n==l); //converting from size_t to int may cause overflow
+        if (m!=k || n!=l)
+            throw std::invalid_argument("InnerProduct: Matrices a and b should have same dimension.");
+
+        if ((isColWise && m == 1) || !isColWise && n == 1)  //in this case it's equivalent to element-wise product
+        {
+            c.AssignElementProductOf(a, b);
+        }
+        else if (isColWise)  //col-wise
+        {
+            c.Resize(1,n);
+
+            if (sizeof(ElemType) == sizeof(double))
+            {
+#pragma omp parallel for
+                foreach_column(j,c)
+                {
+#ifndef USE_MKL
+                    c(0,j) = (ElemType)ddot(m, reinterpret_cast <double*>(a.m_pArray+a.LocateColumn(j)), 1, reinterpret_cast <double*>(b.m_pArray+b.LocateColumn(j)), 1);
+#else
+                    c(0,j) = (ElemType)cblas_ddot(m, reinterpret_cast <double*>(a.m_pArray+a.LocateColumn(j)), 1, reinterpret_cast <double*>(b.m_pArray+b.LocateColumn(j)), 1);
+#endif
+                }
+            }
+            else
+            {
+#pragma omp parallel for
+                foreach_column(j,c)
+                {
+#pragma warning (suppress: 4244)
+#ifndef USE_MKL
+                    c(0,j) = (ElemType)sdot(m, reinterpret_cast <float*>(a.m_pArray+a.LocateColumn(j)), 1, reinterpret_cast <float*>(b.m_pArray+b.LocateColumn(j)), 1);
+#else
+                    c(0,j) = (ElemType)cblas_sdot(m, reinterpret_cast <float*>(a.m_pArray+a.LocateColumn(j)), 1, reinterpret_cast <float*>(b.m_pArray+b.LocateColumn(j)), 1);
+#endif
+                }                
+            }
+        }
+        else
+        {
+            c.Resize(m, 1);
+
+            if (sizeof(ElemType) == sizeof(double))
+            {
+#pragma omp parallel for
+                foreach_row(i,c)
+                {
+#ifndef USE_MKL
+                    c(i,0) = ddot(n, reinterpret_cast <double*>(a.m_pArray+i), m, reinterpret_cast <double*>(b.m_pArray+i), m);
+#else
+                    c(i,0) = cblas_ddot (n, reinterpret_cast <double*>(a.m_pArray+i), m, reinterpret_cast <double*>(b.m_pArray+i), m);
+#endif
+                }
+            }
+            else
+            {
+#pragma omp parallel for
+                foreach_row(i,c)
+                {
+#pragma warning (suppress: 4244)
+#ifndef USE_MKL
+                    c(i,0) = sdot(n, reinterpret_cast <float*>(a.m_pArray+i), m, reinterpret_cast <float*>(b.m_pArray+i), m);
+#else
+                    c(i,0) = cblas_sdot (n, reinterpret_cast <float*>(a.m_pArray+i), m, reinterpret_cast <float*>(b.m_pArray+i), m);
+#endif                
+                }                
+            }
+        }
+    }
+
+    // treat matrices as vectors. do vec(a)^T vec(b)
+    template<class ElemType>
+    ElemType CPUMatrix<ElemType>::InnerProductOfMatrices(const CPUMatrix<ElemType>& a, const CPUMatrix<ElemType>& b)
+    {
+        if (a.IsEmpty() || b.IsEmpty())
+            throw std::logic_error("InnerProductOfMatrices:  one of the input matrices is empty.");
+
+        const int m = (int)a.GetNumRows();
+        const int n = (int)a.GetNumCols();
+        const int k = (int)b.GetNumRows();
+        const int l = (int)b.GetNumCols();
+
+        assert (m>0 && n>0 && k>0 && l>0); //converting from size_t to int may cause overflow
+        assert (m==k && n==l); //converting from size_t to int may cause overflow
+        if (m!=k || n!=l)
+            throw std::invalid_argument("InnerProductOfMatrices: Matrices a and b should have same dimension.");
+
+        if (sizeof(ElemType) == sizeof(double))
+        {
+#ifndef USE_MKL
+                    return (ElemType)ddot((int)a.GetNumElements(), reinterpret_cast <double*>(a.m_pArray), 1, reinterpret_cast <double*>(b.m_pArray), 1);
+#else
+                    return (ElemType)cblas_ddot ((int)a.GetNumElements(), reinterpret_cast <double*>(a.m_pArray), 1, reinterpret_cast <double*>(b.m_pArray), 1);
+#endif
+        }
+        else
+        {
+#pragma warning (suppress: 4244)
+#ifndef USE_MKL
+                    return (ElemType)sdot((int)a.GetNumElements(), reinterpret_cast <float*>(a.m_pArray), 1, reinterpret_cast <float*>(b.m_pArray), 1);
+#else
+                    return (ElemType)cblas_sdot ((int)a.GetNumElements(), reinterpret_cast <float*>(a.m_pArray), 1, reinterpret_cast <float*>(b.m_pArray), 1);
+#endif 
+        }
+    }
+
+    template<class ElemType>
+    void CPUMatrix<ElemType>::ElementWisePower (ElemType alpha, const CPUMatrix<ElemType>& a, CPUMatrix<ElemType>& c)
+    {
+        if (a.IsEmpty())
+            throw std::logic_error("Scale:  The input matrix a is empty.");
+
+        c.Resize(a.GetNumRows(), a.GetNumCols());
+
+        if (alpha == 2) 
+        {
+#pragma omp parallel for
+            foreach_coord(i,j,c)
+            {
+                c(i,j) = a(i,j) * a(i,j);
+            }
+        }
+        else if (alpha == 3) 
+        {
+#pragma omp parallel for
+            foreach_coord(i,j,c)
+            {
+                c(i,j) = a(i,j) * a(i,j) * a(i,j);
+            }
+        }
+        else
+        {
+#pragma omp parallel for
+            foreach_coord(i,j,c)
+            {
+                c(i,j) = pow(a(i,j), alpha);
+            }
+        }
+    }
+
+    template<class ElemType>
+    bool CPUMatrix<ElemType>::AreEqual(const CPUMatrix<ElemType>& a, const CPUMatrix<ElemType>& b, const ElemType threshold /*= 1e-8*/)
+    {
+        if (a.IsEmpty() || b.IsEmpty())
+            throw std::logic_error("AreEqual: one of the input matrices is empty.");
+
+        if (a.GetNumRows()  != b.GetNumRows() || a.GetNumCols() != b.GetNumCols())
+            return false;
+
+        bool result=true;
+#pragma omp parallel for
+        foreach_coord(i, j, a)
+        {
+            if (abs(a(i,j)-b(i,j)) > threshold) 
+            {
+                result = false;
+                break;
+            }        
+        }
+
+        return result;
+    }
+
+    template<class ElemType>
+    CPUMatrix<ElemType>  CPUMatrix<ElemType>::Ones(const size_t rows, const size_t cols)
+    {
+        CPUMatrix<ElemType> c(rows, cols); //will initialize to 0
+        c.SetValue(1);
+        return c;
+    }
+
+    template<class ElemType>
+    CPUMatrix<ElemType>  CPUMatrix<ElemType>::Zeros(const size_t rows, const size_t cols)
+    {
+        CPUMatrix<ElemType> c(rows, cols); //will initialize to 0
+        c.SetValue(0);
+        return c;
+    }
+
+    template<class ElemType>
+    CPUMatrix<ElemType>  CPUMatrix<ElemType>::Eye(const size_t rows)
+    {
+        CPUMatrix<ElemType> c(rows, rows); //will initialize to 0
+        c.SetDiagonalValue(1);
+        return c;
+    }
+
+    template<class ElemType>
+    CPUMatrix<ElemType>  CPUMatrix<ElemType>::RandomUniform(const size_t rows, const size_t cols, const ElemType low, const ElemType high, unsigned long seed)
+    {
+        CPUMatrix<ElemType> c(rows, cols); //will initialize to 0
+        c.SetUniformRandomValue(low, high, seed);
+        return c;
+    }
+
+    template<class ElemType>
+    CPUMatrix<ElemType>  CPUMatrix<ElemType>::RandomGaussian(const size_t rows, const size_t cols, const ElemType mean, const ElemType sigma, unsigned long seed)
+    {
+        CPUMatrix<ElemType> c(rows, cols); //will initialize to 0
+        c.SetGaussianRandomValue(mean, sigma, seed);
+        return c;
+    }
+
+    //		CPUMatrix<ElemType>& AssignElementProductOfWithShiftNeg(const CPUMatrix<ElemType>& a, const CPUMatrix<ElemType>& b, size_t shift, size_t negnumber);
+    //[this]=a .* b
+    // here, a and b must be two row vectors of the same size, i.e. [1,m]
+    // the inputs are two rwo vectors
+    // the output is a matrix of size(neg+1, col)
+    template<class ElemType>
+    CPUMatrix<ElemType>& CPUMatrix<ElemType>::AssignElementProductOfWithShiftNeg(const CPUMatrix<ElemType>& a, const CPUMatrix<ElemType>& b, size_t shift, size_t negnumber)
+    {
+        if (a.IsEmpty() || b.IsEmpty())
+            throw std::logic_error("AssignElementProductOfWithShiftNeg: Matrix is empty.");
+
+        assert(a.GetNumRows() == b.GetNumRows() && a.GetNumCols() == b.GetNumCols());
+        if (!(a.GetNumRows() == b.GetNumRows() && a.GetNumCols() == b.GetNumCols()))
+            throw std::invalid_argument("AssignElementProductOfWithShiftNeg: The input matrix dimensions do not match.");
+
+        if (a.GetNumRows() != 1)
+            throw std::invalid_argument("AssignElementProductOfWithShiftNeg: The input matrix must be a row vector.");
+
+        auto& us = *this;
+        if (this != &a)
+        {
+            Resize(negnumber + 1, a.GetNumCols());
+            //			Resize(a.GetNumRows(), a.GetNumCols());
+        }
+
+        long m = (long)GetNumRows(), n = (long)GetNumCols();  // a and b are of size (1,n)
+        //#pragma omp parallel for     
+
+        for (long j = 0; j < n; j++)
+        {
+            us(0, j) = a(0, j) * b(0, j);
+        }
+        for (long j = 0; j<n; j++)
+        {
+            for (long i = 1; i < m; i++)
+            {
+                us(i, j) = a(0, j) * b(0, (j + shift + i - 1) % n);
+            }
+
+        }
+
+
+        return *this;
+    }
+
+    template<class ElemType>
+    void CPUMatrix<ElemType>::InnerProductWithShiftNeg(const CPUMatrix<ElemType>& a, const CPUMatrix<ElemType>& b, CPUMatrix<ElemType>& c, const bool isColWise, size_t shift, size_t negnumber)
+    {
+        if (a.IsEmpty() || b.IsEmpty())
+            throw std::logic_error("InnerProduct:  one of the input matrices is empty.");
+
+        const int m = (int)a.GetNumRows();
+        const int n = (int)a.GetNumCols();
+        const int k = (int)b.GetNumRows();
+        const int l = (int)b.GetNumCols();
+
+        assert(m>0 && n>0 && k>0 && l>0); //converting from size_t to int may cause overflow
+        assert(m == k && n == l); //converting from size_t to int may cause overflow
+        if (m != k || n != l)
+            throw std::invalid_argument("InnerProduct: Matrices a and b should have same dimension.");
+
+        if ((isColWise && m == 1) || !isColWise && n == 1)  //in this case it's equivalent to element-wise product
+        {
+            throw std::invalid_argument("InnerProduct: Both matrices should be normal ones, not vectors");
+            //			c.AssignElementProductOf(a, b);
+        }
+        else if (isColWise)  //col-wise
+        {
+            c.Resize(negnumber + 1, n);  // this line ischanged
+
+            if (sizeof(ElemType) == sizeof(double))
+            {
+                for (long j = 0; j < n; j++)
+                {
+                    c(0, j) = (ElemType)ddot(m, reinterpret_cast <double*>(a.m_pArray + a.LocateColumn(j)), 1, reinterpret_cast <double*>(b.m_pArray + b.LocateColumn(j)), 1);
+                }
+                for (long j = 0; j < n; j++)
+                {
+                    for (long i = 1; i < negnumber + 1; i++)
+                    {
+                        c(i, j) = (ElemType)ddot(m, reinterpret_cast <double*>(a.m_pArray + a.LocateColumn(j)), 1, reinterpret_cast <double*>(b.m_pArray + b.LocateColumn((j + shift + i - 1) % n)), 1);
+                    }
+                }
+
+            }
+            else
+            {
+                /*
+                #pragma omp parallel for
+                foreach_column(j, c)
+                {
+                #pragma warning (suppress: 4244)
+                #ifndef USE_MKL
+                c(0, j) = (ElemType)sdot(m, reinterpret_cast <float*>(a.m_pArray + a.LocateColumn(j)), 1, reinterpret_cast <float*>(b.m_pArray + b.LocateColumn(j)), 1);
+                #else
+                c(0, j) = (ElemType)cblas_sdot(m, reinterpret_cast <float*>(a.m_pArray + a.LocateColumn(j)), 1, reinterpret_cast <float*>(b.m_pArray + b.LocateColumn(j)), 1);
+                #endif
+                }*/
+                for (long j = 0; j < n; j++)
+                {
+                    c(0, j) = (ElemType)sdot(m, reinterpret_cast <float*>(a.m_pArray + a.LocateColumn(j)), 1, reinterpret_cast <float*>(b.m_pArray + b.LocateColumn(j)), 1);
+                }
+                for (long j = 0; j < n; j++)
+                {
+                    for (long i = 1; i < negnumber + 1; i++)
+                    {
+                        c(i, j) = (ElemType)sdot(m, reinterpret_cast <float*>(a.m_pArray + a.LocateColumn(j)), 1, reinterpret_cast <float*>(b.m_pArray + b.LocateColumn((j + shift + i - 1) % n)), 1);
+
+                    }
+                }
+            }
+        }
+        else
+        {
+            throw std::invalid_argument("InnerProduct: Rowwise is not supported yet");
+
+            c.Resize(m, 1);
+
+            if (sizeof(ElemType) == sizeof(double))
+            {
+#pragma omp parallel for
+                foreach_row(i, c)
+                {
+#ifndef USE_MKL
+                    c(i, 0) = (ElemType)ddot(n, reinterpret_cast <double*>(a.m_pArray + i), m, reinterpret_cast <double*>(b.m_pArray + i), m);
+#else
+                    c(i, 0) = cblas_ddot(n, reinterpret_cast <double*>(a.m_pArray + i), m, reinterpret_cast <double*>(b.m_pArray + i), m);
+#endif
+                }
+            }
+            else
+            {
+#pragma omp parallel for
+                foreach_row(i, c)
+                {
+#pragma warning (suppress: 4244)
+#ifndef USE_MKL
+                    c(i, 0) = sdot(n, reinterpret_cast <float*>(a.m_pArray + i), m, reinterpret_cast <float*>(b.m_pArray + i), m);
+#else
+                    c(i, 0) = cblas_sdot(n, reinterpret_cast <float*>(a.m_pArray + i), m, reinterpret_cast <float*>(b.m_pArray + i), m);
+#endif                
+                }
+            }
+        }
+    }
+
+
+    template<class ElemType>
+    CPUMatrix<ElemType>& CPUMatrix<ElemType>::GetARowByIndex(const CPUMatrix<ElemType>& a, size_t index)
+    {
+        if (a.IsEmpty())
+            throw std::logic_error("GetARowByIndex:  the input matrices is empty.");
+
+        const int m = (int)a.GetNumRows();
+        const int n = (int)a.GetNumCols();
+
+        if (index <0 || index >= m)
+            throw std::logic_error("GetARowByIndex:  the row index is out of range.");
+
+        assert(m>0 && n>0); //converting from size_t to int may cause overflow
+
+        auto& us = *this;
+        this->Resize(1, n);
+        for (long j = 0; j < n; j++)
+        {
+            us(0, j) = a(index, j);
+        }
+
+        return *this;
+
+    }
+
+
+    // input: a, a row vector
+    // input: b, a matrix. b.col == a.col
+    // input firstmatrixfixed: If true, keep a's order. Otherwise, keep b's order
+    // output: c, a matrix. c.size == b.size
+    /*
+    Example, a = [a1 a2 a3]
+    b = [b11 b12 b13;
+    b21 b22 b23 ]
+
+    if true:
+    shift = 1
+
+    then c = [a1*b12 a2*b13 a3*b11
+    a1*b22 a2*b23 a3*b21]
+
+    if shift = 2
+    then c = [  a1*b13 a2*b11 a3*b12
+    a1*b23 a2*b21 a3*b22]
+    i.e. we do column-wise shift
+
+    if false:
+    shift = 1
+
+    then c = [a2*b11 a3*b12 a1*b13
+    a2*b21 a3*b22 a1*b23]
+
+    shift = 2
+
+    then c = [  a3*b11 a1*b12 a2*b13
+    a3*b21 a1*b22 a2*b23]
+
+
+    */
+    template<class ElemType>
+    void CPUMatrix<ElemType>::ConductRowElementMultiplyWithShift(const CPUMatrix<ElemType>& a, const CPUMatrix<ElemType>& b, CPUMatrix<ElemType>& c, size_t shift, bool bFirstmatrixfixed)
+    {
+        if (a.IsEmpty() || b.IsEmpty())
+            throw std::logic_error("InnerProduct:  one of the input matrices is empty.");
+
+        const int m = (int)a.GetNumRows();
+        const int n = (int)a.GetNumCols();
+        const int k = (int)b.GetNumRows();
+        const int l = (int)b.GetNumCols();
+
+        assert(m>0 && n>0 && k>0 && l>0); //converting from size_t to int may cause overflow
+        assert(m == 1 && n == l); //converting from size_t to int may cause overflow
+        if (m != 1 || n != l)
+            throw std::invalid_argument("InnerProduct: Matrices a and b should have same dimension.");
+
+        c.Resize(k, l); // c must the the same size of b
+
+        if (bFirstmatrixfixed)
+        {
+            for (long j = 0; j < l; j++)
+            {
+                for (long i = 0; i < k; i++)
+                {
+                    c(i, j) = a(0, j) * b(i, (j + shift) % l);
+                }
+            }
+        }
+        else
+        {
+            for (long j = 0; j < l; j++)
+            {
+                for (long i = 0; i < k; i++)
+                {
+                    c(i, j) = a(0, (j + shift) % l) * b(i, j);
+                }
+            }
+        }
+
+
+
+    }
+
+
+    //		CPUMatrix<ElemType>& AssignElementProductOfWithShift(const CPUMatrix<ElemType>& a, const CPUMatrix<ElemType>& b, size_t shift);
+    //[this]=a .* b
+    // here, a and b must be two row vectors of the same size, i.e. [1,m]. We will do element product with shift.
+    // inputs are 2 row vectors
+    // output is a row vector
+    template<class ElemType>
+    CPUMatrix<ElemType>& CPUMatrix<ElemType>::AssignElementProductOfWithShift(const CPUMatrix<ElemType>& a, const CPUMatrix<ElemType>& b, size_t shift)
+    {
+        if (a.IsEmpty() || b.IsEmpty())
+            throw std::logic_error("AssignElementProductOfWithShiftNeg: Matrix is empty.");
+
+        assert(a.GetNumRows() == b.GetNumRows() && a.GetNumCols() == b.GetNumCols());
+        if (!(a.GetNumRows() == b.GetNumRows() && a.GetNumCols() == b.GetNumCols()))
+            throw std::invalid_argument("AssignElementProductOfWithShiftNeg: The input matrix dimensions do not match.");
+
+        if (a.GetNumRows() != 1)
+            throw std::invalid_argument("AssignElementProductOfWithShiftNeg: The input matrix must be a row vector.");
+
+        auto& us = *this;
+        if (this != &a)
+        {
+            Resize(1, a.GetNumCols());
+            //			Resize(a.GetNumRows(), a.GetNumCols());
+        }
+
+        //long m = (long)GetNumRows(), n = (long)GetNumCols();  // a and b are of size (1,n)
+        long n = (long)GetNumCols();  // a and b are of size (1,n)
+#pragma omp parallel for     
+        for (long j = 0; j<n; j++)
+        {
+            us(0, j) = a(0, j) * b(0, (j + shift) % n);
+
+        }
+        return *this;
+    }
+
+
+#pragma endregion Static BLAS Functions
+
+    //The explicit instantiation part
+    template class CPUMatrix<float>;
+    template class CPUMatrix<double>;
+
+    double logadd(double x, double y)
+    {
+        double temp, diff, z; 
+    
+        if (x < y) {
+            temp = x; x = y; y = temp;
+        }
+        diff = y - x; 
+        if (diff < MINLOGEXP)
+        {
+            return (x < LSMALL)?LZERO:x;
+        }
+        else
+        {
+            z = exp(diff);
+            return x + log(1.0 + z);
+        }
+    }
+}}}
+