# ==============================================================================
# Copyright (c) Microsoft. All rights reserved.
# Licensed under the MIT license. See LICENSE.md file in the project root
# for full license information.
# ==============================================================================


from cntk import user_function
from cntk.ops import *
import numpy as np
from PARAMETERS import *
from TrainUDFyolov2 import TrainFunction

def get_error(network, gtb_input, cntk_only=False):
    if cntk_only:
        err_f = ErrorFunction()
        return err_f.evaluate_network(network, gtb_input)

    else:
        ud_tf = TrainFunction(network, gtb_input)
        training_model = user_function(ud_tf)

        # err = TrainFunction2.make_wh_sqrt(output) - TrainFunction2.make_wh_sqrt(training_model.outputs[0])  # substrac "goal" --> error
<<<<<<< HEAD
        #err = TrainFunction.make_wh_sqrt(training_model.outputs[0]) - TrainFunction.make_wh_sqrt(network)
        err = training_model.outputs[0] - network
=======
        err = alias(training_model.outputs[0], 'TrainFunction_0') - network
>>>>>>> 2789b1d2
        sq_err = err * err
        sc_err = sq_err * alias(training_model.outputs[1], 'TrainFunction_1')  # apply scales (lambda_coord, lambda_no_obj, zeros on not learned params)
        mse = reduce_mean(sc_err, axis=Axis.all_static_axes(), name="MeanSquaredError")
        return mse

# The class below is an approach to use only cntk ops instead of the user defined function. It does not work well though and is not the preferred model because of that.
class ErrorFunction(): # CNTK-only error function
    def __init__(self,
                 grid_size_hor=(par_image_width/par_downsample),
                 grid_size_ver=(par_image_height / par_downsample),
                 num_anchorboxes=par_num_anchorboxes,
                 anchorbox_scales=par_anchorbox_scales,
                 num_gtbs_per_input=par_max_gtbs,
                 lambda_coord =5.0,
                 lambda_no_obj = 0.5,
                 num_classes = par_num_classes,
                 name="ErrorFunction"):

        self.grid_size_hor = int(grid_size_hor)
        self.grid_size_ver = int(grid_size_ver)
        self.num_anchorboxes = int(num_anchorboxes)
        assert lambda_no_obj <= 1, "lambda_no_obj must be smaller or equal 1"
        self.lambda_no_obj = lambda_no_obj
        self.lambda_coord = lambda_coord
        self.anchorbox_scales  = anchorbox_scales
        self.num_gtbs_per_input = int(num_gtbs_per_input)
        self.num_classes = num_classes
        self.create_constants()

    def create_constants(self):
        self.ab_scales_const = constant(np.ascontiguousarray(self.anchorbox_scales, dtype=np.float32))
        self.scale_xywho_responsible = constant(np.ascontiguousarray([self.lambda_coord]*4 + [1]), dtype=np.float32)
        self.scale_xywho_no_obj = constant(np.ascontiguousarray([0]*4 + [self.lambda_no_obj]), dtype=np.float32)
        self.scale_cls_array = constant(np.ascontiguousarray([[1]*self.num_classes]*self.num_anchorboxes))

        grid_const_map = {}
        grid_const_map["grid_xmin_0"] = constant(np.ascontiguousarray([0]), dtype=np.float32)
        for x in range(1, self.grid_size_hor):
            new_const = constant(np.ascontiguousarray([x*1.0/self.grid_size_hor]), dtype=np.float32)
            grid_const_map["grid_xmin_" + str(x)] = new_const
            grid_const_map["grid_xmax_" + str(x-1)] = new_const
        grid_const_map["grid_xmax_" + str(self.grid_size_hor-1)] = constant(np.ascontiguousarray([1]), dtype=np.float32)

        grid_const_map["grid_ymin_0"] = constant(np.ascontiguousarray([0]), dtype=np.float32)
        for y in range(1, self.grid_size_hor):
            new_const = constant(np.ascontiguousarray([y * 1.0 / self.grid_size_hor]), dtype=np.float32)
            grid_const_map["grid_ymin_" + str(y)] = new_const
            grid_const_map["grid_ymax_" + str(y - 1)] = new_const
        grid_const_map["grid_ymax_" + str(self.grid_size_hor - 1)] = constant(np.ascontiguousarray([1]),
                                                                              dtype=np.float32)

        self.grid_const_map = grid_const_map


    def handle_gridcell_for_gtb(self, x, y, gtb, local_predicted_bbs):
        xy_gtb = gtb[:2]
        wh_gtb = gtb[2:4]
        gtb_cls_vector = one_hot(gtb[4:5] - 1,self.num_classes)

        ######## RESPONISIBILITIES #########
        # check wether gc is responsible for gtb
        xmin = self.grid_const_map["grid_xmin_" + str(x)]
        xmax = self.grid_const_map["grid_xmax_" + str(x)]
        gtb_x = gtb[0:1]
        gc_is_respondible_x = greater_equal(gtb_x, xmin) * less_equal(gtb_x, xmax)

        ymin = self.grid_const_map["grid_ymin_" + str(y)]
        ymax = self.grid_const_map["grid_ymax_" + str(y)]
        gtb_y = gtb[1:2]
        gc_is_respondible_y = greater_equal(gtb_x, xmin) * less_equal(gtb_x, xmax)

        gc_is_respondible = gc_is_respondible_x * gc_is_respondible_y  # shape = (1,)

        gtb_w_half = gtb[2:3] / 2
        gtb_h_half = gtb[3:4] / 2
        # check whether gtb contains (at least a part of) the gc (shape = 1)
        # left bound of gtb smaller than right bound gc  AND
        # right bound of gtb greater than left bound gc  AND
        # bottom bound of gtb smaller than top bound gc  AND
        # top bound of gtb greater than bottom bound gc  AND
        gtb_contains_gc = less(gtb_x - gtb_w_half, xmax) \
                          * greater(gtb_x + gtb_w_half, xmin) \
                          * less(gtb_y - gtb_h_half, ymax) \
                          * greater(gtb_y + gtb_h_half, ymin)

        xy_consts = splice(*[reshape(splice(xmin + (.5 / self.grid_size_hor), ymin + (.5 / self.grid_size_ver)),
                                     (1, 2))] * self.num_anchorboxes, axis=0)
        # create abox tuples for iou calculation
        ab_boxes = splice(xy_consts, self.ab_scales_const, axis=1)
        gtb_xywh = reshape(gtb[0:4], (1, 4))
        gtbox_array = splice(*[gtb_xywh] * self.num_anchorboxes, axis=0)

        # calc ious
        ab_ious = self.multi_iou(ab_boxes, gtbox_array)
        # edge cases --> all ious 0, gtb not applying for cell etc! --> via gc_is_responsible ? #TODO check for other edge cases
        # classes among all aboxes! done
        # done: calculate actual iou with real box for train val! TARGET(obj) IS NOT THE AB-IOU BUT THE ACTUAL ONE
        # find and fill only resposible box
        index = argmax(ab_ious)
        responsibility_vector = reshape(one_hot(index, self.num_anchorboxes), (self.num_anchorboxes, 1))

        ####### Targets #########
        actual_ious = self.multi_iou(gtbox_array, local_predicted_bbs)
        iou_with_pred_resp = reshape(reshape(actual_ious, (1, 5)) @ responsibility_vector, (1,))

        xywho_vector = reshape(splice(xy_gtb, wh_gtb, iou_with_pred_resp), (1, 5)) * gc_is_respondible
        xywho_target = responsibility_vector @ xywho_vector

        cls_vector = gtb_cls_vector * gtb_contains_gc
        cls_target = splice(*[reshape(cls_vector, (1,self.num_classes))] * self.num_anchorboxes, axis=0)

        local_target = splice(xywho_target, cls_target, axis=1)

        ######### Scales ########

        # if gc_is_responsible == 1 then gtb_contains_gc must be 1! --> no_obj case only when gbt_contains_gc = 0  (gc_is_responsible must be 0 then)
        local_scale_xywho_obj = (responsibility_vector @ reshape(self.scale_xywho_responsible * gc_is_respondible, (1, 5)))
        local_scale_xywho_no_obj = (
        splice(*[reshape(self.scale_xywho_no_obj, (1, 5))] * self.num_anchorboxes, axis=0) * (1 - gtb_contains_gc))
        local_scale_xywho = local_scale_xywho_obj + local_scale_xywho_no_obj
        local_scale_cls = self.scale_cls_array * gtb_contains_gc
        local_scales = splice(local_scale_xywho, local_scale_cls, axis=1)

        # local_scales = local_target * 0
        return local_target, local_scales


    def handle_single_gtb(self, gtb, predicted_bbs):
        targets = []
        scales = []

        for y in range(self.grid_size_ver):
            for x in range(self.grid_size_hor):
                curr_bbs = predicted_bbs[(y * self.grid_size_hor + x) * self.num_anchorboxes: (
                                                                                              y * self.grid_size_hor + x + 1) * self.num_anchorboxes]
                local_target, local_scale = self.handle_gridcell_for_gtb(x, y, gtb, curr_bbs)
                targets.append(local_target)
                scales.append(local_scale)

                # if targets is None:
                #    targets = local_target
                #    scales = local_scale
                # else:
                #    targets = splice(targets, local_target, axis=0)
                #    scales = splice(scales, local_scale, axis=0)

        gtb_target = splice(*targets, axis=0)
        gtb_scales = splice(*scales, axis=0)

        return gtb_target, gtb_scales


    def combine_gtb_slices(self, target_list, scale_list):
        const_output_width = self.num_anchorboxes * self.grid_size_hor * self.grid_size_ver
        const_output_height =self.num_classes + 5

        new_targetlist = [];
        new_scalelist = []
        for i, curr_target in enumerate(target_list):
            new_shape = (1, curr_target.shape[0], curr_target.shape[1])  # TODO
            new_targetlist.append(reshape(curr_target, new_shape))
            new_scalelist.append(reshape(scale_list[i], new_shape))

        # shape = (num_gtbs, num_gc_hor * num_gc_ver * num_ab, 5+num_cls)
        target_block = splice(*new_targetlist, axis=0)
        scale_block = splice(*new_scalelist, axis=0)

        # Reduce Targets
        # index = argmax(obj)
        # take only that slice for x,y,w,h
        indicies = argmax(target_block[:, :, 4:5], axis=0)
        one_hot_flat = one_hot(reshape(indicies, (1, const_output_width)), self.num_gtbs_per_input)
        selector_vol = splice(*[transpose(one_hot_flat, (2, 1, 0))] * 5,
                              axis=2)  # TODO ASK: flip splice and transpose for performance?
        sel_targets_upper = target_block[:, :, 0:5] * selector_vol
        target_upper = reshape(reduce_max(sel_targets_upper, axis=0), (const_output_width, 5))
        # for cls sum and div by max
        sum_cls = reshape(reduce_sum(target_block[:, :, 5:], axis=0), (const_output_width,self.num_classes))
        cls_divisor = splice(*[reduce_sum(sum_cls, axis=1)] *self.num_classes,
                             axis=1)  # scale the sum of each class vector to 1 for softmax!
        target_lower = sum_cls / element_min(cls_divisor, 1)  # prevent divion by 0!

        target = splice(target_upper, target_lower, axis=1)

        assert target.shape == (const_output_width, const_output_height)

        # reduce scale vector
        # - x,y,w,h {0, lambda_coord>0} --> select max to loose nothing
        # - obj {0?, 1, 1>lambda_no_obj>0} --> select 1 if any, else max! regarding lambda_no_obj <= 1 --> select max
        # - cls {0, 1} --> select max for if one gtb applies
        scale = reshape(reduce_max(scale_block, axis=0), (const_output_width, const_output_height))

        return target, scale


    def create_targets_and_scale(self, gtb_inputs, predicted_bbs):
        target_list = []
        scale_list = []

        for i in range(self.num_gtbs_per_input):
            print(i)
            # slice_target, slice_scale = self.handle_single_gtb(reshape(gtb_inputs[i:i+1],(5,)), predicted_bbs)
            slice_target, slice_scale = self.handle_single_gtb(reshape(gtb_inputs[i], (5,)), predicted_bbs)
            target_list.append(slice_target)
            scale_list.append(slice_scale)

        target, scale = self.combine_gtb_slices(target_list, scale_list)

        return stop_gradient(target), stop_gradient(scale)  # stop gradients on path w/o params


    def evaluate_network(self, network, gtb_inputs):
        gtbs_arranged = reshape(gtb_inputs, (self.num_gtbs_per_input, 5))
        network_bbs = network[:, 0:4]
        target, scale = self.create_targets_and_scale(gtbs_arranged, network_bbs)

        error = network - target
        scaled_squared_error = (error * error) * scale
        mse = reduce_mean(scaled_squared_error)

        return mse

    @staticmethod
    def multi_iou(coords1, coords2):
        '''
        Calulates the IOU of the boxes specified in coords1 and coords2.
        :param coords1: Must have the shape (number_of_boxes, box_coordinates), where number_of boxes of coords1 and coords2 must be equal. box_xoordinates are specified as [X, Y, W, H], where X and Y describe the X- and Y-Coordinate of the boxes center and W and H describe the boxes width and height.
        :param coords2: See coord1
        :return: Output of shape (number_of_boxes, 1) with the element at index i specified by the IOU of the boxes described by coords1[i] and coords2[i].
        '''

        # assert coords1.shape() == coords2.shape()

        w1 = coords1[:, 2:3]
        w2 = coords2[:, 2:3]
        h1 = coords1[:, 3:4]
        h2 = coords2[:, 3:4]

        x1 = coords1[:, 0:1]
        x2 = coords2[:, 0:1]
        y1 = coords1[:, 1:2]
        y2 = coords2[:, 1:2]

        xmin_inter = element_max((x1 - (w1 / 2)),
                                 (x2 - (w2 / 2)))  # get left bound of possible iou area (right one of the lef´t bounds)
        xmax_inter = element_min((x1 + (w1 / 2)),
                                 (x2 + (w2 / 2)))  # get left bound of possible iou area (left one of the right bounds)
        w_inter = relu(xmax_inter - xmin_inter)  # calc width; if width is negative there is no intersection --> set 0

        ymin_inter = element_max((y1 - (h1 / 2)), (y2 - (h2 / 2)))
        ymax_inter = element_min((y1 + (h1 / 2)), (y2 + (h2 / 2)))
        h_inter = relu(ymax_inter - ymin_inter)

        intersection = w_inter * h_inter

        # max_intersex_x = element_min(w1,w2)
        # max_intersex_y = element_min(h1,h2)
        # dist_x = abs(x1 - x2)
        # dist_y = abs(y1 - y2)
        # unconstrained_intersec_x = (w1 + w2) / 2  - dist_x
        # unconstrained_intersec_y = (h1 + h2) / 2 - dist_y
        # intersec_x = element_min(unconstrained_intersec_x, max_intersex_x) # set maximum bounds in case one box is completely inside of the other
        # intersec_y = element_min(unconstrained_intersec_y, max_intersex_y)
        # intersection = relu(intersec_x) * relu(intersec_y)

        area1 = w1 * h1
        area2 = w2 * h2
        union = (area1 + area2) - intersection

        return intersection / union<|MERGE_RESOLUTION|>--- conflicted
+++ resolved
@@ -20,18 +20,14 @@
         ud_tf = TrainFunction(network, gtb_input)
         training_model = user_function(ud_tf)
 
-        # err = TrainFunction2.make_wh_sqrt(output) - TrainFunction2.make_wh_sqrt(training_model.outputs[0])  # substrac "goal" --> error
-<<<<<<< HEAD
         #err = TrainFunction.make_wh_sqrt(training_model.outputs[0]) - TrainFunction.make_wh_sqrt(network)
-        err = training_model.outputs[0] - network
-=======
         err = alias(training_model.outputs[0], 'TrainFunction_0') - network
->>>>>>> 2789b1d2
         sq_err = err * err
         sc_err = sq_err * alias(training_model.outputs[1], 'TrainFunction_1')  # apply scales (lambda_coord, lambda_no_obj, zeros on not learned params)
         mse = reduce_mean(sc_err, axis=Axis.all_static_axes(), name="MeanSquaredError")
         return mse
 
+"""
 # The class below is an approach to use only cntk ops instead of the user defined function. It does not work well though and is not the preferred model because of that.
 class ErrorFunction(): # CNTK-only error function
     def __init__(self,
@@ -296,4 +292,5 @@
         area2 = w2 * h2
         union = (area1 + area2) - intersection
 
-        return intersection / union+        return intersection / union
+"""