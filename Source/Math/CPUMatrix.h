//
// Copyright (c) Microsoft. All rights reserved.
// Licensed under the MIT license. See LICENSE.md file in the project root for full license information.
//
#pragma once
#include "Basics.h" // for RuntimeError()
#include "Matrix.h"
#include "File.h"
#include "Helpers.h"
#include "CommonMatrix.h"
#include "CPURNGHandle.h"
#include <vector>
#include <stdio.h>
#include <ctime>
#include <limits.h>
#include "QuantizedOperations.h"
#include "half.hpp"
#ifdef USE_MKLDNN
#include "./mkldnn/mkl_memory.h"
#endif

//#include "GPUMatrix.h"
//#include "CPUSparseMatrix.h"
//#include "GPUSparseMatrix.h"

// NOTE NOTE NOTE:
// use CPUSingleMatrix and CPUDoubleMatrix instead of using the template directly
///////////////////////////////////////////////

// This class is exported from the Math.dll
namespace Microsoft { namespace MSR { namespace CNTK {

double logadd(double x, double y);

// To comply with BLAS libraries matrices are stored in ColMajor. However, by default C/C++/C# use RowMajor
// conversion is need when passing data between CPUMatrix and C++ matrices
template <class ElemType>
class MATH_API CPUMatrix : public BaseMatrix<ElemType>
{
    typedef BaseMatrix<ElemType> Base;
    using Base::m_numRows;
    using Base::m_numCols;
    using Base::m_sliceViewOffset;
    using Base::HasExternalBuffer;
    using Base::SetBuffer;
    using Base::SetComputeDeviceId;
    using Base::SetSizeAllocated;
    using Base::GetSizeAllocated;
    using Base::ZeroInit;
    using Base::ZeroValues;
    using Base::m_sob;
    using Base::ShallowCopyFrom;
    using Base::VerifyResizable;

public:
    using Base::VerifyWritable;
    using Base::GetComputeDeviceId;
    using Base::Buffer;
    using Base::GetNumRows;
    using Base::GetNumCols;
    using Base::GetDiagSize;
    using Base::GetNumElements;
    using Base::OwnBuffer;
    using Base::GetFormat;
    using Base::SetFormat;
    using Base::IsEmpty;
    using Base::VerifySize;

public:
    CPUMatrix();
    CPUMatrix(const CPUMatrix<ElemType>& shallowCopyFrom, bool shallow);     // copy constructor, shallow
    CPUMatrix(const size_t numRows, const size_t numCols);
    CPUMatrix(const size_t numRows, const size_t numCols, ElemType* pArray, const size_t matrixFlags = matrixFlagNormal);
    CPUMatrix(const CPUMatrix<ElemType>& deepCopyFrom);                      // copy constructor, deep copy
    CPUMatrix<ElemType>& operator=(const CPUMatrix<ElemType>& deepCopyFrom); // assignment operator, deep copy
    CPUMatrix(CPUMatrix<ElemType>&& moveFrom);                               // move constructor, shallow copy
    CPUMatrix<ElemType>& operator=(CPUMatrix<ElemType>&& moveFrom);          // move assignment operator, shallow copy

public:
    size_t BufferSize() const
    {
        return m_numRows * m_numCols * sizeof(ElemType);
    }

    ElemType* Buffer() const 
    { 
        ElemType* data_ptr = Base::Buffer();
#ifdef USE_MKLDNN
        if (m_mklMem != nullptr)
            m_mklMem->check_and_prv_to_cpu(data_ptr);
#endif
        return data_ptr;
    }

    // Returns pointer into underlying data buffer corresponding to slice-view. This makes it different from method Buffer()
    ElemType* Data() const
    {
<<<<<<< HEAD
        ElemType* data_ptr = Buffer() + m_sliceViewOffset;
=======
        ElemType* data_ptr = Base::Buffer() + m_sliceViewOffset;
>>>>>>> f980c0d9
#ifdef USE_MKLDNN
        if (m_mklMem != nullptr)
            m_mklMem->check_and_prv_to_cpu(data_ptr);
#endif
        return data_ptr;
<<<<<<< HEAD
=======
    }

#ifdef USE_MKLDNN
    std::shared_ptr<MKLMemHolder> MklMem() const
    {
        return m_mklMem;
    }

    void MklMemClear()
    {
        if (m_mklMem)
            m_mklMem->clear();
>>>>>>> f980c0d9
    }
#endif

#ifdef USE_MKLDNN
    std::shared_ptr<MKLMemHolder> MklMem() const
    {
        return m_mklMem;
    }

    void MklMemClear()
    {
        if (m_mklMem)
            m_mklMem->clear();
    }
#endif

    CPUMatrix<ElemType> ColumnSlice(size_t startColumn, size_t numCols) const;
    CPUMatrix<ElemType>& AssignColumnSlice(const CPUMatrix<ElemType>& fromMatrix, size_t startColumn, size_t numCols);
    CPUMatrix<ElemType>& SetColumnSlice(const CPUMatrix<ElemType>& fromMatrix, size_t startColumn, size_t numCols);

    void CopyColumnsStrided(const CPUMatrix<ElemType>& fromMatrix, size_t numCols, size_t srcNumColsStride, size_t destNumColsStride);

    CPUMatrix<ElemType> Diagonal() const;

    ElemType Adagrad(CPUMatrix<ElemType>& gradients, const bool needAveMultiplier);
    
    void FSAdagrad(CPUMatrix<ElemType>& gradients, CPUMatrix<ElemType>& functionValues, ElemType learnRatePerSample, 
                   ElemType momentum, ElemType adaWeight, ElemType adaMul, ElemType unitGainFactor);

    void Adam(CPUMatrix<ElemType>& gradients, CPUMatrix<ElemType>& functionValues, ElemType learnRatePerSample,
              ElemType momentum, ElemType adaWeight, ElemType adaMul, ElemType epsilon, ElemType unitGainFactor, bool adamax=false);

    ElemType RmsProp(CPUMatrix<ElemType>& gradients,
                     ElemType RMS_GAMMA,
                     ElemType RMS_WGT_INC,
                     ElemType RMS_WGT_MAX,
                     ElemType RMS_WGT_DEC,
                     ElemType RMS_WGT_MIN,
                     const bool needAveMultiplier,
                     const bool initialized);

    template<typename GradType>
    void AdaDelta(CPUMatrix<GradType>& gradients, CPUMatrix<ElemType>& functionValues, ElemType learningRate, ElemType rho, ElemType epsilon);

    void AdaDeltaFlushTimestamps(size_t cols, ElemType rho, int* timestamps, int currentTimestamp);

    void Reshape(const size_t numRows, const size_t numCols);


    // RequireSize is now the new preferred method of ensuring the correct size inside of the Matrix class. Since Resize will fail if the storage object has
    // multiple views, RequireSize will first check to see if Resize is required. If it is not, then it short-circuits and is a noop. Otherwise, RequireSize
    // will call Resize, which may fail if the matrix has multiple views.
    void RequireSize(const size_t numRows, const size_t numCols, bool growOnly = true); // by default we only reallocate if need to grow
    // Resize first checks to ensure that the caller has the authority to call Resize (i.e., it checks to ensure the underlying data is owned by only this matrix), and then
    // actually resizes the underlying matrix, doing any allocation as required.
    void Resize(const size_t numRows, const size_t numCols, bool growOnly = true); // by default we only reallocate if need to grow


    ElemType* CopyToArray() const;                                                 // allocated by the callee but need to be deleted by the caller
    size_t CopyToArray(ElemType*& arrayCopyTo, size_t& currentArraySize) const;    // allocated by the callee but need to be deleted by the caller
    void CopySection(size_t numRows, size_t numCols, ElemType* dst, size_t colStride) const;

    inline ElemType& operator()(const size_t row, const size_t col)
    {
        return Data()[LocateElement(row, col)];
    }
    inline const ElemType& operator()(const size_t row, const size_t col) const
    {
        return Data()[LocateElement(row, col)];
    }
    inline ElemType Get00Element() const
    {
        return operator()(0, 0);
    }

    void SetValue(const ElemType v);
    void SetValue(const CPUMatrix<ElemType>& deepCopyFrom);
    //void SetValue(const GPUMatrix<ElemType>& deepCopyFrom);
    //void SetValue(const CPUSparseMatrix<ElemType>& deepCopyFrom);
    //void SetValue(const GPUSparseMatrix<ElemType>& deepCopyFrom);
    void SetValue(const size_t numRows, const size_t numCols, ElemType* pArray, size_t matrixFlags = matrixFlagNormal);

    void MaskColumnsValue(const CPUMatrix<char>& columnsMask, ElemType val, size_t numColsPerMaskEntry);

    void SetColumn(const ElemType* colPointer, size_t colInd);
    void SetColumn(const CPUMatrix<ElemType>& valMat, size_t colInd);
    void SetColumn(const ElemType val, size_t j);

    void SetDiagonalValue(const ElemType v);
    void SetDiagonalValue(const CPUMatrix<ElemType>& vector);
    void SetUniformRandomValue(const ElemType low, const ElemType high, unsigned long seed = USE_TIME_BASED_SEED);
    void SetUniformRandomValue(RNGHandle& rngHandle, const ElemType low, const ElemType high);
    void SetGaussianRandomValue(RNGHandle& rngHandle, const ElemType mean, const ElemType stdev);
    void SetGumbelRandomValue(RNGHandle& rngHandle, const ElemType loc, const ElemType scale);
    void SetGaussianRandomValue(const ElemType mean, const ElemType sigma, unsigned long seed = USE_TIME_BASED_SEED);
    void SetTruncatedNormalRandomValue(const ElemType mean, const ElemType sigma, unsigned long seed = USE_TIME_BASED_SEED);
    void SetUniformRandomMask(const ElemType maskRate, const ElemType scaleValue, RNGHandle& rngHandle);
    void AddGaussianRandomValue(const ElemType mean, const ElemType sigma, unsigned long seed = USE_TIME_BASED_SEED);

    CPUMatrix<ElemType> Transpose();
    CPUMatrix<ElemType>& AssignTransposeOf(const CPUMatrix<ElemType>& a);

    CPUMatrix<ElemType>& DoGatherColumnsOf (ElemType beta, const CPUMatrix<ElemType>& idx, const CPUMatrix<ElemType>& a, ElemType alpha);
    CPUMatrix<ElemType>& DoScatterColumnsOf(ElemType beta, const CPUMatrix<ElemType>& idx, const CPUMatrix<ElemType>& a, ElemType alpha);

    CPUMatrix<ElemType>& operator+=(const ElemType alpha);
    CPUMatrix<ElemType>  operator+(const ElemType alpha) const;
    CPUMatrix<ElemType>& AssignSumOf(const ElemType alpha, const CPUMatrix<ElemType>& a);

    CPUMatrix<ElemType>& operator+=(const CPUMatrix<ElemType>& a);
    CPUMatrix<ElemType>  operator+(const CPUMatrix<ElemType>& a) const;
    CPUMatrix<ElemType>& AssignSumOf(const CPUMatrix<ElemType>& a, const CPUMatrix<ElemType>& b);

    CPUMatrix<ElemType>& operator-=(const ElemType alpha);
    CPUMatrix<ElemType>  operator-(const ElemType alpha) const;
    CPUMatrix<ElemType>& AssignDifferenceOf(const ElemType alpha, const CPUMatrix<ElemType>& a);
    CPUMatrix<ElemType>& AssignDifferenceOf(const CPUMatrix<ElemType>& a, const ElemType alpha);

    CPUMatrix<ElemType>& operator-=(const CPUMatrix<ElemType>& a);
    CPUMatrix<ElemType>  operator-(const CPUMatrix<ElemType>& a) const;
    CPUMatrix<ElemType>& AssignDifferenceOf(const CPUMatrix<ElemType>& a, const CPUMatrix<ElemType>& b);

    CPUMatrix<ElemType>& operator*=(const ElemType alpha);
    CPUMatrix<ElemType>  operator*(const ElemType alpha) const;
    CPUMatrix<ElemType>& AssignProductOf(const ElemType alpha, const CPUMatrix<ElemType>& a);

    CPUMatrix<ElemType>  operator*(const CPUMatrix<ElemType>& a) const;
    CPUMatrix<ElemType>& AssignProductOf(const CPUMatrix<ElemType>& a, const bool transposeA, const CPUMatrix<ElemType>& b, const bool transposeB);

    CPUMatrix<ElemType>& operator/=(ElemType alpha);
    CPUMatrix<ElemType>  operator/(ElemType alpha) const;

    CPUMatrix<ElemType>& operator^=(ElemType alpha);     // element-wise power
    CPUMatrix<ElemType>  operator^(ElemType alpha) const; // element-wise power
    CPUMatrix<ElemType>& AssignElementPowerOf(const CPUMatrix<ElemType>& a, const ElemType power);

    CPUMatrix<ElemType>& ElementMultiplyWith(const CPUMatrix<ElemType>& a);
    CPUMatrix<ElemType>& AssignElementProductOf(const CPUMatrix<ElemType>& a, const CPUMatrix<ElemType>& b);
    CPUMatrix<ElemType>& AddElementProductOf(const CPUMatrix<ElemType>& a, const CPUMatrix<ElemType>& b);

    CPUMatrix<ElemType>& AssignElementDivisionOf(const CPUMatrix<ElemType>& a, const CPUMatrix<ElemType>& b);
    CPUMatrix<ElemType>& ElementDivideBy(const CPUMatrix<ElemType>& a);

    CPUMatrix<ElemType>& ColumnElementMultiplyWith(const CPUMatrix<ElemType>& a);
    CPUMatrix<ElemType>& RowElementMultiplyWith(const CPUMatrix<ElemType>& a);

    CPUMatrix<ElemType>& ColumnElementDivideBy(const CPUMatrix<ElemType>& a);
    CPUMatrix<ElemType>& RowElementDivideBy(const CPUMatrix<ElemType>& a);

    CPUMatrix<ElemType>& ElementInverse();
    CPUMatrix<ElemType>& AssignElementInverseOf(const CPUMatrix<ElemType>& a);

    CPUMatrix<ElemType>& InplaceSigmoid();
    CPUMatrix<ElemType>& AssignSigmoidOf(const CPUMatrix<ElemType>& a);

    CPUMatrix<ElemType>& InplaceLinearRectifierDerivative();
    CPUMatrix<ElemType>& AssignLinearRectifierDerivativeOf(const CPUMatrix<ElemType>& a);

    CPUMatrix<ElemType>& InplaceSigmoidDerivative();
    CPUMatrix<ElemType>& AssignSigmoidDerivativeOf(const CPUMatrix<ElemType>& a);

    CPUMatrix<ElemType>& InplaceTanh();
    CPUMatrix<ElemType>& AssignTanhOf(const CPUMatrix<ElemType>& a);

    CPUMatrix<ElemType>& InplaceAtanh();
    CPUMatrix<ElemType>& AssignAtanhOf(const CPUMatrix<ElemType>& a);

    CPUMatrix<ElemType>& InplaceLogSoftmax(const bool isColWise);
    CPUMatrix<ElemType>& AssignLogSoftmaxOf(const CPUMatrix<ElemType>& a, const bool isColWise);

    CPUMatrix<ElemType>& InplaceHardmax(const bool isColWise);
    CPUMatrix<ElemType>& AssignHardmaxOf(const CPUMatrix<ElemType>& a, const bool isColWise);

    // sequence training
    CPUMatrix<ElemType>& DropFrame(const CPUMatrix<ElemType>& label, const CPUMatrix<ElemType>& gamma, const ElemType& threshhold);
    CPUMatrix<ElemType>& AssignSequenceError(const ElemType hsmoothingWeight, const CPUMatrix<ElemType>& label, const CPUMatrix<ElemType>& dnnoutput, const CPUMatrix<ElemType>& gamma, ElemType alpha);
    CPUMatrix<ElemType>& AssignCTCScore(const CPUMatrix<ElemType>& prob, CPUMatrix<ElemType>& alpha, CPUMatrix<ElemType>& beta, const CPUMatrix<ElemType>& phoneSeq, const CPUMatrix<ElemType>& phoneBoundary, CPUMatrix<ElemType>& totalScore, const vector<size_t>& uttMap, const vector<size_t> & uttBeginFrame, const vector<size_t> & uttFrameNum, const vector<size_t> & uttPhoneNum, const size_t samplesInRecurrentStep, const size_t maxFrameNum, const size_t blankTokenId, const int delayConstraint, const bool isColWise);
    CPUMatrix<ElemType>& InplaceSqrt();
    CPUMatrix<ElemType>& AssignSqrtOf(const CPUMatrix<ElemType>& a);

    CPUMatrix<ElemType>& InplaceExp();
    CPUMatrix<ElemType>& AssignExpOf(const CPUMatrix<ElemType>& a);

    CPUMatrix<ElemType>& InplaceLog();
    CPUMatrix<ElemType>& AssignLogOf(const CPUMatrix<ElemType>& a);

    CPUMatrix<ElemType>& InplaceLog10();
    CPUMatrix<ElemType>& AssignLog10Of(const CPUMatrix<ElemType>& a);

    CPUMatrix<ElemType>& InplaceCosine();
    CPUMatrix<ElemType>& AssignCosineOf(const CPUMatrix<ElemType>& a);

    CPUMatrix<ElemType>& InplaceNegativeSine();
    CPUMatrix<ElemType>& AssignNegativeSineOf(const CPUMatrix<ElemType>& a);

    CPUMatrix<ElemType>& InplaceAcos();
    CPUMatrix<ElemType>& AssignAcosOf(const CPUMatrix<ElemType>& a);

    CPUMatrix<ElemType>& InplaceAsin();
    CPUMatrix<ElemType>& AssignAsinOf(const CPUMatrix<ElemType>& a);

    CPUMatrix<ElemType>& InplaceCosh();
    CPUMatrix<ElemType>& AssignCoshOf(const CPUMatrix<ElemType>& a);

    CPUMatrix<ElemType>& InplaceSinh();
    CPUMatrix<ElemType>& AssignSinhOf(const CPUMatrix<ElemType>& a);

    CPUMatrix<ElemType>& InplaceAsinh();
    CPUMatrix<ElemType>& AssignAsinhOf(const CPUMatrix<ElemType>& a);

    CPUMatrix<ElemType>& InplaceAbs();
    CPUMatrix<ElemType>& AssignAbsOf(const CPUMatrix<ElemType>& a);

    CPUMatrix<ElemType>& InplaceTruncateBottom(const ElemType threshold);
    CPUMatrix<ElemType>& AssignTruncateBottomOf(const CPUMatrix<ElemType>& a, const ElemType threshold);
    CPUMatrix<ElemType>& InplaceTruncateTop(const ElemType threshold);
    CPUMatrix<ElemType>& AssignTruncateTopOf(const CPUMatrix<ElemType>& a, const ElemType threshold);
    CPUMatrix<ElemType>& InplaceTruncate(const ElemType threshold);
    CPUMatrix<ElemType>& InplaceSoftThreshold(const ElemType threshold);

    CPUMatrix<ElemType>& SetToZeroIfAbsLessThan(const ElemType threshold);

    ElemType SumOfAbsElements() const; // sum of all abs(elements)
    ElemType SumOfElements() const;    // sum of all elements
    CPUMatrix<ElemType>& AssignSumOfElements(const CPUMatrix<ElemType>& a);

    CPUMatrix<ElemType>& AssignOneHot(const CPUMatrix<ElemType>& a, vector<size_t>& shape, size_t axis);
    CPUMatrix<ElemType>& GatherFromTarget(const CPUMatrix<ElemType>& indices, const CPUMatrix<ElemType>& target, size_t row_elements);
    CPUMatrix<ElemType>& ScatterToIndices(const CPUMatrix<ElemType>& values, const CPUMatrix<ElemType>& indices, size_t row_elements);

    bool IsEqualTo(const CPUMatrix<ElemType>& a, const ElemType threshold = 1e-8) const;

    static void VectorSum(const CPUMatrix<ElemType>& a, CPUMatrix<ElemType>& c, const bool isColWise);

    void VectorNorm1(CPUMatrix<ElemType>& c, const bool isColWise) const;
    CPUMatrix<ElemType>& AssignVectorNorm1Of(CPUMatrix<ElemType>& a, const bool isColWise);

    void VectorNorm2(CPUMatrix<ElemType>& c, const bool isColWise) const;
    CPUMatrix<ElemType>& AssignVectorNorm2Of(CPUMatrix<ElemType>& a, const bool isColWise);

    void AssignNoiseContrastiveEstimation(const CPUMatrix<ElemType>& a, const CPUMatrix<ElemType>& b, const CPUMatrix<ElemType>& bias,
                                          CPUMatrix<ElemType>& tmp, CPUMatrix<ElemType>& c);

    void AssignSoftmaxSum(const CPUMatrix<ElemType>& a, CPUMatrix<ElemType>& softmax);

    void AssignNCEUnnormalizedEval(const CPUMatrix<ElemType>& a,
                                   const CPUMatrix<ElemType>& b, const CPUMatrix<ElemType>& bias, CPUMatrix<ElemType>& c);

    CPUMatrix<ElemType>& AssignNCEDerivative(const CPUMatrix<ElemType>& tmp, const CPUMatrix<ElemType>& a, const CPUMatrix<ElemType>& b, size_t inputIndex, CPUMatrix<ElemType>& c);

    void VectorNormInf(CPUMatrix<ElemType>& c, const bool isColWise) const;
    CPUMatrix<ElemType>& AssignVectorNormInfOf(CPUMatrix<ElemType>& a, const bool isColWise);

    CPUMatrix<ElemType>& AssignInnerProductOf(const CPUMatrix<ElemType>& a, const CPUMatrix<ElemType>& b, const bool isColWise);
    CPUMatrix<ElemType>& AssignKhatriRaoProductOf(const CPUMatrix<ElemType>& a, const CPUMatrix<ElemType>& b);
    CPUMatrix<ElemType>& AddColumnReshapeProductOf(const CPUMatrix<ElemType>& a, const CPUMatrix<ElemType>& b, const bool transposeAColumn);

    CPUMatrix<ElemType>& AddWithScaleOf(ElemType alpha, const CPUMatrix<ElemType>& a);

    ElemType FrobeniusNorm() const;
    CPUMatrix<ElemType>& AssignFrobeniusNormOf(const CPUMatrix<ElemType>& a);

    ElemType MatrixNormInf() const;
    ElemType MatrixNorm1() const;
    ElemType MatrixNorm0() const; // number of non-zero elemets
    CPUMatrix<ElemType>& AssignSignOf(const CPUMatrix<ElemType>& a);
    CPUMatrix<ElemType>& AddSignOf(const CPUMatrix<ElemType>& a);

    CPUMatrix<ElemType>& AssignRowSliceValuesOf(const CPUMatrix<ElemType>& a, const size_t startIndex, const size_t numRows);
    CPUMatrix<ElemType>& AddToRowSliceValuesOf(const CPUMatrix<ElemType>& a, const size_t startIndex, const size_t numRows);
    CPUMatrix<ElemType>& AddWithRowSliceValuesOf(const CPUMatrix<ElemType>& a, const size_t startIndex, const size_t numRows);
    // CPUMatrix<ElemType>&  AssignRowStackValuesOf(const std::vector<const CPUMatrix<ElemType>*>& inputMatrices, const size_t sliceStartCol, const size_t sliceNumCols);

    CPUMatrix<ElemType>& AssignToRowSliceValuesOf(const CPUMatrix<ElemType>& a, const size_t startIndex, const size_t numRows);

    CPUMatrix<ElemType>& AssignRepeatOf(const CPUMatrix<ElemType>& a, const size_t numRowRepeats, const size_t numColRepeats);
    CPUMatrix<ElemType>& AddToRowRepeatValuesOf(const CPUMatrix<ElemType>& a, const size_t numRowRepeats);

    CPUMatrix<ElemType>& AssignPositiveAndShiftedNegSample(const CPUMatrix<ElemType>& a, const size_t posNumber, const size_t negNumber, const size_t shiftNumber);
    CPUMatrix<ElemType>& AddFoldedPositiveAndShiftedNegSample(const CPUMatrix<ElemType>& a, const size_t posNumber, const size_t negNumber, const size_t shiftNumber);

    void VectorMax(CPUMatrix<ElemType>& maxIndexes, CPUMatrix<ElemType>& maxValues, const bool isColWise, int topK = 1) const;
    void VectorMin(CPUMatrix<ElemType>& minIndexes, CPUMatrix<ElemType>& minValues, const bool isColWise) const;

    CPUMatrix<ElemType>& AssignNumOfDiff(const CPUMatrix<ElemType>& a, const CPUMatrix<ElemType>& b, bool searchInCol = false);

    void Print(const char* matrixName, ptrdiff_t rowStart, ptrdiff_t rowEnd, ptrdiff_t colStart, ptrdiff_t colEnd) const;
    void Print(const char* matrixName = nullptr) const; // print whole matrix. can be expensive

    void ReadFromFile(FILE* f, const char* matrixName); // matrixName is used to verify that correct matrix is read.
    void WriteToFile(FILE* f, const char* matrixName);  // matrixName is used to verify that correct matrix is read.

    CPUMatrix<ElemType>& AssignPackedConvolutionInput(const CPUMatrix<ElemType>& inputSubBatch,
                                                      const size_t inputWidth, const size_t inputHeight, const size_t inputChannels,
                                                      const size_t outputWidth, const size_t outputHeight, const size_t outputChannels,
                                                      const size_t kernelWidth, const size_t kernelHeight, const size_t horizontalSubsample, const size_t verticalSubsample,
                                                      const bool zeroPadding = false);
    CPUMatrix<ElemType>& UnpackConvolutionInput(CPUMatrix<ElemType>& inputSubBatch,
                                                const size_t inputWidth, const size_t inputHeight, const size_t inputChannels,
                                                const size_t outputWidth, const size_t outputHeight, const size_t outputChannels,
                                                const size_t kernelWidth, const size_t kernelHeight, const size_t horizontalSubsample, const size_t verticalSubsample,
                                                const bool zeroPadding = false) const;
    CPUMatrix<ElemType>& AssignMaxPoolingResult(const CPUMatrix<ElemType>& inputBatch, const size_t channels,
                                                const size_t inputWidth, const size_t inputHeight, const size_t inputSizePerSample,
                                                const size_t outputWidth, const size_t outputHeight, const size_t outputSizePerSample,
                                                const size_t windowWidth, const size_t windowHeight, const size_t horizontalSubsample, const size_t verticalSubsample);
    CPUMatrix<ElemType>& AddMaxPoolingGradient(const CPUMatrix<ElemType>& outputGradientBatch, const CPUMatrix<ElemType>& inputBatch, const CPUMatrix<ElemType>& outputBatch,
                                               const size_t channels,
                                               const size_t inputWidth, const size_t inputHeight, const size_t inputSizePerSample,
                                               const size_t outputWidth, const size_t outputHeight, const size_t outputSizePerSample,
                                               const size_t windowWidth, const size_t windowHeight, const size_t horizontalSubsample, const size_t verticalSubsample);
    CPUMatrix<ElemType>& AssignAveragePoolingResult(const CPUMatrix<ElemType>& inputBatch, const size_t channels,
                                                    const size_t inputWidth, const size_t inputHeight, const size_t inputSizePerSample,
                                                    const size_t outputWidth, const size_t outputHeight, const size_t outputSizePerSample,
                                                    const size_t windowWidth, const size_t windowHeight, const size_t horizontalSubsample, const size_t verticalSubsample);
    CPUMatrix<ElemType>& AddAveragePoolingGradient(const CPUMatrix<ElemType>& outputGradientBatch,
                                                   const size_t channels,
                                                   const size_t inputWidth, const size_t inputHeight, const size_t inputSizePerSample,
                                                   const size_t outputWidth, const size_t outputHeight, const size_t outputSizePerSample,
                                                   const size_t windowWidth, const size_t windowHeight, const size_t horizontalSubsample, const size_t verticalSubsample);

    void ConvolutionForward(const CPUMatrix<ElemType>& kernel, const CPUMatrix<int>& mpRowCol, const CPUMatrix<int>& mpRowIwht,
                            const CPUMatrix<int>& mpRowRun, const CPUMatrix<int>& runs, CPUMatrix<ElemType>& output) const;
    void ConvolutionBackwardData(const CPUMatrix<ElemType>& kernel, const CPUMatrix<int>& mpRowCol, const CPUMatrix<int>& mpRowIwht,
                                 const CPUMatrix<int>& mpRowRun, const CPUMatrix<int>& runs, CPUMatrix<ElemType>& grad) const;
    void ConvolutionBackwardKernel(const CPUMatrix<ElemType>& in, const CPUMatrix<int>& mpRowCol, const CPUMatrix<int>& mpRowIwht,
                                   const CPUMatrix<int>& mpRowRun, const CPUMatrix<int>& runs, CPUMatrix<ElemType>& kernelGrad) const;

    void UnrollConvolutionInput(size_t unrollCols, size_t mapOutSize, const CPUMatrix<int>& mpRowCol,
                                const CPUMatrix<int>& mpRowRun, const CPUMatrix<int>& runs, CPUMatrix<ElemType>& output) const;
    void UnrollConvolutionOutput(size_t unrollCols, size_t mapInCount, size_t mapOutCount, const CPUMatrix<int>& mpRowCol,
                                 const CPUMatrix<int>& mpRowRun, const CPUMatrix<int>& runs, CPUMatrix<ElemType>& output) const;
    void UnrollConvolutionInputForKernelBackprop(size_t mapOutSize, const CPUMatrix<int>& mpRowCol,
                                                 const CPUMatrix<int>& mpRowRun, const CPUMatrix<int>& runs, CPUMatrix<ElemType>& output) const;

    void MaxPoolingForward(const CPUMatrix<int>& mpRowCol, const CPUMatrix<int>& mpRowIndices, const CPUMatrix<int>& indices, CPUMatrix<ElemType>& output) const;
    void MaxPoolingBackward(const CPUMatrix<ElemType>& out, const CPUMatrix<ElemType>& in,
                            const CPUMatrix<int>& mpRowCol, const CPUMatrix<int>& mpRowIndices, const CPUMatrix<int>& indices,
                            CPUMatrix<ElemType>& grad, bool accumulateGradient) const;

    void MaxROIPoolingForward(const size_t numRois, const size_t numImg, const size_t channels, const size_t width, const size_t height,
                              const size_t pooledWidth, const size_t pooledHeight, const CPUMatrix<ElemType>& roiData, CPUMatrix<ElemType>& output, CPUMatrix<ElemType>& argmax, double spatialScale) const;

    void MaxROIPoolingBackward(const size_t numRois, const size_t numImg, const size_t channels, const size_t width, const size_t height,
                               const size_t pooledWidth, const size_t pooledHeight, const CPUMatrix<ElemType>& roiData, CPUMatrix<ElemType>& grad, CPUMatrix<ElemType>& argmax, double spatialScale) const;

    void MaxUnpooling(const CPUMatrix<int>& mpRowCol, const CPUMatrix<int>& mpRowIndices, const CPUMatrix<int>& indices, const CPUMatrix<ElemType>& poolInput, CPUMatrix<ElemType>& input) const;

    void AveragePoolingForward(const CPUMatrix<int>& mpRowCol, const CPUMatrix<int>& mpRowIndices, const CPUMatrix<int>& indices, CPUMatrix<ElemType>& output, const bool poolIncludePad) const;
    void AveragePoolingBackward(const CPUMatrix<int>& mpRowCol, const CPUMatrix<int>& mpRowIndices, const CPUMatrix<int>& indices,
                                CPUMatrix<ElemType>& grad, const bool poolIncludePad, bool accumulateGradient) const;

    template<class StatType>
    void BatchNormalizationForward(const CPUMatrix<StatType>& scale, const CPUMatrix<StatType>& bias, bool inferenceOnly, double expAvgFactor, double blendFactor, CPUMatrix<StatType>& runMean, CPUMatrix<StatType>& runVariance,
                                   CPUMatrix<ElemType>& out, double epsilon, CPUMatrix<StatType>& saveMean, CPUMatrix<StatType>& saveInvStdDev) const;

    template<class StatType>
    void BatchNormalizationBackward(const CPUMatrix<ElemType>& in, CPUMatrix<ElemType>& grad, const CPUMatrix<StatType>& scale, double blendFactor, const CPUMatrix<StatType>& saveMean, const CPUMatrix<StatType>& saveInvStdDev,
                                    CPUMatrix<StatType>& scaleGrad, CPUMatrix<StatType>& biasGrad) const;

public:
    // This functions do not depend on <ElemType>, i.e. you can call them on any <ElemType>
    static int SetNumThreads(int numThreads);
    static int GetMaxNumThreads();

    enum OptimizationFlag
    {
        OPT_EVAL_WITH_MKL = 1, // using Intel MKL functions for evaluation performance
    };
    static void SetOptimizationFlags(int flags);
    static int  GetOptimizationFlags();

    static void SetCompatibleMode();

    // static BLAS functions
    static void SVD(const CPUMatrix<ElemType>& A, CPUMatrix<ElemType>& SIGMA, CPUMatrix<ElemType>& U, CPUMatrix<ElemType>& VT, CPUMatrix<ElemType>& W);

    static void MultiplyAndWeightedAdd(ElemType alpha, const CPUMatrix<ElemType>& a, const bool transposeA, const CPUMatrix<ElemType>& b, const bool transposeB, ElemType beta, CPUMatrix<ElemType>& c, shared_ptr<QuantizedMultiplier<ElemType>> pQuantizedMultiplier=nullptr);
    static void MultiplyAndAdd(const CPUMatrix<ElemType>& a, const bool transposeA, const CPUMatrix<ElemType>& b, const bool transposeB, CPUMatrix<ElemType>& c);
    static void Multiply(const CPUMatrix<ElemType>& a, const bool transposeA, const CPUMatrix<ElemType>& b, const bool transposeB, CPUMatrix<ElemType>& c);
    static void Multiply(const CPUMatrix<ElemType>& a, const CPUMatrix<ElemType>& b, CPUMatrix<ElemType>& c);
    static void Multiply1x1AndWeightedAdd(ElemType alpha, const CPUMatrix<ElemType>& a, const CPUMatrix<ElemType>& b, ElemType beta, CPUMatrix<ElemType>& c);

    static void ColumnwiseScaleAndWeightedAdd(ElemType alpha, const CPUMatrix<ElemType>& a, const CPUMatrix<ElemType>& v, ElemType beta, CPUMatrix<ElemType>& c);

    static void ScaleAndAdd(ElemType alpha, const CPUMatrix<ElemType>& a, CPUMatrix<ElemType>& c);
    static void ScaleAndAdd(ElemType alpha, const CPUMatrix<ElemType>& a, ElemType beta, CPUMatrix<ElemType>& c);
    static void AddScaledDifference(const ElemType alpha, const CPUMatrix<ElemType>& a, const CPUMatrix<ElemType>& b, CPUMatrix<ElemType>& c);
    static void AssignScaledDifference(const ElemType alpha, const CPUMatrix<ElemType>& a, const CPUMatrix<ElemType>& b, CPUMatrix<ElemType>& c);
    static void AddScaledDifference(const CPUMatrix<ElemType>& alpha, const CPUMatrix<ElemType>& a, const CPUMatrix<ElemType>& b, CPUMatrix<ElemType>& c);    // alpha must be 1X1
    static void AssignScaledDifference(const CPUMatrix<ElemType>& alpha, const CPUMatrix<ElemType>& a, const CPUMatrix<ElemType>& b, CPUMatrix<ElemType>& c); // alpha must be 1X1

    static void AddElementToElement(ElemType beta, const CPUMatrix<ElemType>& a, const size_t ai, const size_t aj, CPUMatrix<ElemType>& c, const size_t ci, const size_t cj);

    static void MinusOneAt(CPUMatrix<ElemType>& c, const size_t position);

    static void Scale(ElemType alpha, CPUMatrix<ElemType>& a);
    static void Scale(CPUMatrix<ElemType> alpha, CPUMatrix<ElemType>& a); // In this case Matrix alpha must be 1x1
    static void Scale(ElemType alpha, const CPUMatrix<ElemType>& a, CPUMatrix<ElemType>& c);
    static void InnerProduct(const CPUMatrix<ElemType>& a, const CPUMatrix<ElemType>& b, CPUMatrix<ElemType>& c, const bool isColWise);
    static ElemType InnerProductOfMatrices(const CPUMatrix<ElemType>& a, const CPUMatrix<ElemType>& b);
    static void ElementWisePower(ElemType alpha, const CPUMatrix<ElemType>& a, CPUMatrix<ElemType>& c);
    static void BatchMatMul(ElemType beta, const CPUMatrix<ElemType>& a, const bool transposeA, const int m, const CPUMatrix<ElemType>& b, const bool transposeB, const int n, CPUMatrix<ElemType>& c, const bool isColWise);

    static bool AreEqual(const CPUMatrix<ElemType>& a, const CPUMatrix<ElemType>& b, const ElemType threshold = 1e-8);

    static void TensorShuffleScaleAndAdd(ElemType keepWeight, const CPUMatrix<ElemType>& a, size_t D, size_t S, size_t M, size_t K, size_t T, ElemType scaleFactor, const CPUMatrix<ElemType>& b, CPUMatrix<ElemType>& c);

    void TensorOp(ElemType beta, const CPUMatrix<ElemType>& a, ElemType alpha, ElementWiseOperator op, ElementWiseOperator reductionOp,
                  const std::array<size_t, 2>& offsets,
                  const SmallVector<size_t>& regularOpDims, const std::array<SmallVector<ptrdiff_t>, 2>& regularStrides,
                  const SmallVector<size_t>& reducingOpDims, const std::array<SmallVector<ptrdiff_t>, 2>& reducingStrides);
    void TensorOp(ElemType beta, const CPUMatrix<ElemType>& a, const CPUMatrix<ElemType>& b, ElemType alpha, ElementWiseOperator op, ElementWiseOperator reductionOp,
                  const std::array<size_t, 3>& offsets,
                  const SmallVector<size_t>& regularOpDims, const std::array<SmallVector<ptrdiff_t>, 3>& regularStrides,
                  const SmallVector<size_t>& reducingOpDims, const std::array<SmallVector<ptrdiff_t>, 3>& reducingStrides);
    void TensorOp(ElemType beta, const CPUMatrix<ElemType>& a, const CPUMatrix<ElemType>& b, const CPUMatrix<ElemType>& c, ElemType alpha, ElementWiseOperator op, ElementWiseOperator reductionOp,
                  const std::array<size_t, 4>& offsets,
                  const SmallVector<size_t>& regularOpDims, const std::array<SmallVector<ptrdiff_t>, 4>& regularStrides,
                  const SmallVector<size_t>& reducingOpDims, const std::array<SmallVector<ptrdiff_t>, 4>& reducingStrides);

    int Argmin() const;
    int Argmax() const;
    int ArgOp(ElementWiseOperator reductionOp) const;

    void TensorArgOp(const CPUMatrix<ElemType>& a, ElementWiseOperator reductionOp,
                     const std::array<size_t, 2>& offsets,
                     const SmallVector<size_t>& regularOpDims, const std::array<SmallVector<ptrdiff_t>, 2>& regularStrides,
                     const SmallVector<size_t>& reducingOpDims, const std::array<SmallVector<ptrdiff_t>, 2>& reducingStrides);

    static CPUMatrix<ElemType> Ones(const size_t rows, const size_t cols);
    static CPUMatrix<ElemType> Zeros(const size_t rows, const size_t cols);
    static CPUMatrix<ElemType> Eye(const size_t rows);
    static CPUMatrix<ElemType> RandomUniform(const size_t rows, const size_t cols, const ElemType low, const ElemType high, unsigned long seed = USE_TIME_BASED_SEED);
    static CPUMatrix<ElemType> RandomGaussian(const size_t rows, const size_t cols, const ElemType mean, const ElemType sigma, unsigned long seed = USE_TIME_BASED_SEED);

    // return true if v is an element in matrix c
    static bool HasElement(const CPUMatrix<ElemType>& a, const ElemType v = 0.0);

public:
    CPUMatrix<ElemType>& AssignElementProductOfWithShiftNeg(const CPUMatrix<ElemType>& a, const CPUMatrix<ElemType>& b, size_t shift, size_t negnumber);
    static void InnerProductWithShiftNeg(const CPUMatrix<ElemType>& a, const CPUMatrix<ElemType>& b, CPUMatrix<ElemType>& c, const bool isColWise, size_t shift, size_t negnumber);
    // extract out a row from a, assign it to [this].
    CPUMatrix<ElemType>& GetARowByIndex(const CPUMatrix<ElemType>& a, const size_t index);
    static void ConductRowElementMultiplyWithShift(const CPUMatrix<ElemType>& a, const CPUMatrix<ElemType>& b, CPUMatrix<ElemType>& c, const size_t shift, bool bFirstmatrixfixed);
    CPUMatrix<ElemType>& AssignElementProductOfWithShift(const CPUMatrix<ElemType>& a, const CPUMatrix<ElemType>& b, const size_t shift);

public:
    friend File& operator>>(File& stream, CPUMatrix<ElemType>& us)
    {
        stream.GetMarker(fileMarkerBeginSection, std::wstring(L"BMAT"));
        size_t elsize;
        stream >> elsize;
        if (sizeof(ElemType) != elsize)
            RuntimeError("Template argument size doesn't match those in file");
        std::wstring matrixName;
        size_t numRows, numCols;
        int format;
        stream >> matrixName >> format >> numRows >> numCols;
        ElemType* d_array = BaseMatrixStorage<ElemType>::template NewCPUArray<ElemType>(numRows * numCols);
        for (size_t i = 0; i < numRows * numCols; ++i)
            stream >> d_array[i];
        stream.GetMarker(fileMarkerEndSection, std::wstring(L"EMAT"));
        us.SetValue(numRows, numCols, d_array, matrixFlagNormal);

        BaseMatrixStorage<ElemType>::FreeCPUArray(d_array);
        return stream;
    }
    friend File& operator<<(File& stream, const CPUMatrix<ElemType>& us)
    {
        stream.PutMarker(fileMarkerBeginSection, std::wstring(L"BMAT"));
        stream << sizeof(ElemType);

        std::wstring s = std::wstring(L"unnamed");
        int format = us.GetFormat();
        stream << s << format;

        stream << us.m_numRows << us.m_numCols;
        for (size_t i = 0; i < us.GetNumElements(); ++i)
            stream << us.Data()[i];
        stream.PutMarker(fileMarkerEndSection, std::wstring(L"EMAT"));
        return stream;
    }

public:
    ElemType LogSumOfElements() const;

public:
    // for RCRF
    static void RCRFBackwardCompute(const CPUMatrix<ElemType>& alpha, CPUMatrix<ElemType>& beta,
                                    const CPUMatrix<ElemType>& lbls,
                                    const CPUMatrix<ElemType>& pair_scores);
    static void _rcrfBackwardCompute(size_t t, size_t k, const CPUMatrix<ElemType>& alpha,
                                     CPUMatrix<ElemType>& beta,
                                     const CPUMatrix<ElemType>& pair_scores);

    static void RCRFTransGrdCompute(const CPUMatrix<ElemType>& lbls,
                                    const CPUMatrix<ElemType>& alpha,
                                    const CPUMatrix<ElemType>& beta,
                                    const CPUMatrix<ElemType>& pair_scores,
                                    CPUMatrix<ElemType>& grd);

    static void _rcrfTransGrdCompute(size_t i,
                                     const CPUMatrix<ElemType>& lbls,
                                     const CPUMatrix<ElemType>& alpha,
                                     const CPUMatrix<ElemType>& beta,
                                     const CPUMatrix<ElemType>& pair_scores,
                                     CPUMatrix<ElemType>& grd,
                                     const size_t tPos // position
                                     );

protected:
    size_t LocateElement(const size_t i, const size_t j) const;
    size_t LocateColumn(const size_t j) const;

private:
    void Clear();

    void ScatterValues(ElemType* indices, ElemType* value, ElemType* data, ElemType alpha, size_t num_indices, size_t rows, size_t cols, size_t indices_step = 1);

private:
    static int m_optimizationFlags;

private:
#ifdef USE_MKLDNN
    mutable std::shared_ptr<MKLMemHolder> m_mklMem;
#endif
};

typedef CPUMatrix<float> CPUSingleMatrix;
typedef CPUMatrix<double> CPUDoubleMatrix;
typedef CPUMatrix<half> CPUHalfMatrix;

template<typename ElemType>
void CPUMatrixTensorOpImpl(ElemType beta, const CPUMatrix<ElemType>& a, CPUMatrix<ElemType>& o, ElemType alpha, ElementWiseOperator op, ElementWiseOperator reductionOp,
    const array<size_t, 2>& offsets,
    const SmallVector<size_t>& regularOpDims, const array<SmallVector<ptrdiff_t>, 2>& regularStrides,
    const SmallVector<size_t>& reducingOpDims, const array<SmallVector<ptrdiff_t>, 2>& reducingStrides);

template<typename ElemType>
void CPUMatrixTensorOpImpl(ElemType beta, const CPUMatrix<ElemType>& a, const CPUMatrix<ElemType>& b, CPUMatrix<ElemType>& o, ElemType alpha, ElementWiseOperator op, ElementWiseOperator reductionOp,
    const array<size_t, 3>& offsets,
    const SmallVector<size_t>& regularOpDims, const array<SmallVector<ptrdiff_t>, 3>& regularStrides,
    const SmallVector<size_t>& reducingOpDims, const array<SmallVector<ptrdiff_t>, 3>& reducingStrides);

template<typename ElemType>
void CPUMatrixTensorOpImpl(ElemType beta, const CPUMatrix<ElemType>& a, const CPUMatrix<ElemType>& b, const CPUMatrix<ElemType>& c, CPUMatrix<ElemType>& o, ElemType alpha, ElementWiseOperator op, ElementWiseOperator reductionOp,
    const array<size_t, 4>& offsets,
    const SmallVector<size_t>& regularOpDims, const array<SmallVector<ptrdiff_t>, 4>& regularStrides,
    const SmallVector<size_t>& reducingOpDims, const array<SmallVector<ptrdiff_t>, 4>& reducingStrides);

template<typename ElemType>
void CPUMatrixTensorArgOpImpl(const CPUMatrix<ElemType>& a, CPUMatrix<ElemType>& o, ElementWiseOperator reductionOp,
    const array<size_t, 2>& offsets,
    const SmallVector<size_t>& regularOpDims, const array<SmallVector<ptrdiff_t>, 2>& regularStrides,
    const SmallVector<size_t>& reducingOpDims, const array<SmallVector<ptrdiff_t>, 2>& reducingStrides);

template <class ElemType>
class ColMajorBuffer
{
private:
    ElemType* m_buf;
    size_t m_numRows;
    size_t m_numCols;

public:
    ColMajorBuffer(ElemType* buf, size_t m, size_t n)
        : m_buf(buf), m_numRows(m), m_numCols(n) {}
    size_t LocateColumn(const size_t col) const
    {
        // For performance reason avoid extra validation in release.
        assert(col == 0 || col < m_numCols);
        return col * m_numRows; // matrix in column-wise storage
    }
    size_t LocateElement(const size_t row, const size_t col) const
    {
        // For performance reason avoid extra validation in release.
        assert(row < m_numRows);
        return LocateColumn(col) + row; // matrix in column-wise storage
    }
    inline ElemType& operator()(const size_t row, const size_t col)
    {
        return m_buf[LocateElement(row, col)];
    }
    inline const ElemType& operator()(const size_t row, const size_t col) const
    {
        return m_buf[LocateElement(row, col)];
    }
};

}}}<|MERGE_RESOLUTION|>--- conflicted
+++ resolved
@@ -95,33 +95,13 @@
     // Returns pointer into underlying data buffer corresponding to slice-view. This makes it different from method Buffer()
     ElemType* Data() const
     {
-<<<<<<< HEAD
-        ElemType* data_ptr = Buffer() + m_sliceViewOffset;
-=======
         ElemType* data_ptr = Base::Buffer() + m_sliceViewOffset;
->>>>>>> f980c0d9
 #ifdef USE_MKLDNN
         if (m_mklMem != nullptr)
             m_mklMem->check_and_prv_to_cpu(data_ptr);
 #endif
         return data_ptr;
-<<<<<<< HEAD
-=======
-    }
-
-#ifdef USE_MKLDNN
-    std::shared_ptr<MKLMemHolder> MklMem() const
-    {
-        return m_mklMem;
-    }
-
-    void MklMemClear()
-    {
-        if (m_mklMem)
-            m_mklMem->clear();
->>>>>>> f980c0d9
-    }
-#endif
+    }
 
 #ifdef USE_MKLDNN
     std::shared_ptr<MKLMemHolder> MklMem() const
