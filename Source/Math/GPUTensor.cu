//
// Copyright (c) Microsoft. All rights reserved.
// Copyright (c) 2016, NVIDIA CORPORATION. All rights reserved
// Licensed under the MIT license. See LICENSE.md file in the project root for full license information.
//

#include "stdafx.h"
#include "Basics.h"
#include "BestGpu.h"

#ifndef CPUONLY

#include "GPUTensor.h"
#include "GPUMatrix.h"
#include "GPUMatrixCUDAKernels.cuh"
#include "CommonMatrix.h"
#define TENSOR_OPS_DECL __device__ __host__
#include "TensorOps.h"
#include "fast_divmod.h"
#include <cuda.h>
#include <cuda_runtime.h>
#include "cublas_v2.h"
#include <assert.h>
#include<limits.h>

// use fast divisor
#define USE_FAST_DIVMOD

#ifndef let
#define let const auto
#endif

#pragma comment(lib, "cudart.lib") // instruct linker to reference these libs
#pragma comment(lib, "cublas.lib")

#pragma warning(disable : 4267) // conversion from 'size_t' to 'unsigned int'; happens in CUDA <<<a,b>>> syntax if a and b are size_t
#pragma warning(disable : 4127) // conditional expression is constant; "if (sizeof(ElemType)==sizeof(float))" triggers this
#pragma warning(disable : 4702) // unreachable code; triggered for unknown reasons

#ifdef _WIN32
// thread local storage to access the current stream, initalize to default stream
__declspec(thread)
#endif
extern cudaStream_t t_stream;

namespace Microsoft { namespace MSR { namespace CNTK {

// =======================================================================
// TensorView support
// =======================================================================

// TensorView computes element-wise tensor operations.
//  - supports general strides
//  - input broadcasting is supported by stride=0
//  - the operation is denoted by an opCode
//  - reduction is supported, including summation, min, max (dual to broadcasting when computing gradients)
//  - reduction operation is given by an opCode: opSum, opMin, opMax and opLogSum.
//
// This library makes extensive use of templates and macros.
// Specifically, templates are used recursively to recurse over tensor dimensions.
// For example, a tensor op of rank K is computed by looping over the last dimension
// and then calling the same function template recursively with K-1.
// Template specializations exist in order to:
//  - terminate recursion
//  - optimize for thread-parallel reduction where elements are consecutive in memory
//
// The general algorithm is very straight forward:
//
//     for all output dimensions [###]:                                 // TensorOp()
//         output[###] *= beta
//         for all reduction dimensions [***]:                          // TensorOpWithReduction()
//             output[###] += op(input1[###,***], input1[###,***], ...) * alpha
//
// Indices and dimensions used throughout this code:
//  - N = ariness; number of arguments *including output* (binary op: N=3)
//  - K = rank of output elements, regularOpDims.size(). K=0 means scalar.
//  - k = -1..K-1 = recursion index
//  - M = reduction rank, reducingOpDims.size(). M=0 means no reduction.
//  - m = -1..M-1 = recursion index
//
// Other frequently used variable names:
//  - alpha, beta: BLAS-style weights: outVal = beta * outVal + alpha * f(inVals)
//                 where beta=0 is an assignment (0 * outVal := 0, even e.g. if outVal = NaN)
//  - pointers[N]:          pointer to first element, for each argument
//  - regularOpDims[K]:     tensor dimensions of output elements to produce
//  - regularStrides[N,K]:  strides; multiply index[k] with strides[n,k] to get element offset for this dimension
//                          Broadcasting of inputs is implemented by a stride being 0.
//  - reducingOpDims[M]:    tensor dimensions of input elements to reduce over
//  - reducingStrides[N,M]: strides for input reduction. Always 0 for output argument.
//
// This code uses two custom structs, FixedArray<> and FixedMatrix<>, which
// are templated equivalents to vector<> and vector<vector<>> for CUDA code.

// -----------------------------------------------------------------------
// simple fixed-size arrays for passing dimension information by value
// since CUDA can't just take our std::array and std::vector
// -----------------------------------------------------------------------

template <typename T, size_t N>
struct FixedArray
{
    T m_data[N];
    __device__ __host__ size_t size() const
    {
        return N;
    }
    __device__ __host__ T& operator[](size_t n)
    {
        return m_data[n];
    }
    __device__ __host__ T operator[](size_t n) const
    {
        return m_data[n];
    }
    template <class VEC>
    FixedArray(const VEC& data) // construct from CPU-side STL array or vector
    {
        assert(data.size() == N);
        for (size_t n = 0; n < N; n++)
        {
            m_data[n] = (T) data[n];
            if (m_data[n] != data[n]) // overflow check
                InvalidArgument("FixedArray: Dimensions out of range, too few bits.");
        }
    }
};
template <typename T> // specialized version for 0 elements
struct FixedArray<T, 0>
{
    __device__ __host__ size_t size() const
    {
        return 0;
    }
    template <class VEC>
    FixedArray(const VEC& data)
    {
        assert(data.size() == 0);
        UNUSED(data);
    }
    FixedArray()
    {
    }
};

template <typename T, size_t N, size_t K> // N = which input/output; K = index depth
struct FixedMatrix
{
    T m_data[N][K];
    __device__ __host__ size_t getNumRows() const
    {
        return N;
    }
    __device__ __host__ size_t getNumCols() const
    {
        return K;
    }
    __device__ __host__ T& operator()(size_t n, size_t k)
    {
        return m_data[n][k];
    }
    __device__ __host__ T operator()(size_t n, size_t k) const
    {
        return m_data[n][k];
    }
    template <typename U>
    FixedMatrix(const array<SmallVector<U>, N>& data) // construct from CPU-side array of vectors
    {
        assert(data.size() == N);
        for (size_t n = 0; n < N; n++)
        {
            assert(data[n].size() == K);
            for (size_t k = 0; k < K; k++)
            {
                m_data[n][k] = (T) data[n][k];
                if (m_data[n][k] != data[n][k]) // overflow check
                    InvalidArgument("FixedArray: Dimensions out of range, too few bits.");
            }
        }
    }
};
template <typename T, size_t N> // specialized version for 0 elements
struct FixedMatrix<T, N, 0>
{
    __device__ __host__ size_t getNumRows() const
    {
        return N;
    }
    __device__ __host__ size_t getNumCols() const
    {
        return 0;
    }
    template <typename U>
    FixedMatrix(const array<SmallVector<U>, N>& data)
    {
        assert(data.size() == N);
        for (size_t n = 0; n < N; n++)
            assert(data[n].size() == 0);
        UNUSED(data);
    }
    FixedMatrix()
    {
    }
};

// -----------------------------------------------------------------------
// function to actually compute a function of (N-1) inputs based on the opcode
// -----------------------------------------------------------------------

template <class ElemType>
struct TensorOps
{
    static __device__ ElemType Compute(const FixedArray<ElemType*, 1>& pointers, ElementWiseOperator op)
    {
#define CaseNullaryTensorOp(oper)       \
    case ElementWiseOperator::op##oper: \
        return Op##oper<ElemType>()
        switch (op)
        {
            ForAllNullaryOps(CaseNullaryTensorOp);
        default:
            return OpConstOne<ElemType>(); // (failure--we only have one nullary op, so use the same, maybe it will eliminate the switch altogether)
        }
    }
    static __device__ ElemType Compute(const FixedArray<ElemType*, 2>& pointers, ElementWiseOperator op)
    {
        ElemType a = *(pointers[0]);
#define CaseUnaryTensorOp(oper)         \
    case ElementWiseOperator::op##oper: \
        return Op##oper(a)
        switch (op)
        {
            ForAllUnaryOps(CaseUnaryTensorOp);
        default:
            return 0; // (failure)
        }
    }
    static __device__ ElemType Compute(const FixedArray<ElemType*, 3>& pointers, ElementWiseOperator op)
    {
        // const ElemType & a = *(pointers[0]);    // const & for opIndex--costs quite some code bloat
        ElemType a = *(pointers[0]);
        ElemType b = *(pointers[1]);
#define CaseBinaryTensorOp(oper)        \
    case ElementWiseOperator::op##oper: \
        return Op##oper(a, b)
        switch (op)
        {
            ForAllBinaryOps(CaseBinaryTensorOp); // note: this costs about 6% compared to having only a single case
        default:
            return 0; // (failure)
        }
    }
    static __device__ ElemType Compute(const FixedArray<ElemType*, 4>& pointers, ElementWiseOperator op)
    {
#define CaseTernaryTensorOp(oper)       \
    case ElementWiseOperator::op##oper: \
        return Op##oper(*(pointers[0]), *(pointers[1]), *(pointers[2])) // reading each time, which saves mem accesses for OpCond
        switch (op)
        {
            ForAllTernaryOps(CaseTernaryTensorOp);
        default:
            return 0; // (failure)
        }
    }
};

// ----------------------------------------------------------------------------
// Function to update an aggregate value for the specifed reduction operation
// ----------------------------------------------------------------------------

template <typename ElemType> __device__ ElemType AggregateNeutralValue(ElementWiseOperator op)
{
    return 0; // error, only the explicit instantiations below should be used.
};

template<> __device__ float AggregateNeutralValue<float>(ElementWiseOperator op)
{
    switch (op)
    {
    case ElementWiseOperator::opSum:                return 0;
<<<<<<< HEAD
    case ElementWiseOperator::opLogSum:             return -FLT_MAX;
=======
    case ElementWiseOperator::opLogSum:             return -FLT_MAX; // note: do not use INFINITY anywhere here, as it causes NaNs
>>>>>>> 7b2ad32a
    case ElementWiseOperator::opMin:                return FLT_MAX;
    case ElementWiseOperator::opMax:                return -FLT_MAX;
    case ElementWiseOperator::opElementwiseProduct: return 1.0f;
    case ElementWiseOperator::opArgmin:             return FLT_MAX;
    case ElementWiseOperator::opArgmax:             return -FLT_MAX;
    default:                                        return 0; // error
    }
};

template<> __device__ double AggregateNeutralValue<double>(ElementWiseOperator op)
{
    switch (op)
    {
    case ElementWiseOperator::opSum:                return 0;
    case ElementWiseOperator::opLogSum:             return -DBL_MAX;
    case ElementWiseOperator::opMin:                return DBL_MAX;
    case ElementWiseOperator::opMax:                return -DBL_MAX;
    case ElementWiseOperator::opElementwiseProduct: return 1.0;
    case ElementWiseOperator::opArgmin:             return DBL_MAX;
    case ElementWiseOperator::opArgmax:             return -DBL_MAX;
    default:                                        return 0; // error
    }
};


template<typename ReductionType, class ElemType> __device__ void Aggregate(ReductionType& aggregate, ElemType val, ElementWiseOperator reductionOp)
{
    switch (reductionOp)
    {
    case ElementWiseOperator::opSum:
        aggregate += val;
        break;
    case ElementWiseOperator::opLogSum:
        aggregate = OpLogSum(aggregate, val);
        break;
    case ElementWiseOperator::opMin:
        if (val < aggregate)
            aggregate = val;
        break;
    case ElementWiseOperator::opMax:
        if (val > aggregate)
            aggregate = val;
        break;
    case ElementWiseOperator::opElementwiseProduct:
        aggregate *= val;
        break;
    }
};

// -----------------------------------------------------------------------
// function to compute the value for a given output location (including reduction)
// -----------------------------------------------------------------------

#define ReduceElemType ElemType // (note: we could use 'double' here, but that would cause problems with CUDA cards that don't support double)

template <class ElemType, C_size_t N, C_int M, C_int m>
struct TensorOpReduce
{
    // this version for m >= 0
    static __device__ ElemType Compute(FixedArray<ElemType*, N> pointers, ElementWiseOperator op, ElementWiseOperator reductionOp,
                                       const FixedArray<C_unsigned_int, M>& reducingOpDims, const FixedMatrix<C_int, N, M>& reducingStrides)
    {
        // start with index 0
        // We may use 'double' since we are memory-bound anyway.
        ReduceElemType aggregate = TensorOpReduce<ElemType, N, M, m - 1>::Compute(pointers, op, reductionOp, reducingOpDims, reducingStrides);
        // apply this index to the pointers
        C_size_t dim = reducingOpDims[m];
        for (C_size_t k = 1 /*done with k=0 already*/; k < dim; k++)
        {
            // bump the pointers
            #pragma unroll
            for (C_size_t i = 0; i < N - 1; i++) // N-1 because output is not used here
            {
                pointers[i] += reducingStrides(i, (C_size_t) m);
            }
            ElemType val = TensorOpReduce<ElemType, N, M, m - 1>::Compute(pointers, op, reductionOp, reducingOpDims, reducingStrides);
            Aggregate<ReduceElemType, ElemType>(aggregate, val, reductionOp);
        }
        return (ElemType) aggregate;
    }
};

// this one terminates the template recursion over reduction dimensions
// The pointers are pointing to the input element.
template <class ElemType, C_size_t N, C_int M>
struct TensorOpReduce<ElemType, N, M, /*m=*/-1>
{
    // this version for m = -1
    // the pointers are pointing to the right location(s) to take the operation over
    static __device__ ElemType Compute(FixedArray<ElemType*, N> pointers, ElementWiseOperator op, ElementWiseOperator reductionOp,
                                       const FixedArray<C_unsigned_int, M>& /*reducingOpDims*/, const FixedMatrix<C_int, N, M>& /*reducingStrides*/)
    {
        return TensorOps<ElemType>::Compute(pointers, op); // finally computing something!
    }
};

// Similar to TensorOpReduce but count the number of elements seen so far and keep track
// of the index of the last element assigned to the aggregate. It assume that reduction is done
// in a single thread.
template <class ElemType, C_size_t N, C_int M, C_int m>
struct TensorArgOpReduce
{
    // this version for m >= 0
    static __device__ ElemType Compute(FixedArray<ElemType*, N> pointers, ElementWiseOperator reductionOp,
                                       const FixedArray<C_unsigned_int, M>& reducingOpDims, const FixedMatrix<C_int, N, M>& reducingStrides, 
                                       C_unsigned_int& count, C_unsigned_int& index)
    {
        // start with index 0
        ReduceElemType aggregate = TensorArgOpReduce<ElemType, N, M, m - 1>::Compute(pointers, reductionOp, reducingOpDims, reducingStrides, count, index);
        // apply this index to the pointers
        C_size_t dim = reducingOpDims[m];
        for (C_size_t k = 1 /*done with k=0 already*/; k < dim; k++)
        {
            // bump the pointers
#pragma unroll
            for (C_size_t i = 0; i < N - 1; i++) // N-1 because output is not used here
            {
                pointers[i] += reducingStrides(i, (C_size_t)m);
            }

            ElemType val = TensorArgOpReduce<ElemType, N, M, m - 1>::Compute(pointers, reductionOp, reducingOpDims, reducingStrides, count, index);
            bool update = false;
            switch (reductionOp)
            {
                case ElementWiseOperator::opArgmin:
                    update = (aggregate > val);
                    break;
                case ElementWiseOperator::opArgmax:
                    update = (aggregate < val);
                    break;
            }

            if (update)
            {
                aggregate = val;
                index = count - 1;
            }
        }
        return (ElemType)aggregate;
    }
};

// this one terminates the template recursion over reduction dimensions
// The pointers are pointing to the input element.
template <class ElemType, C_size_t N, C_int M>
struct TensorArgOpReduce<ElemType, N, M, /*m=*/-1>
{
    // this version for m = -1
    // the pointers are pointing to the right location(s) to take the operation over
    static __device__ ElemType Compute(FixedArray<ElemType*, N> pointers, ElementWiseOperator reductionOp,
                                       const FixedArray<C_unsigned_int, M>& /*reducingOpDims*/, const FixedMatrix<C_int, N, M>& /*reducingStrides*/,
                                       C_unsigned_int& count, C_unsigned_int& index)
    {
        count++;
        return *(pointers[0]);
    }
};

// -----------------------------------------------------------------------
// function to compute one constituent of the value for a given output location
// (reduction is not done here, but by calling into here multiple times)
// -----------------------------------------------------------------------

template <class ElemType, C_size_t N, C_int M, C_int m>
struct TensorOpParallelReduce
{
    // this version for m >= 0
    static __device__ ElemType Compute(CUDA_LONG id, FixedArray<ElemType*, N> pointers, ElementWiseOperator op,
                                       const FixedArray<C_unsigned_int, M>& reducingOpDims, const FixedMatrix<C_int, N, M>& reducingStrides,
                                       FixedArray<fast_divmod, M> reducingOpDimDivmod)
    {
        // map id (location on grid) to index[k]
        C_size_t stride = 1; // compute the stride. This seems expensive, but since we we only currently support M <= 2, this is just compile-time selection between 1 and reducingOpDims[0].
        #pragma unroll
        for (int i = 0; i < m; i++)
        {
            stride *= reducingOpDims[(C_size_t) i];
        }

        C_size_t index;
#ifndef USE_FAST_DIVMOD
        index = id / stride; // this dimension. For m=0, the stride is 1 and hence the division will be removed at compile time.
        // id = id % stride;             // remaining dimensions inside this. For m=0 this value is ignored and hence not even computed.
        id = id - stride*index;             // remaining dimensions inside this. For m=0 this value is ignored and hence not even computed.
#else
        if (m == 0)
        {
            index = id;
            id = 0;
        }
        else
        {
            reducingOpDimDivmod[m].divmod(id, index, id);
        }
#endif
        // apply this index to the pointers
        #pragma unroll
        for (C_size_t i = 0; i < N - 1; i++)
        {
            pointers[i] += index * reducingStrides(i, (C_size_t) m); // now this dimension is taken care of
        }
        return TensorOpParallelReduce<ElemType, N, M, m - 1>::Compute(id, pointers, op, reducingOpDims, reducingStrides, reducingOpDimDivmod);
    }
};

// this one terminates the template recursion over reduction dimensions
// The pointers are pointing to the input element.
template <class ElemType, C_size_t N, C_int M>
struct TensorOpParallelReduce<ElemType, N, M, /*m=*/-1>
{
    // this version for m = -1
    // the pointers are pointing to the right location(s) to take the operation over
    static __device__ ElemType Compute(CUDA_LONG /*id*/, FixedArray<ElemType*, N> pointers, ElementWiseOperator op,
                                       const FixedArray<C_unsigned_int, M>& /*reducingOpDims*/, const FixedMatrix<C_int, N, M>& /*reducingStrides*/,
                                       FixedArray<fast_divmod, M> reducingOpDimDivmod)
    {
        return TensorOps<ElemType>::Compute(pointers, op); // finally computing something!
    }
};

// -----------------------------------------------------------------------
// perform loop over regular index k for N-nary operations (N counting the output)
// -----------------------------------------------------------------------

// The 'pointers' only refer to a single element, so we will bump them in-place to perform indexing.
template <class ElemType, C_size_t N, C_int M, C_int K, bool parallelReduce, C_int k>
struct TensorOpElement
{
    // template-recursive version loops over indices
    static __device__ void Compute(CUDA_LONG id, ElemType beta, FixedArray<ElemType*, N>& pointers, ElemType alpha, ElementWiseOperator op, ElementWiseOperator reductionOp,
                                   const FixedArray<C_unsigned_int, K>& regularOpStrides, const FixedMatrix<C_int, N, K>& regularStrides,
                                   const FixedArray<C_unsigned_int, M>& reducingOpDims, const FixedMatrix<C_int, N, M>& reducingStrides,
                                   CUDA_LONG reductionBegin, CUDA_LONG reductionChunkSize,
                                   FixedArray<fast_divmod, K> regularOpStrideDivmod, FixedArray<fast_divmod, M> reducingOpDimDivmod)
    {
        // map id (location on grid) to index[k]
#ifndef USE_FAST_DIVMOD
        C_size_t stride = regularOpStrides[(C_size_t) k];
        C_size_t index = id / stride; // this dimension
        // id = id % stride;             // remaining dimensions inside this
        id = id - stride*index;             // remaining dimensions inside this
#else
        C_size_t index;
        regularOpStrideDivmod[k].divmod(id, index, id);
#endif
        // apply this index to the pointers
        #pragma unroll
        for (C_size_t i = 0; i < N; i++) {
            pointers[i] += index * regularStrides(i, (C_size_t) k); // now this dimension is taken care of
        }
        // process the previous index
        TensorOpElement<ElemType, N, M, K, parallelReduce, k - 1>::Compute(id, beta, pointers, alpha, op, reductionOp, regularOpStrides, regularStrides, reducingOpDims, reducingStrides, reductionBegin, reductionChunkSize,
                                                                           regularOpStrideDivmod, reducingOpDimDivmod);
    }
};

// specialization for k=0 where op stride is guaranteed to be 1
template <class ElemType, C_size_t N, C_int M, C_int K, bool parallelReduce>
struct TensorOpElement<ElemType, N, M, K, parallelReduce, /*k=*/0>
{
    // template-recursive version loops over indices
    static __device__ void Compute(CUDA_LONG id, ElemType beta, FixedArray<ElemType*, N>& pointers, ElemType alpha, ElementWiseOperator op, ElementWiseOperator reductionOp,
                                   const FixedArray<C_unsigned_int, K>& regularOpStrides, const FixedMatrix<C_int, N, K>& regularStrides,
                                   const FixedArray<C_unsigned_int, M>& reducingOpDims, const FixedMatrix<C_int, N, M>& reducingStrides,
                                   CUDA_LONG reductionBegin, CUDA_LONG reductionChunkSize,
                                   FixedArray<fast_divmod, K> regularOpStrideDivmod, FixedArray<fast_divmod, M> reducingOpDimDivmod)
    {
        // map id (location on grid) to index[k]
        C_size_t index = id; // this dimension
        // apply this index to the pointers
        #pragma unroll
        for (C_size_t i = 0; i < N; i++)
        {
            pointers[i] += index * regularStrides(i, 0); // now this dimension is taken care of
        }
        // process the previous index
        TensorOpElement<ElemType, N, M, K, parallelReduce, -1>::Compute(/*id*/ 0, beta, pointers, alpha, op, reductionOp, regularOpStrides, regularStrides, reducingOpDims, reducingStrides, reductionBegin, reductionChunkSize,
                                                                        regularOpStrideDivmod, reducingOpDimDivmod);
    }
};

// specialization for k = -1 terminates the template recursion, and computes reductions in a for loop
template <class ElemType, C_size_t N, C_int M, C_int K>
struct TensorOpElement<ElemType, N, M, K, /*parallelReduce=*/false, /*k=*/-1>
{
    // template-recursion-teminating version computes the actual value for this output location
    // now the output pointers point to the right element (input pointers may still iterate for reduction)
    static __device__ void Compute(CUDA_LONG /*id*/, ElemType beta, FixedArray<ElemType*, N>& pointers, ElemType alpha, ElementWiseOperator op, ElementWiseOperator reductionOp,
                                   const FixedArray<C_unsigned_int, K>& /*regularOpStrides*/, const FixedMatrix<C_int, N, K>& /*regularStrides*/,
                                   const FixedArray<C_unsigned_int, M>& reducingOpDims, const FixedMatrix<C_int, N, M>& reducingStrides, CUDA_LONG /*reductionBegin*/, CUDA_LONG /*reductionChunkSize*/,
                                   FixedArray<fast_divmod, K> regularOpStrideDivmod, FixedArray<fast_divmod, M> reducingOpDimDivmod)
    {
        // compute the operation for this output coordinate
        // This may still involve a reduction over inverse-broadcasting dimensions.
        ElemType val = TensorOpReduce<ElemType, N, M, M - 1>::Compute(pointers, op, reductionOp, reducingOpDims, reducingStrides);
        // scale
        val *= alpha;
        // combine with previous value in target matrix, then write it out
        if (N < 4 || val != 0 || beta != 1) // (skip memory access if not needed) (N<4: skip this test)
        {
            auto* pout = pointers[pointers.size() - 1];
            if (beta != 0) // (skip memory access if not needed, and allow for ignoring NaNs)
                val += beta * *pout;
            // save
            *pout = val;
        }
    }
};

#undef ALLOW_ATOMIC_REDUCTION // undefine to disable use of atomicAdd() below, for testing it

// specialization for k = -1 terminates the template recursion, and computes reductions in parallel
template <class ElemType, C_size_t N, C_int M, C_int K>
struct TensorOpElement<ElemType, N, M, K, /*parallelReduce=*/true, /*k=*/-1>
{
    // template-recursion-teminating version computes the actual value for this output location
    // now the output pointers point to the right element (input pointers may still iterate for reduction)
    static __device__ void Compute(CUDA_LONG /*id*/, ElemType beta, FixedArray<ElemType*, N>& pointers, ElemType alpha, ElementWiseOperator op, ElementWiseOperator reductionOp,
                                   const FixedArray<C_unsigned_int, K>& /*regularOpStrides*/, const FixedMatrix<C_int, N, K>& /*regularStrides*/,
                                   const FixedArray<C_unsigned_int, M>& reducingOpDims, const FixedMatrix<C_int, N, M>& reducingStrides, CUDA_LONG reductionBegin, CUDA_LONG reductionChunkSize,
                                   FixedArray<fast_divmod, K> regularOpStrideDivmod, FixedArray<fast_divmod, M> reducingOpDimDivmod)
    {
        CUDA_LONG reductionBlock = blockIdx.z; // reduction-block index  --larger reductions are split into blocks
        CUDA_LONG tid = threadIdx.x;           // thread index
        CUDA_LONG tids = blockDim.x;           // out of how many threads  --note: last block is partial

        // determine our range  --this is a single int mul, we can stomach it (we could alternatively pass in yet another parameter)
        CUDA_LONG reductionDim = (CUDA_LONG) reducingOpDims[0];
        for (C_size_t i = 1; i < reducingOpDims.size(); i++)
            reductionDim *= reducingOpDims[i];

        // determine the redId range that we operate on
        // Each thread takes a stride tid + (multiples of tids) within this range.
        reductionBegin += reductionChunkSize * reductionBlock;
        CUDA_LONG reductionEnd = min(reductionBegin + reductionChunkSize, reductionDim);

        // compute the operation for this input coordinate
        ReduceElemType aggregate = AggregateNeutralValue<ReduceElemType>(reductionOp);

        for (CUDA_LONG redId = reductionBegin + tid; redId < reductionEnd; redId += tids)
        {
            auto val = TensorOpParallelReduce<ElemType, N, M, M - 1>::Compute(redId, pointers, op, reducingOpDims, reducingStrides, reducingOpDimDivmod);
            Aggregate<ReduceElemType, ElemType>(aggregate, val, reductionOp);
        }

        // reduce    --cf https://docs.nvidia.com/cuda/samples/6_Advanced/reduction/doc/reduction.pdf
        __shared__ ReduceElemType volatile accumulators[GridDim::maxThreadsPerBlock /*tids == blockDim.x, as specified at launch*/];
        accumulators[tid] = aggregate;
        __syncthreads();
        static_assert(GridDim::maxThreadsPerBlock <= 1024, "GridDim::maxThreadsPerBlock too large, need to add manually unrolled steps");
        for (CUDA_LONG i = 512; i; i >>= 1)
        {
            if (tid < i && tid + i < tids)
                Aggregate<volatile ReduceElemType, volatile ReduceElemType>(accumulators[tid], accumulators[tid + i], reductionOp);

            if (0 + i < tids)
                __syncthreads(); // sync if condition true for at least one thread
            // TODO: use volatile* and then we can skip the __syncthreads() for the last 32 values. See Amit's allreduce() function implementation in MatrixQuantizer_kernel.cu.
        }

        // now set final value to output coordinate
        if (tid == 0)
        {
            ElemType val = (ElemType) accumulators[0];
            // scale
            val *= alpha;
            // combine with previous value in target matrix, then write it out
            if (N < 4 || val != 0 || beta != 1) // (skip memory access if not needed) (N<4: skip this test)
            {
                auto* pout = pointers[pointers.size() - 1];
#ifdef ALLOW_ATOMIC_REDUCTION
                CUDA_LONG reductionBlocks = gridDim.z; // number of reduction blocks. If >1 we need atomicAdd
                if (reductionBlocks > 1) // multiple blocks: need to use atomicAdd()
                {
                    // in this case, outer calling code must pass beta = 1
                    atomicAdd(pout, val);
                }
                else
#endif
                {
                    if (beta != 0)
                        val += beta * *pout;
                    // save
                    *pout = val;
                }
            }
        }
    }
};

// -----------------------------------------------------------------------
// perform loop over regular index k for N-nary operations (N counting the output)
// keep track of the indices.
// -----------------------------------------------------------------------

// The 'pointers' only refer to a single element, so we will bump them in-place to perform indexing.
template <class ElemType, C_size_t N, C_int M, C_int K, C_int k>
struct TensorArgOpElement
{
    // template-recursive version loops over indices
    static __device__ void Compute(CUDA_LONG id, FixedArray<ElemType*, N>& pointers, ElementWiseOperator reductionOp,
        const FixedArray<C_unsigned_int, K>& regularOpStrides, const FixedMatrix<C_int, N, K>& regularStrides,
        const FixedArray<C_unsigned_int, M>& reducingOpDims, const FixedMatrix<C_int, N, M>& reducingStrides,
        CUDA_LONG reductionBegin, CUDA_LONG reductionChunkSize,
        FixedArray<fast_divmod, K> regularOpStrideDivmod, FixedArray<fast_divmod, M> reducingOpDimDivmod)
    {
        // map id (location on grid) to index[k]
#ifndef USE_FAST_DIVMOD
        C_size_t stride = regularOpStrides[(C_size_t)k];
        C_size_t index = id / stride; // this dimension
                                      // id = id % stride;             // remaining dimensions inside this
        id = id - stride*index;             // remaining dimensions inside this
#else
        C_size_t index;
        regularOpStrideDivmod[k].divmod(id, index, id);
#endif
        // apply this index to the pointers
#pragma unroll
        for (C_size_t i = 0; i < N; i++) {
            pointers[i] += index * regularStrides(i, (C_size_t)k); // now this dimension is taken care of
        }
        // process the previous index
        TensorArgOpElement<ElemType, N, M, K, k - 1>::Compute(id, pointers, reductionOp, regularOpStrides, regularStrides, reducingOpDims, reducingStrides, reductionBegin, reductionChunkSize,
            regularOpStrideDivmod, reducingOpDimDivmod);
    }
};

// specialization for k = -1 terminates the template recursion, and computes reductions in a for loop
template <class ElemType, C_size_t N, C_int M, C_int K>
struct TensorArgOpElement<ElemType, N, M, K, /*k=*/-1>
{
    // template-recursion-teminating version computes the actual value for this output location
    // now the output pointers point to the right element (input pointers may still iterate for reduction)
    static __device__ void Compute(CUDA_LONG /*id*/, FixedArray<ElemType*, N>& pointers, ElementWiseOperator reductionOp,
        const FixedArray<C_unsigned_int, K>& /*regularOpStrides*/, const FixedMatrix<C_int, N, K>& /*regularStrides*/,
        const FixedArray<C_unsigned_int, M>& reducingOpDims, const FixedMatrix<C_int, N, M>& reducingStrides, CUDA_LONG /*reductionBegin*/, CUDA_LONG /*reductionChunkSize*/,
        FixedArray<fast_divmod, K> regularOpStrideDivmod, FixedArray<fast_divmod, M> reducingOpDimDivmod)
    {
        // compute the operation for this output coordinate
        // This may still involve a reduction over inverse-broadcasting dimensions.
        C_unsigned_int count = 0;
        C_unsigned_int index = 0;
        ElemType val = TensorArgOpReduce<ElemType, N, M, M - 1>::Compute(pointers, reductionOp, reducingOpDims, reducingStrides, count, index);

        // combine with previous value in target matrix, then write it out
        if (N < 4 || val != 0) // (skip memory access if not needed) (N<4: skip this test)
        {
            auto* pout = pointers[pointers.size() - 1];

            // save
            *pout = (ElemType) index;
        }
    }
};

// -----------------------------------------------------------------------
// kernel and launch  --no reduction
// -----------------------------------------------------------------------

// launch tensor op with CUDA
template <class ElemType, C_size_t N, C_int M, C_int K>
__global__ void _launchTensorOp(ElemType beta, FixedArray<ElemType*, N> pointers, ElemType alpha, ElementWiseOperator op, ElementWiseOperator reductionOp,
                                FixedArray<C_unsigned_int, K> regularOpStrides, FixedMatrix<C_int, N, K> regularStrides, CUDA_LONG numElements,
                                FixedArray<C_unsigned_int, M> reducingOpDims, FixedMatrix<C_int, N, M> reducingStrides,
                                FixedArray<fast_divmod, K> regularOpStrideDivmod, FixedArray<fast_divmod, M> reducingOpDimDivmod)
{
    CUDA_LONG id = GridDim::GetLinearThreadId();
    if (id < numElements) // note: there are no __syncthread() calls inside
        TensorOpElement<ElemType, N, M, K, false, K - 1>::Compute(id, beta, pointers, alpha, op, reductionOp, regularOpStrides, regularStrides, reducingOpDims, reducingStrides, 0, 0,
                                                                  regularOpStrideDivmod, reducingOpDimDivmod);
}

template <class ElemType, C_size_t N, C_int M, C_int K>
__global__ void _launchTensorArgOp(FixedArray<ElemType*, N> pointers, ElementWiseOperator reductionOp,
    FixedArray<C_unsigned_int, K> regularOpStrides, FixedMatrix<C_int, N, K> regularStrides, CUDA_LONG numElements,
    FixedArray<C_unsigned_int, M> reducingOpDims, FixedMatrix<C_int, N, M> reducingStrides,
    FixedArray<fast_divmod, K> regularOpStrideDivmod, FixedArray<fast_divmod, M> reducingOpDimDivmod)
{
    CUDA_LONG id = GridDim::GetLinearThreadId();
    if (id < numElements) // note: there are no __syncthread() calls inside
        TensorArgOpElement<ElemType, N, M, K, K - 1>::Compute(id, pointers, reductionOp, regularOpStrides, regularStrides, reducingOpDims, reducingStrides, 0, 0,
            regularOpStrideDivmod, reducingOpDimDivmod);
}

template <class ElemType, C_size_t N, C_int K>
static void LaunchTensorOp(ElemType beta, array<ElemType*, N> pointerVector, ElemType alpha, ElementWiseOperator op, ElementWiseOperator reductionOp,
                           const SmallVector<size_t>& regularOpDims, const array<SmallVector<ptrdiff_t>, N>& regularStrideVectors)
{
    // copy all parameters to CUDA-compatible data structures
    FixedArray<ElemType*, N> pointers(pointerVector);
    SmallVector<C_size_t> regularOpStrideVector; // kernel needs the strides for converting thread index back to multi-dimensional tensor index
    C_size_t numElements = 1;
    // input divisors
    SmallVector<fast_divmod> regularOpStrideDivmodVector;
    for (C_size_t k = 0; k < regularOpDims.size(); k++)
    {
        regularOpStrideVector.push_back(numElements);
        // create fast division objects
        regularOpStrideDivmodVector.push_back(fast_divmod(numElements));
        numElements *= (C_size_t) regularOpDims[k];
    }

    SmallVector<fast_divmod> reducingOpDimDivmodVector;

    FixedArray<C_unsigned_int, K> regularOpStrides(regularOpStrideVector);
    FixedMatrix<C_int, N, K> regularStrides(regularStrideVectors);
    FixedArray<C_unsigned_int, /*M=*/0> reducingOpDims; // empty reduction dimensions
    FixedMatrix<C_int, N, /*M=*/0> reducingStrides;
    // reduced divisors
    FixedArray<fast_divmod,       K> regularOpStrideDivmod(regularOpStrideDivmodVector);
    FixedArray<fast_divmod, /*M=*/0> reducingOpDimDivmod;

    // launch the kernel
    CUDA_LONG NN = (CUDA_LONG) numElements; // linear space identifying each individual input element
    SyncGuard syncGuard;
    GridDim grid(NN);
    if ((reductionOp == ElementWiseOperator::opArgmax) ||
        (reductionOp == ElementWiseOperator::opArgmin))
    {
        _launchTensorArgOp<ElemType, N, /*M=*/0, K> << <grid.m_blocksPerGrid, grid.m_threadsPerBlock, 0, t_stream >> > (pointers, reductionOp,
                                                                                                                        regularOpStrides, regularStrides, grid.m_N,
                                                                                                                        reducingOpDims, reducingStrides,
                                                                                                                        regularOpStrideDivmod, reducingOpDimDivmod);
    }
    else
    {
        _launchTensorOp<ElemType, N, /*M=*/0, K> << <grid.m_blocksPerGrid, grid.m_threadsPerBlock, 0, t_stream >> > (beta, pointers, alpha, op, (ElementWiseOperator)(-1) /* dummy reductionOp */, regularOpStrides, regularStrides,
                                                                                                                     grid.m_N, reducingOpDims, reducingStrides,
                                                                                                                     regularOpStrideDivmod, reducingOpDimDivmod);
    }
}

// -----------------------------------------------------------------------
// kernel and launch  --with reduction
// -----------------------------------------------------------------------

template <class ElemType, C_size_t N, C_int M, C_int K>
__global__ void _launchTensorOpWithReduction(ElemType beta, FixedArray<ElemType*, N> pointers, ElemType alpha, ElementWiseOperator op, ElementWiseOperator reductionOp,
                                             FixedArray<C_unsigned_int, K> regularOpStrides, FixedMatrix<C_int, N, K> regularStrides, CUDA_LONG numElements,
                                             FixedArray<C_unsigned_int, M> reducingOpDims, FixedMatrix<C_int, N, M> reducingStrides,
                                             CUDA_LONG reductionBegin, CUDA_LONG reductionChunkSize,
                                             FixedArray<fast_divmod, K> regularOpStrideDivmod, FixedArray<fast_divmod, M> reducingOpDimDivmod)
{
    CUDA_LONG id = gridDim.x * blockIdx.y + blockIdx.x; // input dimensions are Y dimension of blocks in this case, so we can use thread dim for shared-memory/parallelization
#ifndef ALLOW_ATOMIC_REDUCTION
    CUDA_LONG reductionBlock = blockIdx.z;                         // reduction-block index  --larger reductions are split into blocks
    pointers[pointers.size() - 1] += numElements * reductionBlock; // the output tensor is dense (no gaps); and there is one copy for each reduction block (those get further reduced into one later)
#endif
    if (id < numElements)                               // note: we have __syncthread() calls but only entire blocks in sync, so this is OK
        TensorOpElement<ElemType, N, M, K, true, K - 1>::Compute(id, beta, pointers, alpha, op, reductionOp, regularOpStrides, regularStrides, reducingOpDims, reducingStrides, reductionBegin, reductionChunkSize,
                                                                 regularOpStrideDivmod, reducingOpDimDivmod);
}

// helper function to provide a reduction buffer
template <class ElemType>
static shared_ptr<ElemType> AllocateReductionBuffer(size_t N)
{
    ElemType* deviceBufferPtr;
    CUDA_CALL(cudaMalloc((void**)&deviceBufferPtr, sizeof(ElemType) * N));
    return shared_ptr<ElemType>(deviceBufferPtr, [](ElemType* deviceBufferPtr){ cudaFree((void*)deviceBufferPtr); });
}

template <class ElemType>
static shared_ptr<ElemType> GetReductionBuffer(size_t N)
{
    bool dontCache = false;         // (for debugging only)
    if (t_stream != 0 || dontCache) // we cache for the NULL stream but don't bother for others, since we only ever use the NULL stream currently
        return AllocateReductionBuffer<ElemType>(N);

    static shared_ptr<ElemType> reductionBuffersCache[32]; // cache of objects    --TODO: Do we have a #define the the max somewhere? Then also use it in CPUMatrix.cu GetOnesTensor()
    static size_t reductionBuffersCacheSize[_countof(reductionBuffersCache)] = { 0 };
    let deviceId = GridDim::GetCurrentDeviceId();
    if (deviceId >= _countof(reductionBuffersCache)) // index check w.r.t. our hard-coded dimensions
        return AllocateReductionBuffer<ElemType>(N); // out of bounds: don't cache
    if (!reductionBuffersCache[deviceId])
    {
        reductionBuffersCache[deviceId] = AllocateReductionBuffer<ElemType>(N);
        reductionBuffersCacheSize[deviceId] = N;
    }
    if (N > reductionBuffersCacheSize[deviceId]) // buffer size check
        LogicError("GetReductionBuffer: Must be called with the number of multiprocs, which may not change.");
    return reductionBuffersCache[deviceId];
}

// All dimensions (N-ariness, number of input dimensions K and number of reduction dimensions M) are bound to template parameters now.
template <class ElemType, C_size_t N, C_int M, C_int K>
static void LaunchTensorOpWithReduction(ElemType beta, array<ElemType*, N> pointerVector, ElemType alpha, ElementWiseOperator op, ElementWiseOperator reductionOp,
                                        const SmallVector<size_t>& regularOpDims, const array<SmallVector<ptrdiff_t>, N>& regularStrideVectors,
                                        const SmallVector<size_t>& reducingOpDimVector, const array<SmallVector<ptrdiff_t>, N>& reducingStrideVectors)
{
    // copy all parameters to CUDA-compatible data structures
    FixedArray<ElemType*, N> pointers(pointerVector);
    SmallVector<C_size_t> regularOpStrideVector; // kernel needs the strides for converting thread index back to multi-dimensional tensor index
    C_size_t numElements = 1;
    // input divisors
    SmallVector<fast_divmod> regularOpStrideDivmodVector;
    for (C_size_t k = 0; k < regularOpDims.size(); k++)
    {
        regularOpStrideVector.push_back(numElements); // stride for dense representation of our output elements (if they were flattened)
        regularOpStrideDivmodVector.push_back(fast_divmod((unsigned int)numElements));
        numElements *= (C_size_t) regularOpDims[k];
    }
    // output divisors
    SmallVector<fast_divmod> reducingOpDimDivmodVector;
    C_size_t stride = 1;
    for (C_size_t k = 0; k < reducingOpDimVector.size(); ++k)
    {
        reducingOpDimDivmodVector.push_back(fast_divmod(stride));
        stride *= (C_size_t)reducingOpDimVector[k];
    }

    FixedArray<C_unsigned_int,    K> regularOpStrides(regularOpStrideVector);
    FixedMatrix<C_int,         N, K> regularStrides(regularStrideVectors);
    FixedArray<C_unsigned_int,    M> reducingOpDims(reducingOpDimVector);
    FixedMatrix<C_int,         N, M> reducingStrides(reducingStrideVectors);
    // reduced divisors
    FixedArray<fast_divmod,       K> regularOpStrideDivmod(regularOpStrideDivmodVector);
    FixedArray<fast_divmod,       M> reducingOpDimDivmod(reducingOpDimDivmodVector);

    // launch the kernel
    CUDA_LONG NN = (CUDA_LONG) numElements; // linear space identifying each individual output element
    SyncGuard syncGuard;

    // do some optimization for reductions
    //  - example: 30 GPU procs, warp size 32 --> 960 GPU cores
    //  - NN elements must be computed, each involving a reduction over reductionDim elements
    // Cases:
    //  - #output elements NN >= GPU cores  -->  use one proc per element, do reduction in inner loop
    //    E.g. if >=960 elements are computed, each gets its own GPU thread.
    //  - reduction dimension would benefit from multiple blocks  -->  multiple blocks work on a single output element
    //    E.g.
    //     - gradient of adding a bias: reducing to a bias, e.g. 512-dim
    //     - gradient of scalar multiplication: big elementwise product reduced to a scalar (big dot product, e.g. [1024 x 1024] = 1M elements)
    //     - softmax in seq-2-seq attention model: reduce over length of attention window (e.g. 20)
    //     - summation of criterion value: scalar reduction over a few hundred or thousand samples in the minibatch
    C_size_t reductionDim = 1; // number of elements to reduce over
    for (C_size_t k = 0; k < reducingOpDimVector.size(); k++)
        reductionDim *= (C_size_t) reducingOpDimVector[k];
    GridDim grid(NN);
    let& props = GridDim::GetDeviceProps();
    bool disableParallelReduction = false;                       // (for debugging)

    // === arg based reduction, one thread per output element
    if ((reductionOp == ElementWiseOperator::opArgmax) ||
        (reductionOp == ElementWiseOperator::opArgmin))
    {
        _launchTensorArgOp<ElemType, N, M, K> << <grid.m_blocksPerGrid, grid.m_threadsPerBlock, 0, t_stream >> > (
            pointers, reductionOp,
            regularOpStrides, regularStrides, grid.m_N,
            reducingOpDims, reducingStrides,
            regularOpStrideDivmod, reducingOpDimDivmod);
    }
    // === simple case: NN large, one thread per output element
    else if (reductionDim == 1 ||                                     // no reduction
             grid.m_blocksPerGrid >= props.multiProcessorCount ||     // enough output elements to fill all multiprocs
             reductionDim * numElements <= 2 * props.warpSize ||      // trivial operation not worth the trouble (2* because the more complex one also needs 2 kernel launches)
             disableParallelReduction ||                              // (for debugging)
             reductionDim * numElements <= props.multiProcessorCount) // recursive call from reduction below
    {
        // we got enough elements to generate: do one element per thread, and reduction inside
        _launchTensorOp<ElemType, N, M, K><<<grid.m_blocksPerGrid, grid.m_threadsPerBlock, 0, t_stream>>>(
            beta, pointers, alpha, op, reductionOp,
            regularOpStrides, regularStrides, grid.m_N,
            reducingOpDims, reducingStrides,
            regularOpStrideDivmod, reducingOpDimDivmod);
    }
    // === optimization: simple case would not use all multiprocs
    else
    {
        // m_blocksPerGrid can be thought of NN / 512, with appropriate rounding

        // we are reducing and are underutilizing the multiprocs we have: get more parallelism by doing reduction in parallel
        // If we get here, then
        //  - the total number of outputs to produce is < #multiprocs * warpSize, e.g. < 960
        //  - each output has at least two inputs, but possibly millions
        // Examples:
        //  (a1) NN=900
        //        - each multiproc processes multiple elements concurrently, each reducing over its inputs inside
        //        - use one block per output element
        //  (a2) NN=30
        //        - same as (a1) except 30 multiprocs run only a single block each
        //  (a3) NN=16
        //        - same as (a1) except only 16 multiproc run one block
        //  (b1) NN=15
        //        - 2 blocks work together on a single output element
        //  (b2) NN=1    (NN < #multiprocs, e.g. NN < 30)
        //        - multiple blocks work together on a single output element
        //        - only this case requires memory, and only K * NN
        //          where K = blocks that work together,
        //          both K and NN < #multiprocs,
        //          and K * NN = on the order of NN, but generally a bit larger due to rounding.

        // By how much do we underutilize?
        // We increase #blocks by that factor by breaking reduction into that many chunks.
        let numReductionChunks = max(props.multiProcessorCount / NN, 1); // only >1 for NN < multiProcessorCount

        // distribute NN over block X and Y
        let blockXOverBy = CeilDiv(NN, props.maxGridSize[0]);
        let numBlocksX = CeilDiv(NN, blockXOverBy);
        let numBlocksY = CeilDiv(NN, numBlocksX);
        // while block Z is for multiple blocks working together on a single output element
        let numBlocksZ = numReductionChunks;
        // Block dim is now:
        //  - X, Y: such that X*Y covers NN
        //  - Z: reduction chunks

        // reduction goes into thread dim X
        let reductionChunkSize = CeilDiv(reductionDim, numReductionChunks);
        let numThreadsX = min(reductionChunkSize, GridDim::maxThreadsPerBlock); // any that's over will be done by looping inside the kernel

        // --- cases (a1) and (a2)
        // This involves no reduction across blocks.
        if (numReductionChunks == 1)
        {
            _launchTensorOpWithReduction<ElemType, N, M, K><<<dim3(numBlocksX, numBlocksY, numBlocksZ), numThreadsX, numThreadsX * sizeof(ReduceElemType), t_stream>>>(
                beta, pointers, alpha, op, reductionOp,
                regularOpStrides, regularStrides, NN,
                reducingOpDims, reducingStrides, /*reductionBegin*/ 0, reductionChunkSize,
                regularOpStrideDivmod, reducingOpDimDivmod);
        }
        // --- case (b)
        // Reduction across blocks. This is the difficult one.
#ifndef ALLOW_ATOMIC_REDUCTION // temporarily disabled to ensure it is not causing the non-reproducability
        else
        {
            // we get here if NN <= #multiprocs
            assert(NN <= props.multiProcessorCount && numBlocksX == NN && numBlocksY == 1);
            // dims are:
            //  - numBlocksZ = numReductionChunks = how many multiprocs work together to produce one output element
            //  - numBlocksX = NN = number of output elements
            //  - numThreadsX = reductionChunkSize clipped to 512; reductionChunkSize > 512 is handled by an inner for loop inside of the kernel

            // we need memory for block outputs of dimension [numBlocksX x numBlocksZ]
            //  - total elements = NN * Floor(#multiprocs / NN) = <= #multiprocs
            let reductionBufferSize = props.multiProcessorCount;
            assert(reductionBufferSize >= NN * numBlocksZ);
            shared_ptr<ElemType> reductionBuffer = GetReductionBuffer<ElemType>(reductionBufferSize);

            // 'pointers', 'regularOpStrides', and 'regularStrides' are set up to point to the target memory.
            // We need to reroute them to point to our reductionBuffer.
            //  - pointer[N-1] -> replace by reductionBuffer
            //  - regularStrides -> replace [N-1] by regularOpStrides which already represent the NN elements for a dense memory layout
            //  - beta -> 0 since we write into temp memory
            //  - kernel must use block.z as second index into the output buffer; add (block.z * NN) to the pointer
            FixedArray<ElemType*, N> pointers1 = pointers;
            pointers1[N - 1] = reductionBuffer.get();
            auto regularStrideVectors1 = regularStrideVectors;
            for (size_t k = 0; k < regularOpStrides.size(); k++)
                regularStrideVectors1[N - 1][k] = (ptrdiff_t)regularOpStrideVector[k];
            FixedMatrix<C_int, N, K> regularStrides1(regularStrideVectors1);
            ElemType beta1  = 0;
            ElemType alpha1 = 1;
            _launchTensorOpWithReduction<ElemType, N, M, K> << <dim3(numBlocksX, numBlocksY, numBlocksZ), numThreadsX, numThreadsX * sizeof(ReduceElemType), t_stream >> >(
                beta1, pointers1, alpha1, op, reductionOp,
                regularOpStrides, regularStrides1, NN,
                reducingOpDims, reducingStrides, /*reductionBegin*/0, reductionChunkSize,
                regularOpStrideDivmod, reducingOpDimDivmod);

#if 1
            // now reduce and redistribute
            // Create a new tensor task, and execute it recursively:
            //  - input  = reductionBuffer
            //  - output = true output
            //  - op dims/strides     = output elements
            //  - reduce dims/strides = numBlocksZ
            //  - op = opCopy
            array<ElemType*, 2>                    pointerVector2{         reductionBuffer.get(),        pointerVector[N - 1] };
            const array<SmallVector<ptrdiff_t>, 2> regularStrideVectors2{  regularStrideVectors1[N - 1], regularStrideVectors[N - 1] };
            const array<SmallVector<ptrdiff_t>, 2> reducingStrideVectors2{ SmallVector<ptrdiff_t>{ NN }, SmallVector<ptrdiff_t>{ 0 } };
            const SmallVector<size_t>              reducingOpDimVector2{ (size_t)numReductionChunks };
            LaunchTensorOpWithReduction<ElemType, /*N=*/2, /*M=*/1, K>(
                beta, pointerVector2, alpha, ElementWiseOperator::opCopy, reductionOp,
                regularOpDims, regularStrideVectors2,
                reducingOpDimVector2, reducingStrideVectors2);
            // (note: ^^this will have a nested syncGuard, which is fine)

#else
            _launchTensorOp<ElemType, N, M, K><<<grid.m_blocksPerGrid, grid.m_threadsPerBlock, 0, t_stream>>>(
                beta, pointers, alpha, op, reductionOp,
                regularOpStrides, regularStrides, grid.m_N,
                reducingOpDims, reducingStrides);
            //for (size_t z = 0; z < numBlocksZ; z++)
            //    _launchTensorOpWithReduction<ElemType, N, M, K><<<dim3(numBlocksX, numBlocksY, 1), numThreadsX, numThreadsX * sizeof(ReduceElemType), t_stream>>>(z == 0 ? beta : 1, pointers, alpha, op,
            //    regularOpStrides, regularStrides, NN,
            //    reducingOpDims, reducingStrides, reductionChunkSize * z, reductionChunkSize);
            vector<ElemType> peekPartial(NN * numBlocksZ, -42);
            vector<ElemType> peekFinal(NN, -42);
            CUDA_CALL(cudaMemcpy(peekPartial.data(), reductionBuffer,             sizeof(ElemType) * peekPartial.size(), cudaMemcpyDeviceToHost));
            CUDA_CALL(cudaMemcpy(peekFinal.data(),   pointers[pointers.size()-1], sizeof(ElemType) * peekFinal.size(),   cudaMemcpyDeviceToHost));
            double s1 = 0, s2 = 0;
            for (auto v : peekPartial)
                s1 += v;
            for (auto v : peekFinal)
                s2 += v;
            sin(1.0);
#endif
        }
#else
        else if (beta == 1)
        {
            // no need to pre-scale; just add (common for gradients)
            _launchTensorOpWithReduction<ElemType, N, M, K><<<dim3(numBlocksX, numBlocksY, numBlocksZ), numThreadsX, numThreadsX * sizeof(ReduceElemType), t_stream>>>(beta, pointers, alpha, op, reductionOp, regularOpStrides,
                                                                   regularStrides, NN, reducingOpDims, reducingStrides, 0, reductionChunkSize,
                                                                   regularOpStrideDivmod, reducingOpDimDivmod);
            return;
        }
        else
        {
            // We need more than one chunk, we will use atomicAdd().
            // First reset/pre-multiply input; then do the remaining chunks using atomicAdd().
            _launchTensorOpWithReduction<ElemType, N, M, K><<<dim3(numBlocksX, numBlocksY, 1), numThreadsX, numThreadsX * sizeof(ReduceElemType), t_stream>>>(beta, pointers, alpha, op, reductionOp, regularOpStrides, regularStrides, NN, reducingOpDims, reducingStrides, 0, reductionChunkSize,
                                                                   regularOpStrideDivmod, reducingOpDimDivmod);
            // We will leave it like this for a while, but eventually need to revisit using temporary memory.
            _launchTensorOpWithReduction<ElemType, N, M, K><<<dim3(numBlocksX, numBlocksY, numBlocksZ - 1), numThreadsX, numThreadsX * sizeof(ReduceElemType), t_stream>>>(/*beta=*/1, pointers, alpha, op, reductionOp, regularOpStrides, regularStrides, NN, reducingOpDims, reducingStrides, reductionChunkSize, reductionChunkSize,
                                                                   regularOpStrideDivmod, reducingOpDimDivmod);
        }
#endif
    }
}

// -----------------------------------------------------------------------
// kernel and launch  --linear unary
// -----------------------------------------------------------------------

// for linear unary ops, we need to define a functor for every function for use as a template parameter (lambda syntax doesn't work in CUDA 7)
#define DefineUnaryTensorFunctor(oper)           \
    struct Functor##oper                         \
    {                                            \
        template <class ElemType>                \
        static __device__ ElemType f(ElemType a) \
        {                                        \
            return Op##oper(a);                  \
        }                                        \
    };
ForAllUnaryOps(DefineUnaryTensorFunctor);

// the top-level kernel for linear unary ops
// Note: If we have a beta, we have 2 memory accesses, so this optimization may no longer be needed as we are memory-bound.
template <class ElemType, class FN>
__global__ void _launchUnaryTensorOp(ElemType beta, const ElemType* pa, ElemType* pb, ElemType alpha, CUDA_LONG numElements)
{
    CUDA_LONG id = GridDim::GetLinearThreadId();
    if (id >= numElements)
        return;
    ElemType a = pa[id];
    ElemType val = FN::f(a);
    val *= alpha;
    if (beta != 0)
        val += beta * pb[id];
    pb[id] = val;
}
// version without beta and alpha
template <class ElemType, class FN>
__global__ void _launchUnaryTensorOp(const ElemType* pa, ElemType* pb, CUDA_LONG numElements)
{
    CUDA_LONG id = GridDim::GetLinearThreadId();
    if (id >= numElements)
        return;
    ElemType a = pa[id];
    ElemType val = FN::f(a);
    pb[id] = val;
}

// special case of linear unary operation
template <class ElemType>
void LaunchUnaryTensorOp(ElemType beta, const ElemType* pa, ElemType* pb, ElemType alpha, ElementWiseOperator op, size_t regularOpDim)
{
    CUDA_LONG NN = (CUDA_LONG) regularOpDim;

#define CaseLaunchUnaryTensorOp(oper)                                                                                                        \
    case ElementWiseOperator::op##oper:                                                                                                      \
        if (beta == 0 && alpha == 1)                                                                                                         \
            _launchUnaryTensorOp<ElemType, Functor##oper><<<grid.m_blocksPerGrid, grid.m_threadsPerBlock, 0, t_stream>>>(pa, pb, NN); \
        else                                                                                                                                 \
            _launchUnaryTensorOp<ElemType, Functor##oper><<<grid.m_blocksPerGrid, grid.m_threadsPerBlock, 0, t_stream>>>(beta, pa, pb, alpha, NN);\
        break;

    SyncGuard syncGuard;
    GridDim grid(NN);
    switch (op)
    {
        ForAllUnaryOps(CaseLaunchUnaryTensorOp);
    default:
        LogicError("LaunchTensorOp1: Unknown op code %d.", (int) op);
    }
}

// -----------------------------------------------------------------------
// map runtime parameters N to template parameters
// -----------------------------------------------------------------------

// tensor operation with k+1 dimensions (-1 means scalar)
template <class ElemType, C_size_t N, C_int K>
static void TensorOpWithRegularLoop(ElemType beta, const array<ElemType*, N>& pointers, ElemType alpha, ElementWiseOperator op, ElementWiseOperator reductionOp,
                                    const SmallVector<size_t>& regularOpDims, const array<SmallVector<ptrdiff_t>, N>& regularStrides,
                                    const SmallVector<size_t>& reducingOpDims, const array<SmallVector<ptrdiff_t>, N>& reducingStrides)
{
    size_t dims = reducingOpDims.size();
    switch (dims)
    {
    case 2:
        return LaunchTensorOpWithReduction<ElemType, N, 2, K>(beta, pointers, alpha, op, reductionOp, regularOpDims, regularStrides, reducingOpDims, reducingStrides);
    case 1:
        return LaunchTensorOpWithReduction<ElemType, N, 1, K>(beta, pointers, alpha, op, reductionOp, regularOpDims, regularStrides, reducingOpDims, reducingStrides);
    case 0:
        return LaunchTensorOp<ElemType, N, K>(beta, pointers, alpha, op, reductionOp, regularOpDims, regularStrides);
    default:
        LogicError("TensorOp: %d non-flattened reduction dimensions are not supported.", (C_int) dims);
    }
}

// tensor operation, generalized in number of arguments
// This function now expands into different k. It also eliminates the offsets by adding them to the pointers.
template <class ElemType, C_size_t N>
void TensorOpN(ElemType beta, array<ElemType*, N> pointers, ElemType alpha, ElementWiseOperator op, ElementWiseOperator reductionOp,
               const array<size_t, N>& offsets,
               const SmallVector<size_t>& regularOpDims, const array<SmallVector<ptrdiff_t>, N>& regularStrides,
               const SmallVector<size_t>& reducingOpDims, const array<SmallVector<ptrdiff_t>, N>& reducingStrides)
{
    for (C_size_t i = 0; i < N; i++) // N = a small constant, this will be unrolled
        pointers[i] += offsets[i];
    size_t dims = regularOpDims.size();
    switch (dims)
    {
    case 4:
        return TensorOpWithRegularLoop<ElemType, N, 4>(beta, pointers, alpha, op, reductionOp, regularOpDims, regularStrides, reducingOpDims, reducingStrides);
    case 3:
        return TensorOpWithRegularLoop<ElemType, N, 3>(beta, pointers, alpha, op, reductionOp, regularOpDims, regularStrides, reducingOpDims, reducingStrides);
    case 2:
        return TensorOpWithRegularLoop<ElemType, N, 2>(beta, pointers, alpha, op, reductionOp, regularOpDims, regularStrides, reducingOpDims, reducingStrides);
    case 1:
        return TensorOpWithRegularLoop<ElemType, N, 1>(beta, pointers, alpha, op, reductionOp, regularOpDims, regularStrides, reducingOpDims, reducingStrides);
    case 0:
        return TensorOpWithRegularLoop<ElemType, N, 0>(beta, pointers, alpha, op, reductionOp, regularOpDims, regularStrides, reducingOpDims, reducingStrides);
    default:
        LogicError("TensorOp: %d non-flattened input dimensions are not supported.", (C_int) dims);
    }
}

//------------------------------------------------------------------------
// explicit instantiations--these are being called from GPUMatrix.cu
//------------------------------------------------------------------------

template void TensorOpN<float, 2>(float beta, array<float*, 2> pointers, float alpha, ElementWiseOperator op, ElementWiseOperator reductionOp,
                                  const array<size_t, 2>& offsets,
                                  const SmallVector<size_t>& regularOpDims, const array<SmallVector<ptrdiff_t>, 2>& regularStrides,
                                  const SmallVector<size_t>& reducingOpDims, const array<SmallVector<ptrdiff_t>, 2>& reducingStrides);
template void TensorOpN<float, 3>(float beta, array<float*, 3> pointers, float alpha, ElementWiseOperator op, ElementWiseOperator reductionOp,
                                  const array<size_t, 3>& offsets,
                                  const SmallVector<size_t>& regularOpDims, const array<SmallVector<ptrdiff_t>, 3>& regularStrides,
                                  const SmallVector<size_t>& reducingOpDims, const array<SmallVector<ptrdiff_t>, 3>& reducingStrides);
template void TensorOpN<float, 4>(float beta, array<float*, 4> pointers, float alpha, ElementWiseOperator op, ElementWiseOperator reductionOp,
                                  const array<size_t, 4>& offsets,
                                  const SmallVector<size_t>& regularOpDims, const array<SmallVector<ptrdiff_t>, 4>& regularStrides,
                                  const SmallVector<size_t>& reducingOpDims, const array<SmallVector<ptrdiff_t>, 4>& reducingStrides);
template void TensorOpN<double, 2>(double beta, array<double*, 2> pointers, double alpha, ElementWiseOperator op, ElementWiseOperator reductionOp,
                                   const array<size_t, 2>& offsets,
                                   const SmallVector<size_t>& regularOpDims, const array<SmallVector<ptrdiff_t>, 2>& regularStrides,
                                   const SmallVector<size_t>& reducingOpDims, const array<SmallVector<ptrdiff_t>, 2>& reducingStrides);
template void TensorOpN<double, 3>(double beta, array<double*, 3> pointers, double alpha, ElementWiseOperator op, ElementWiseOperator reductionOp,
                                   const array<size_t, 3>& offsets,
                                   const SmallVector<size_t>& regularOpDims, const array<SmallVector<ptrdiff_t>, 3>& regularStrides,
                                   const SmallVector<size_t>& reducingOpDims, const array<SmallVector<ptrdiff_t>, 3>& reducingStrides);
template void TensorOpN<double, 4>(double beta, array<double*, 4> pointers, double alpha, ElementWiseOperator op, ElementWiseOperator reductionOp,
                                   const array<size_t, 4>& offsets,
                                   const SmallVector<size_t>& regularOpDims, const array<SmallVector<ptrdiff_t>, 4>& regularStrides,
                                   const SmallVector<size_t>& reducingOpDims, const array<SmallVector<ptrdiff_t>, 4>& reducingStrides);

template void LaunchUnaryTensorOp(float beta, const float* pa, float* pb, float alpha, ElementWiseOperator op, size_t regularOpDim);
template void LaunchUnaryTensorOp(double beta, const double* pa, double* pb, double alpha, ElementWiseOperator op, size_t regularOpDim);

}}}

#endif // CPUONLY<|MERGE_RESOLUTION|>--- conflicted
+++ resolved
@@ -277,11 +277,7 @@
     switch (op)
     {
     case ElementWiseOperator::opSum:                return 0;
-<<<<<<< HEAD
-    case ElementWiseOperator::opLogSum:             return -FLT_MAX;
-=======
     case ElementWiseOperator::opLogSum:             return -FLT_MAX; // note: do not use INFINITY anywhere here, as it causes NaNs
->>>>>>> 7b2ad32a
     case ElementWiseOperator::opMin:                return FLT_MAX;
     case ElementWiseOperator::opMax:                return -FLT_MAX;
     case ElementWiseOperator::opElementwiseProduct: return 1.0f;
