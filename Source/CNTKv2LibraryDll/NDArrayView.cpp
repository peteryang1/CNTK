--- conflicted
+++ resolved
@@ -581,12 +581,9 @@
     template CNTK_API const TensorView<float>* NDArrayView::GetTensorView<float>() const;
     template CNTK_API const TensorView<double>* NDArrayView::GetTensorView<double>() const;
 
-<<<<<<< HEAD
-=======
     template CNTK_API std::tuple<const float*, const SparseIndexType*, const SparseIndexType*, size_t> NDArrayView::SparseCSCDataBuffers<float>() const;
     template CNTK_API std::tuple<const double*, const SparseIndexType*, const SparseIndexType*, size_t> NDArrayView::SparseCSCDataBuffers<double>() const;
 
->>>>>>> 27611d9a
     template CNTK_API float* NDArrayView::WritableDataBuffer<float>();
     template CNTK_API double* NDArrayView::WritableDataBuffer<double>();
 
