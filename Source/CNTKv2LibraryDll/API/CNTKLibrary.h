//
// Copyright (c) Microsoft. All rights reserved.
// Licensed under the MIT license. See LICENSE.md file in the project root for full license information.
//
// This is the main header of the CNTK library API containing the entire public API definition. 
//

#pragma once

#include <memory>
#include <vector>
#include <array>
#include <stdarg.h>
#include <assert.h>
#include <map>
#include <unordered_map>
#include <unordered_set>
#include <string>
#include <sstream>
#include <iosfwd>
#include <algorithm>
#include <mutex>
#include <future>

#ifdef SWIG
#define final
#define explicit
#define static_assert(condition, message)
#endif

#include "CNTKLibraryInternals.h"

namespace CNTK
{
    ///
    /// Enumeration type denoting data type of symbolic data entities or actual data.
    ///
    enum class DataType : unsigned int
    {
        Unknown = 0,
        Float = 1,
        Double = 2,

        /* TODO:
        Bit,
        Char,
        UChar,
        Short,
        UShort,
        Int,
        UInt,
        Long,
        ULong,
        Float8,
        Float16,
        Complex,
        String,
        */
    };

    ///
    /// Get the 'DataType' corresponding to the ElementType template type argument.
    ///
    template <typename ElementType>
    inline DataType AsDataType()
    {
        if (std::is_same<ElementType, float>())
            return DataType::Float;
        else if (std::is_same<ElementType, double>())
            return DataType::Double;
        else
            NOT_IMPLEMENTED;
    }

    inline const char* DataTypeName(DataType dataType)
    {
        if (dataType == DataType::Float)
            return "Float";
        else if (dataType == DataType::Double)
            return "Double";
        else
            LogicError("Unknown DataType");
    }

    inline size_t DataTypeSize(DataType dataType)
    {
        if (dataType == DataType::Float)
            return sizeof(float);
        else if (dataType == DataType::Double)
            return sizeof(double);
        else
            LogicError("Unknown DataType");
    }

    ///
    /// Enumeration type denoting the format of storage underlying an instance of a NDArrayView.
    ///
    enum class StorageFormat
    {
        Dense,
        SparseCSC,
        SparseBlockCol,
    };

    inline bool IsSparseStorageFormat(StorageFormat storageFormat)
    {
        return (storageFormat != StorageFormat::Dense);
    }

    ///
    /// Enumeration type denoting the type of a compute device.
    ///
    enum class DeviceKind
    {
        CPU,
        GPU,
        // TODO: FPGA
    };

    /// A collection of additional information needed for the distributed trainer to aggregate the gradients
    struct MinibatchInfo
    {
        bool atEndOfData;
        bool atEndOfSweep;
        size_t numberOfSamples;
        NDArrayViewPtr trainingLossValue;
        NDArrayViewPtr evalCriterionValue;

        bool IsEmpty() const { return numberOfSamples == 0; }
    };

    ///
    /// Denotes a compute device instance.
    ///
    class DeviceDescriptor final
    {
        friend bool operator==(const DeviceDescriptor& first, const DeviceDescriptor& second);

        static std::atomic<bool> s_defaultDeviceFrozen;
        static std::shared_ptr<DeviceDescriptor> s_defaultDevice;
        static std::shared_ptr<std::vector<DeviceDescriptor>> s_allDevices;
    public:
        ///
        /// Returns the Id of 'this' device.
        ///
        unsigned int Id() const { return m_deviceId; }

        ///
        /// Returns the DeviceKind of 'this' device.
        ///
        DeviceKind Type() const { return m_deviceType; }

        ///
        /// Static method to get the descriptor of the CPU device on the local system.
        ///
        static DeviceDescriptor CPUDevice() { return{ 0, DeviceKind::CPU }; }

        ///
        /// Static method to get the descriptor of the GPU device on the local system with the specified CUDA device ID.
        ///
        CNTK_API static DeviceDescriptor GPUDevice(unsigned int deviceId);

        ///
        /// Static method to get the descriptor of the default device for the current process.
        /// This device is used for all CNTK operations where a device needs to be specified and one is not explicitly specified.
        ///
        CNTK_API static DeviceDescriptor DefaultDevice();

        ///
        /// Static method to get the descriptor of the default device for the current process.
        /// This device is used for all CNTK operations where a device needs to be specified and one is not explicitly specified.
        /// Additionally after this method gets executed for the first time, it freezes the default device of the process disallowing
        /// changing the default device by further calls to SetDefaultDevice.
        ///
        CNTK_API static DeviceDescriptor UseDefaultDevice();

        ///
        /// The default device can only be changed if it has not yet been implicitly used by any previous operation in the CNTK library.
        ///
        CNTK_API static void SetDefaultDevice(const DeviceDescriptor& newDefaultDevice);

        ///
        /// Static method to get the descriptor of the best available device.
        ///
        CNTK_API static DeviceDescriptor BestDevice();

        ///
        /// Static method to get a list of descriptors of all available/supported devices.
        ///
        CNTK_API static const std::vector<DeviceDescriptor>& AllDevices();

    private:
        DeviceDescriptor(unsigned int deviceId, DeviceKind deviceType)
            : m_deviceId(deviceId), m_deviceType(deviceType)
        {}

    private:
        unsigned int m_deviceId;
        DeviceKind m_deviceType;
    };

    inline bool operator==(const DeviceDescriptor& left, const DeviceDescriptor& right)
    {
        return ((left.Type() == right.Type()) && (left.Id() == right.Id()));
    }

    inline bool operator!=(const DeviceDescriptor& left, const DeviceDescriptor& right)
    {
        return !(left == right);
    }

    ///
    /// An interface denoting an entity that can serialize its state into a Dictionary.
    ///
    class IDictionarySerializable
    {
    public:
        ///
        /// Save the state of 'this' object into a dictionary.
        ///
        CNTK_API virtual Dictionary Serialize() const = 0;

        ///
        /// Returns the current version (e.g. model, checkpoint version) of the class 
        /// implementing this interface. The version number must be incremented each time
        /// when Serialize() implementation is modified (for instance, when a new field is added to 
        /// the class that needs to be captured in the dictionary generated by the Serialize method).
        ///
        CNTK_API virtual size_t CurrentVersion() const = 0;

    protected:
        virtual ~IDictionarySerializable() {}
    };

    ///
    /// Denotes a multi-dimensional rectangular shape.
    ///
    class NDShape final
    {
        friend bool operator==(const NDShape& first, const NDShape& second);
        friend class PrimitiveFunction;

        static const size_t SentinelDimValueForUnknownShape = (size_t)-2;
    public:

        ///
        /// A placeholder value to use for an axis whose dimension is unknown and is to be inferred by the system.
        ///
        static const size_t InferredDimension = (size_t)-1;

        ///
        /// A placeholder shape to use to denote an unknown shape
        ///
        CNTK_API static const NDShape Unknown;

    public:
        ///
        /// Construct a NDShape with 0 axes, which denotes a scalar.
        ///
        NDShape() {}

        ///
        /// Construct a NDShape instance with the specified rank and dimensionality in each axis.
        ///
        explicit NDShape(size_t numAxes, size_t dimension = InferredDimension)
            : m_shapeDims(numAxes, dimension)
        {}

        ///
        /// Construct a NDShape instance with specified dimensions.
        ///
        NDShape(const std::vector<size_t>& dimensions)
            : m_shapeDims(dimensions)
        {}

        ///
        /// Construct a NDShape instance with specified dimensions.
        ///
        NDShape(const std::initializer_list<size_t>& dimensions)
            : m_shapeDims(dimensions)
        {}

        ///
        /// Returns the dimensions of 'this' shape as a std::vector<size_t>
        ///
        const std::vector<size_t>& Dimensions() const { return m_shapeDims; }

        ///
        /// Returns a boolean indicating if 'this' shape is the special Unknown shape
        ///
        bool IsUnknown() const { return (*this == NDShape::Unknown); }

        ///
        /// Returns the rank of 'this' shape.
        ///
        size_t Rank() const { return m_shapeDims.size(); }

        ///
        /// Returns a reference to dimension size for the specified axis.
        ///
        size_t& operator[](size_t axisId) { return m_shapeDims[axisId]; }

        ///
        /// Returns the dimension size for the specified axis.
        ///
        size_t operator[](size_t axisId) const { return m_shapeDims[axisId]; }

        ///
        /// Creates and returns a new NDShape instance with the same dimensions as 'this' shape's specified axis range [beginAxisId, endAxisId).
        ///
        NDShape SubShape(size_t beginAxisId = 0, size_t endAxisId = SIZE_MAX) const
        {
            endAxisId = (endAxisId == SIZE_MAX) ? Rank() : endAxisId;
            if ((endAxisId < beginAxisId) || (endAxisId > Rank()))
                InvalidArgument("NDShape::SubShape : The specified endAxisId (%d) cannot exceed the rank (%d) of 'this' NDShape and must be >= than the specified beginAxisId (%d)", (int)endAxisId, (int)Rank(), (int)beginAxisId);

            std::vector<size_t> subShapeDims(m_shapeDims.begin() + beginAxisId, m_shapeDims.begin() + endAxisId);
            return subShapeDims;
        }

        ///
        /// Returns a boolean value indicating if the dimension size for any of the axes of 'this' shape is unknown/inferred (aka == NDShape::InferredDimension).
        ///
        bool HasInferredDimension() const
        {
            return (std::find(m_shapeDims.begin(), m_shapeDims.end(), (size_t)InferredDimension) != m_shapeDims.end());
        }

        ///
        /// Returns the total size of the rectangular shape that 'this' shape denotes.
        ///
        size_t TotalSize() const
        {
            if (HasInferredDimension())
                RuntimeError("NDShape::TotalSize : TotalSize cannot be determined for a NDShape with one or more dimensions being InferredDimension");

            size_t totalSize = 1;
            for (auto dim : m_shapeDims)
                totalSize *= dim;

            return totalSize;
        }

        ///
        /// Creates and returns a new shape constructed by appending the dimensions of the specified 'shape' to 'this' shape's dimensions.
        ///
        NDShape AppendShape(const NDShape& shape) const
        {
            std::vector<size_t> newShapeDims(Rank() + shape.Rank());
            std::copy(m_shapeDims.begin(), m_shapeDims.end(), newShapeDims.begin());
            std::copy(shape.m_shapeDims.begin(), shape.m_shapeDims.end(), newShapeDims.begin() + m_shapeDims.size());

            return newShapeDims;
        }

        ///
        /// Create a string representation of 'this' NDShape for display/printing purposes
        ///
        std::wstring AsString() const
        {
            std::wstringstream wStrStream;
            wStrStream << L"[";
            for (size_t i = 0; i < Rank(); i++)
            {
                if (i != 0)
                    wStrStream << L" x ";

                wStrStream << m_shapeDims[i];
            }

            wStrStream << L"]";
            return wStrStream.str();
        }

    private:
        std::vector<size_t> m_shapeDims;
    };

    inline bool operator==(const NDShape& first, const NDShape& second)
    {
        return first.m_shapeDims == second.m_shapeDims;
    }

    inline bool operator!=(const NDShape& first, const NDShape& second)
    {
        return !(first == second);
    }

    typedef int SparseIndexType;

    static const unsigned long SentinelValueForAutoSelectRandomSeed = std::numeric_limits<unsigned long>::max() - 2; // An arbitrary choice of sentinel value

    ///
    /// Denotes a multi-dimensional writable or read-only array of elemental values.
    /// This type denotes a view and there may be multiple simultaneous views of the data underlying a NDArrayView instance.
    /// The underlying data is stored in sparse or dense format, and is located on a specific device.
    /// The actual underlying storage is either external or internal in which case its lifetime is managed through reference counting.
    ///
    class NDArrayView final : public std::enable_shared_from_this<NDArrayView>
    {
        friend class CompositeFunction;
        friend class Utils;
        friend class LearnerBase;
        friend class Variable;
        friend class Value;
        friend class PackedValue;
        friend class MPICommunicatorImpl;
        friend class BlockMomentumDistributedLearner;
        friend class Internal::VariableResolver;

        template <typename T, typename ...CtorArgTypes>
        friend inline std::shared_ptr<T> MakeSharedObject(CtorArgTypes&& ...ctorArgs);

    public:
        ///
        /// Construct a NDArrayView with the specified 'dataBuffer' as the backing storage.
        /// The 'dataBuffer' must have been allocated on the specified 'device', must be at least
        /// as large as the total size of the specified 'viewShape' and must outlive the created NDArrayView object.
        ///
        CNTK_API NDArrayView(::CNTK::DataType dataType, const NDShape& viewShape, void* dataBuffer, size_t bufferSizeInBytes, const DeviceDescriptor& device, bool readOnly = false);

        /// Construct a read-only NDArrayView with the specified 'dataBuffer' as the backing storage.
        /// The 'dataBuffer' must have been allocated on the specified 'device', must be at least
        /// as large as the total size of the specified 'viewShape' and must outlive the created NDArrayView object.
        ///
        NDArrayView(::CNTK::DataType dataType, const NDShape& viewShape, const void* dataBuffer, size_t bufferSizeInBytes, const DeviceDescriptor& device)
            : NDArrayView(dataType, viewShape, const_cast<void*>(dataBuffer), bufferSizeInBytes, device, /*readOnly =*/ true)
        {}

        ///
        /// Construct a NDArrayView with newly allocated sparse storage in SparseCSC format on the specified 'device' and initialize its contents
        // with the specified Sparse CSC format data.
        ///
        template <typename ElementType>
        CNTK_API NDArrayView(const NDShape& viewShape, const SparseIndexType* colStarts, const SparseIndexType* rowIndices, const ElementType* nonZeroValues, size_t numNonZeroValues, const DeviceDescriptor& device, bool readOnly = false);

        ///
        /// Construct a NDArrayView over newly allocated storage in the specified format on the specified 'device'.
        ///
        CNTK_API NDArrayView(::CNTK::DataType dataType, ::CNTK::StorageFormat storageType, const NDShape& viewShape, const DeviceDescriptor& device);

        ///
        /// Construct a NDArrayView over newly allocated dense storage on the specified 'device'.
        ///
        NDArrayView(::CNTK::DataType dataType, const NDShape& viewShape, const DeviceDescriptor& device)
            : NDArrayView(dataType, StorageFormat::Dense, viewShape, device)
        {}

        ///
        /// Construct a NDArrayView with the specified 'dataBuffer' as the backing storage.
        /// The 'dataBuffer' must have been allocated on the specified 'device', must be at least
        /// as large as the total size of the specified 'viewShape' and must outlive the created NDArrayView object.
        ///
        template <typename ElementType>
        NDArrayView(const NDShape& viewShape, ElementType* dataBuffer, size_t numBufferElements, const DeviceDescriptor& device, bool readOnly = false)
            : NDArrayView(AsDataType<ElementType>(), viewShape, dataBuffer, numBufferElements * sizeof(ElementType), device, readOnly)
        {}

        ///
        /// Construct a read-only NDArrayView with the specified 'dataBuffer' as the backing storage.
        /// The 'dataBuffer' must have been allocated on the specified 'device', must be at least
        /// as large as the total size of the specified 'viewShape' and must outlive the created NDArrayView object.
        ///
        template <typename ElementType>
        NDArrayView(const NDShape& viewShape, const ElementType* dataBuffer, size_t numBufferElements, const DeviceDescriptor& device)
            : NDArrayView(AsDataType<ElementType>(), viewShape, dataBuffer, numBufferElements * sizeof(ElementType), device)
        {}

        ///
        /// Construct a NDArrayView with the buffer underlying the specified std::vector or std::array being the underlying storage.
        /// The container must be at least as large as the total size of the specified 'viewShape' and should outlive the created NDArrayView object.
        ///
        template <typename ContainerType, typename std::enable_if<std::is_same<ContainerType, std::vector<typename ContainerType::value_type>>::value ||
                                                                  std::is_same<ContainerType, std::array<typename ContainerType::value_type, sizeof(ContainerType) / sizeof(typename ContainerType::value_type)>>::value>::type* = nullptr>
        NDArrayView(const NDShape& viewShape, ContainerType& sourceContainer, bool readOnly = false)
            : NDArrayView(viewShape, sourceContainer.data(), sourceContainer.size(), DeviceDescriptor::CPUDevice(), readOnly)
        {}

        ///
        /// Construct a read-only NDArrayView with the buffer underlying the specified std::vector or std::array being the underlying storage.
        /// The container must be the same size as the total size of the specified 'viewShape' and should outlive the created NDArrayView object.
        ///
        template <typename ContainerType, typename std::enable_if<std::is_same<ContainerType, std::vector<typename ContainerType::value_type>>::value ||
                                                                  std::is_same<ContainerType, std::array<typename ContainerType::value_type, sizeof(ContainerType) / sizeof(typename ContainerType::value_type)>>::value>::type* = nullptr>
        NDArrayView(const NDShape& viewShape, const ContainerType& sourceContainer)
            : NDArrayView(viewShape, sourceContainer.data(), sourceContainer.size(), DeviceDescriptor::CPUDevice())
        {
            if (sourceContainer.size() != viewShape.TotalSize())
                InvalidArgument("The size of the STL container does not match the size of the specified viewShape");
        }

        ///
        /// Construct a NDArrayView over newly allocated dense storage on the specified device and 
        /// assign the specified value to each element of the view.
        ///
        template <typename ElementType>
        explicit NDArrayView(const ElementType& value, const NDShape& viewShape = { 1 }, const DeviceDescriptor& device = DeviceDescriptor::UseDefaultDevice(), bool readOnly = false)
            : NDArrayView(AsDataType<ElementType>(), viewShape, device)
        {
            SetValue(value);
            m_isReadOnly = readOnly;
        }

        ///
        /// Construct a NDArrayView over newly allocated dense storage on the specified device and assign the specified value to each element of the view.
        /// The specified value is cast to the specified DataType.
        ///
        explicit NDArrayView(double value, DataType dataType = DataType::Float, const NDShape& viewShape = { 1 }, const DeviceDescriptor& device = DeviceDescriptor::UseDefaultDevice(), bool readOnly = false)
            : NDArrayView(dataType, viewShape, device)
        {
            switch (m_dataType)
            {
            case DataType::Float:
                SetValue((float)value);
                break;
            case DataType::Double:
                SetValue(value);
                break;
            default:
                LogicError("Unsupported DataType %s", DataTypeName(m_dataType));
                break;
            }

            m_isReadOnly = readOnly;
        }

        ///
        /// Destruct 'this' NDArrayView object
        ///
        CNTK_API ~NDArrayView();

        ///
        /// Returns a writable pointer to the data buffer underlying 'this' view
        /// Throws an exception if 'this' view is read-only
        /// 
        template <typename ElementType>
        CNTK_API ElementType* WritableDataBuffer();

        ///
        /// Returns a read-only pointer to the data buffer underlying 'this' view
        /// 
        template <typename ElementType>
        CNTK_API const ElementType* DataBuffer() const;

        ///
        /// Returns the descriptor of the device that 'this' view resides on
        ///
        DeviceDescriptor Device() const { return m_device; }

        ///
        /// Returns the data type of 'this' view's contents.
        ///
        DataType GetDataType() const { return m_dataType; }

        ///
        /// Returns the storage format of 'this' view.
        ///
        StorageFormat GetStorageFormat() const { return m_storageFormat; }

        ///
        /// Returns the shape 'this' view.
        ///
        const NDShape& Shape() const { return m_viewShape; }

        ///
        /// Returns a boolean indicating if 'this' view contains data in sparse storage format.
        ///
        bool IsSparse() const
        {
            return (GetStorageFormat() != StorageFormat::Dense);
        }

        ///
        /// Returns a boolean indicating if 'this' view is read-only.
        ///
        bool IsReadOnly() const { return m_isReadOnly; }

        // TODO: The set methods should be offered in template from
        ///
        /// Fill 'this' NDArrayView with the specified value. The underlying DataType of 'this' view should be DataType::Float.
        ///
        CNTK_API void SetValue(float value);

        ///
        /// Fill 'this' NDArrayView with the specified value. The underlying DataType of 'this' view should be DataType::Double.
        ///
        CNTK_API void SetValue(double value);

        ///
        /// Creates a new NDArrayView with newly allocated storage on the specified device and copies 'this' view's contents into the newly allocated view.
        ///
        CNTK_API NDArrayViewPtr DeepClone(const DeviceDescriptor& device, bool readOnly = false) const;

        ///
        /// Creates a new NDArrayView with newly allocated storage on the same device as 'this' view and copies 'this' view's contents into the newly allocated view.
        ///
        inline NDArrayViewPtr DeepClone(bool readOnly) const
        {
            return DeepClone(this->Device(), readOnly);
        }

        ///
        /// Creates a new NDArrayView with newly allocated storage on the same device as 'this' view and copies 'this' view's contents into the newly allocated view.
        ///
        inline NDArrayViewPtr DeepClone() const
        {
            return DeepClone(this->IsReadOnly());
        }

        ///
        /// Creates a new NDArrayView which is an alias of 'this' view; i.e. a new view of the same shape as 'this' over the same underlying data.
        ///
        CNTK_API NDArrayViewPtr Alias(bool readOnly = false) const;

        ///
        /// Creates a new NDArrayView which is an alias of 'this' view but with a new shape.
        ///
        CNTK_API NDArrayViewPtr AsShape(const NDShape& newShape) const;

        ///
        /// Copies the contents of the 'source' NDArrayView to 'this' view.
        /// The shapes of the 'source' view and 'this' view must be identical.
        ///
        CNTK_API void CopyFrom(const NDArrayView& source);

        ///
        /// Change the device of 'this' NDArrayView to the specified device
        ///
        CNTK_API void ChangeDevice(const DeviceDescriptor& device);

        ///
        /// Static method to construct a new NDArrayView object whose contents are drawn from a normal distribution with the specified mean and standard deviation..
        ///
        template <typename ElementType>
        CNTK_API static NDArrayViewPtr RandomNormal(const NDShape& shape, double mean, double stdDev, unsigned long seed = SentinelValueForAutoSelectRandomSeed, const DeviceDescriptor& device = DeviceDescriptor::UseDefaultDevice());

        ///
        /// Static method to construct a new NDArrayView object whose contents are drawn from a uniform distribution in the specified value range.
        ///
        template <typename ElementType>
        CNTK_API static NDArrayViewPtr RandomUniform(const NDShape& shape, double rangeStart, double rangeEnd, unsigned long seed = SentinelValueForAutoSelectRandomSeed, const DeviceDescriptor& device = DeviceDescriptor::UseDefaultDevice());

    private:
        // Disallow copy and move construction and assignment
        NDArrayView(const NDArrayView&) = delete; NDArrayView& operator=(const NDArrayView&) = delete; NDArrayView& operator=(NDArrayView&&) = delete; NDArrayView(NDArrayView&& other) = delete;

    private:
        static const size_t AutoSelectRowColSplitPoint = SIZE_MAX;

    private:
        CNTK_API NDArrayView(::CNTK::DataType dataType, const DeviceDescriptor& device, ::CNTK::StorageFormat storageType, const NDShape& viewShape, bool readOnly, void* tensorView);

        template <typename ElementType>
        static std::shared_ptr<Microsoft::MSR::CNTK::Matrix<ElementType>> GetMatrixImpl(const Microsoft::MSR::CNTK::TensorView<ElementType>* tensorView, size_t rowColSplitPoint);

        template <typename ElementType>
        std::shared_ptr<const Microsoft::MSR::CNTK::Matrix<ElementType>> GetMatrix(size_t rowColSplitPoint = AutoSelectRowColSplitPoint) const;

        template <typename ElementType>
        std::shared_ptr<Microsoft::MSR::CNTK::Matrix<ElementType>> GetWritableMatrix(size_t rowColSplitPoint = AutoSelectRowColSplitPoint);

        template <typename ElementType>
        const Microsoft::MSR::CNTK::TensorView<ElementType>* GetTensorView() const;

        template <typename ElementType>
        Microsoft::MSR::CNTK::TensorView<ElementType>* GetWritableTensorView();

    private:
        ::CNTK::DataType m_dataType;
        DeviceDescriptor m_device;
        ::CNTK::StorageFormat m_storageFormat;
        NDShape m_viewShape;
        bool m_isReadOnly;

        std::shared_ptr<void> m_tensorView; // Microsoft::MSR::CNTK::TensorView<ElemType>*
    };

    enum class MaskKind : char
    {
        Invalid = 0,
        Valid = 1,
        SequenceBegin = 2,
    };

    ///
    /// Denotes a multi-dimensional mask used for specifying specific sections of a NDArrayView object as masked/invalid.
    /// This type denotes a view and there may be multiple simultaneous views of the data underlying a NDMask instance.
    ///
    class NDMask final : public std::enable_shared_from_this<NDMask>
    {
        friend class CompositeFunction;

        template <typename T, typename ...CtorArgTypes>
        friend inline std::shared_ptr<T> MakeSharedObject(CtorArgTypes&& ...ctorArgs);

    public:
        ///
        /// Construct a new Mask object of specified shape
        /// 
        CNTK_API explicit NDMask(const NDShape& shape, const DeviceDescriptor& device = DeviceDescriptor::CPUDevice());

        ///
        /// Destruct 'this' NDMask object
        ///
        CNTK_API ~NDMask();

        ///
        /// Mask out (i.e. mark Invalid) the specified sub-section of 'this' mask
        ///
        void InvalidateSection(const std::vector<size_t>& sectionOffset, const NDShape& sectionShape)
        {
            MarkSectionAs(sectionOffset, sectionShape, MaskKind::Invalid);
        }

        ///
        /// Mark the specified position in 'this' mask as sequence begin 
        ///
        void MarkSequenceBegin(const std::vector<size_t>& offset)
        {
            NDShape sectionShape = NDShape(Shape().Rank(), 1);
            MarkSectionAs(offset, sectionShape, MaskKind::SequenceBegin);
        }

        ///
        /// Mark the specified sub-section of 'this' mask as sequence begin 
        ///
        void MarkSequenceBegin(const std::vector<size_t>& offset, const NDShape& sectionShape)
        {
            MarkSectionAs(offset, sectionShape, MaskKind::SequenceBegin);
        }

        ///
        /// Clear the mask; i.e. unmask or mark Valid all currently masked (i.e. Invalid) values
        ///
        CNTK_API void Clear();

        ///
        /// Returns the number of masked/invalid values
        ///
        CNTK_API size_t MaskedCount() const;

        ///
        /// Returns the descriptor of the device that 'this' mask resides on
        ///
        DeviceDescriptor Device() const { return m_device; }

        ///
        /// Returns the shape 'this' mask.
        ///
        const NDShape& Shape() const { return m_maskShape; }

        ///
        /// Returns a read-only pointer to the data buffer underlying 'this' Mask object
        /// 
        CNTK_API const MaskKind* DataBuffer() const;

        ///
        /// Creates a new NDArrayView with newly allocated storage on the specified device and copies 'this' view's contents into the newly allocated view.
        ///
        CNTK_API NDMaskPtr DeepClone(const DeviceDescriptor& device) const;

        ///
        /// Creates a new NDMask with newly allocated storage on the same device as 'this' mask and copies 'this' mask's contents into the newly allocated mask.
        ///
        NDMaskPtr DeepClone() const
        {
            return DeepClone(this->Device());
        }

        ///
        /// Creates a new NDMask which is an alias of 'this' mask.
        ///
        CNTK_API NDMaskPtr Alias() const;

        ///
        /// Copies the contents of the 'source' NDMask to 'this' mask.
        /// The shapes of the 'source' mask and 'this' mask must be identical.
        ///
        CNTK_API void CopyFrom(const NDMask& source);

    private:
        NDMask(const NDShape& shape, Microsoft::MSR::CNTK::Matrix<char>* matrix);

        CNTK_API void MarkSectionAs(const std::vector<size_t>& sectionOffset, const NDShape& sectionShape, MaskKind maskKind);

        Microsoft::MSR::CNTK::Matrix<char>* GetMatrix() const;

        // Disallow copy and move construction and assignment
        NDMask(const NDMask&) = delete; NDMask& operator=(const NDMask&) = delete; NDMask& operator=(NDMask&&) = delete; NDMask(NDMask&& other) = delete;

    private:
        DeviceDescriptor m_device;
        NDShape m_maskShape;

        std::shared_ptr<Microsoft::MSR::CNTK::Matrix<char>> m_matrixView;
    };

    ///
    /// Denotes an Axis of a Variable and is used for specifying the axes parameters of certain Functions such as reductions.
    /// Besides the static axes corresponding to each of the axes of the Variable's shape, Variables of kind 'Input' and any 
    /// 'Output' Variables dependent on an 'Input' Variable also have 2 additional dynamic axes whose dimensions are known only 
    /// when the Variable is bound to actual data during compute (viz. sequence axis and batch axis denoting the axis along which
    /// multiple sequences are batched)
    ///
    class Axis final
    {
        friend bool operator==(const Axis& first, const Axis& second);

        CNTK_API static const std::wstring StaticAxisNamePrefix;

        CNTK_API static const int SentinelStaticAxisIndexValueForDynamicAxes;
        CNTK_API static const int SentinelStaticAxisIndexValueForAllStaticAxes;
        CNTK_API static const int SentinelStaticAxisIndexValueForUnknownAxes;
        CNTK_API static const int SentinelEndStaticAxisIndexValue;

        class UniqueDynamicAxesNames
        {
        public:
            bool RegisterAxisName(const std::wstring& axisName)
            {
                std::unique_lock<std::mutex> lock(m_mutex);
                return m_allKnownDynamicAxisNames.insert(axisName).second;
            }

            const std::wstring& NewUniqueDynamicAxisName(const std::wstring& axisNamePrefix)
            {
                std::unique_lock<std::mutex> lock(m_mutex);
                if (m_allKnownDynamicAxisNames.find(axisNamePrefix) == m_allKnownDynamicAxisNames.end())
                {
                    m_allKnownDynamicAxisNames.insert(axisNamePrefix);
                    return axisNamePrefix;
                }

                for (size_t i = 1;; i++)
                {
                    auto newDynamicAxisName = axisNamePrefix + std::to_wstring(i);
                    if (m_allKnownDynamicAxisNames.find(newDynamicAxisName) == m_allKnownDynamicAxisNames.end())
                    {
                        m_allKnownDynamicAxisNames.insert(newDynamicAxisName);
                        return *m_allKnownDynamicAxisNames.find(newDynamicAxisName);
                    }
                }
            }

        private:
            std::unordered_set<std::wstring> m_allKnownDynamicAxisNames;
            std::mutex m_mutex;
        };

        CNTK_API static UniqueDynamicAxesNames s_uniqueDynamicAxisNames;

    public:
        CNTK_API static const std::vector<Axis>& DefaultInputVariableDynamicAxes();

        ///
        /// Axis object representing unknown dynamic axes
        ///
        CNTK_API static const std::vector<Axis>& UnknownDynamicAxes();

    public:
        ///
        /// Construct an Axis object denoting a static axis with the specified index.
        ///
        explicit Axis(int staticAxisIdx)
            : m_staticAxisIdx(staticAxisIdx), m_isOrderedDynamicAxis(false)
        {
            m_name = StaticAxisNamePrefix + std::to_wstring(staticAxisIdx);
        }

        ///
        /// Construct a dynamic axis with the specified name.
        ///
        explicit Axis(const std::wstring& name, bool isOrderedDynamicAxis = true)
            : m_staticAxisIdx(SentinelStaticAxisIndexValueForDynamicAxes), m_name(name), m_isOrderedDynamicAxis(isOrderedDynamicAxis)
        {
            RegisterAxisName(name);
        }

        ///
        /// Returns a boolean indicating if 'this' Axis corresponds to a static axis
        ///
        bool IsStaticAxis() const 
        {
            return ((m_staticAxisIdx != SentinelStaticAxisIndexValueForDynamicAxes) &&
                    (m_staticAxisIdx != SentinelStaticAxisIndexValueForAllStaticAxes) &&
                    (m_staticAxisIdx != SentinelStaticAxisIndexValueForUnknownAxes));
        }

        ///
        /// Returns a boolean indicating if 'this' Axis corresponds to a dynamic axis
        ///
        bool IsDynamicAxis() const
        {
            return (m_staticAxisIdx == SentinelStaticAxisIndexValueForDynamicAxes);
        }

        ///
        /// Returns a boolean indicating if 'this' Axis is ordered; i.e. if there is an ordering between the dimensions along this axis.
        ///
        bool IsOrdered() const { return IsStaticAxis() || m_isOrderedDynamicAxis; }

        ///
        /// Returns the axis index if 'this' Axis is a static axis. Throws an exception otherwise if checked == true.
        ///
        int StaticAxisIndex(bool checked = true) const
        {
            if (checked && !IsStaticAxis())
                InvalidArgument("Cannot query the static axis index for a non-static axis");

            return m_staticAxisIdx;
        }

        ///
        /// Axis object representing the default dynamic axis.
        ///
        CNTK_API static const Axis& DefaultDynamicAxis();

        ///
        /// Axis object representing the batch axis.
        ///
        CNTK_API static const Axis& DefaultBatchAxis();

        ///
        /// Axis object representing all the static axes of an operand
        ///
        CNTK_API static const Axis& AllStaticAxes();

        ///
        /// Returns a new unique Dynamic axis
        ///
        static Axis NewUniqueDynamicAxis(const std::wstring& axisNamePrefix, bool isOrderedDynamicAxis = true)
        {
            return Axis(s_uniqueDynamicAxisNames.NewUniqueDynamicAxisName(axisNamePrefix), isOrderedDynamicAxis);
        }

        ///
        /// Returns an axis object representing the default end static axis.
        /// This is used as the default value for the end axis for some operators like Reshape.
        ///
        static Axis EndStaticAxis()
        {
            return Axis(SentinelEndStaticAxisIndexValue);
        }

        ///
        /// Name of 'this' axis
        ///
        const std::wstring& Name() const { return m_name; }

        ///
        /// Default constructor; results in an invalid axis object.
        ///
        Axis()
            : m_staticAxisIdx(SentinelStaticAxisIndexValueForDynamicAxes)
        {}

    private:
        CNTK_API void RegisterAxisName(const std::wstring& axisName);

    private:
        int m_staticAxisIdx;
        std::wstring m_name;
        bool m_isOrderedDynamicAxis;
    };

    inline bool operator==(const Axis& first, const Axis& second)
    {
        if (first.IsDynamicAxis() != second.IsDynamicAxis())
            return false;

        if (!first.IsDynamicAxis())
            return first.StaticAxisIndex(/*checked =*/ false) == second.StaticAxisIndex(/*checked =*/ false);
        else
            return first.Name() == second.Name();
    }

    inline bool operator!=(const Axis& first, const Axis& second)
    {
        return !(first == second);
    }
}

namespace std {
    template <> struct hash<::CNTK::Axis>
    {
        size_t operator()(const ::CNTK::Axis& x) const
        {
            return std::hash<std::wstring>()(x.Name());
        }
    };
}

namespace CNTK
{
    ///
    /// A serializable value represents one of:
    /// a) Boolean
    /// b) Signed and unsigned long integer
    /// c) Single and double precision floating point values
    /// d) NDShape
    /// e) Axis
    /// f) vector<DictionaryValue>
    /// g) Dictionary
    /// h) NDArrayView
    ///
    /// TODO: We need to have native support for DictionaryValue<vector> and DictionaryValue<NDArrayView>.
    class DictionaryValue final
    {
        friend class Serializer;
    public:
        enum class Type : unsigned int
        {
            None,
            Bool,
            Int,
            SizeT,
            Float,
            Double,
            String,
            NDShape,
            Axis,
            Vector,
            Dictionary,
            NDArrayView,
        };

        static const char* TypeName(Type type)
        {
            switch (type)
            {
            case Type::None:
                return "None";
            case Type::Bool:
                return "Bool";
            case Type::Int:
                return "Int";
            case Type::SizeT:
                return "SizeT";
            case Type::Float:
                return "Float";
            case Type::Double:
                return "Double";
            case Type::String:
                return "String";
            case Type::NDShape:
                return "NDShape";
            case Type::Axis:
                return "Axis";
            case Type::Vector:
                return "Vector";
            case Type::Dictionary:
                return "Dictionary";
            case Type::NDArrayView:
                return "NDArrayView";
            default:
                LogicError("Unknown DictionaryValue::Type");
            }
        }

    public:
        DictionaryValue() : m_valueType(Type::None)
        {
        }

        DictionaryValue(bool value) : m_valueType(GetValueType<bool>())
        {
            m_data.m_boolean = value;
        }

        DictionaryValue(int value) : m_valueType(GetValueType<int>())
        {
            m_data.m_int = value;
        }

        DictionaryValue(size_t value) : m_valueType(GetValueType<size_t>())
        {
            m_data.m_sizeT = value;
        }

        DictionaryValue(float value) : m_valueType(GetValueType<float>())
        {
            m_data.m_float = value;
        }

        DictionaryValue(double value) : m_valueType(GetValueType<double>())
        {
            m_data.m_double = value;
        }

        DictionaryValue(const wchar_t* value)
            : DictionaryValue(std::wstring(value))
        {}

        // Due to SWIG we had to flatten this template for vector<DictionaryValue>
        DictionaryValue(const std::vector<::CNTK::DictionaryValue>& value) : m_valueType(GetValueType<std::vector<::CNTK::DictionaryValue>>())
        {
            AllocateDataPtr(value);
        }

        template <typename T>
        DictionaryValue(const T& value) : m_valueType(GetValueType<T>())
        {
            static_assert((std::is_same<T, NDShape>::value ||
                std::is_same<T, Axis>::value ||
                std::is_same<T, std::wstring>::value ||
                std::is_same<T, std::vector<DictionaryValue>>::value ||
                std::is_same<T, Dictionary>::value ||
                std::is_same<T, NDArrayView>::value),
                "Unsupported ValueType");

            AllocateDataPtr(value);
        }

        DictionaryValue(const DictionaryValue& other) : m_valueType(Type::Bool)
        {
            // The m_valueType must have been set to a non-ptr type to prevent an attempt to interpret
            // the underlying underlying uninitialized value as a ptr and free it.
            *this = other;
        }

        DictionaryValue(DictionaryValue&& other) : m_valueType(Type::Bool)
        {
            // The m_valueType must have been set to a non-ptr type to prevent an attempt to interpret
            // the underlying underlying uninitialized value as a ptr and free it.
            *this = std::move(other);
        }
        DictionaryValue& operator=(const DictionaryValue& other)
        {
            if (this != &other)
            {
                FreeDataPtr();

                m_valueType = other.m_valueType;
                m_data = other.m_data;

                if (other.m_valueType == Type::String)
                    AllocateDataPtr(other.Value<std::wstring>());
                else if (other.m_valueType == Type::NDShape)
                    AllocateDataPtr(other.Value<NDShape>());
                else if (other.m_valueType == Type::Axis)
                    AllocateDataPtr(other.Value<Axis>());
                else if (other.m_valueType == Type::Vector)
                    AllocateDataPtr(other.Value<std::vector<DictionaryValue>>());
                else if (other.m_valueType == Type::Dictionary)
                    AllocateDataPtr(other.Value<Dictionary>());
                else if (other.m_valueType == Type::NDArrayView)
                    AllocateDataPtr(other.Value<NDArrayView>());
            }

            return *this;
        }

        DictionaryValue& operator=(DictionaryValue&& other)
        {
            FreeDataPtr();

            m_valueType = other.m_valueType;
            m_data = other.m_data;

            if (other.m_valueType == Type::String ||
                other.m_valueType == Type::NDShape ||
                other.m_valueType == Type::Axis ||
                other.m_valueType == Type::Vector ||
                other.m_valueType == Type::Dictionary ||
                other.m_valueType == Type::NDArrayView)
            {
                other.m_data.m_ptr = nullptr;
            }

            other.m_valueType = Type::None;

            return *this;
        }
        ~DictionaryValue()
        {
            FreeDataPtr();
        }

        template <typename T, typename std::enable_if<std::is_same<T, bool>::value>::type* = nullptr>
        const T& Value() const
        {
            VerifyType<T>();
            return m_data.m_boolean;
        }

        template <typename T, typename std::enable_if<std::is_same<T, bool>::value>::type* = nullptr>
        T& Value()
        {
            VerifyType<T>();
            return m_data.m_boolean;
        }

        template <typename T, typename std::enable_if<std::is_same<T, int>::value>::type* = nullptr>
        const T& Value() const
        {
            VerifyType<T>();
            return m_data.m_int;
        }

        template <typename T, typename std::enable_if<std::is_same<T, int>::value>::type* = nullptr>
        T& Value()
        {
            VerifyType<T>();
            return m_data.m_int;
        }

        template <typename T, typename std::enable_if<std::is_same<T, size_t>::value>::type* = nullptr>
        const T& Value() const
        {
            VerifyType<T>();
            return m_data.m_sizeT;
        }

        template <typename T, typename std::enable_if<std::is_same<T, size_t>::value>::type* = nullptr>
        T& Value()
        {
            VerifyType<T>();
            return m_data.m_sizeT;
        }

        template <typename T, typename std::enable_if<std::is_same<T, float>::value>::type* = nullptr>
        const T& Value() const
        {
            VerifyType<T>();
            return m_data.m_float;
        }

        template <typename T, typename std::enable_if<std::is_same<T, float>::value>::type* = nullptr>
        T& Value()
        {
            VerifyType<T>();
            return m_data.m_float;
        }

        template <typename T, typename std::enable_if<std::is_same<T, double>::value>::type* = nullptr>
        const T& Value() const
        {
            VerifyType<T>();
            return m_data.m_double;
        }

        template <typename T, typename std::enable_if<std::is_same<T, double>::value>::type* = nullptr>
        T& Value()
        {
            VerifyType<T>();
            return m_data.m_double;
        }

        template <typename T, typename std::enable_if<std::is_same<T, NDShape>::value ||
            std::is_same<T, Axis>::value ||
            std::is_same<T, std::wstring>::value ||
            std::is_same<T, std::vector<DictionaryValue>>::value ||
            std::is_same<T, Dictionary>::value ||
            std::is_same<T, NDArrayView>::value>::type* = nullptr>
            const T& Value() const
        {
            VerifyType<T>();
            return *(reinterpret_cast<T*>(m_data.m_ptr));
        }

        template <typename T, typename std::enable_if<std::is_same<T, NDShape>::value ||
            std::is_same<T, Axis>::value ||
            std::is_same<T, std::wstring>::value ||
            std::is_same<T, std::vector<DictionaryValue>>::value ||
            std::is_same<T, Dictionary>::value ||
            std::is_same<T, NDArrayView>::value>::type* = nullptr>
            T& Value()
        {
            VerifyType<T>();
            return *(reinterpret_cast<T*>(m_data.m_ptr));
        }

        bool HasValue() const
        {
            return m_valueType != Type::None;
        }

        Type ValueType() const
        {
            return m_valueType;
        }

        CNTK_API bool operator==(const DictionaryValue& other) const;
        CNTK_API bool operator!=(const DictionaryValue& other) const;

        friend CNTK_API std::istream& operator>>(std::istream& stream, DictionaryValue& us);
        friend CNTK_API std::ostream& operator<<(std::ostream& stream, const DictionaryValue& us);

        CNTK_API void Save(const std::wstring& filename);
        CNTK_API static DictionaryValue Load(const std::wstring& filename);

    private:
        template <typename T>
        static Type GetValueType()
        {
            static_assert((std::is_same<T, bool>::value ||
                           std::is_same<T, int>::value ||
                           std::is_same<T, size_t>::value ||
                           std::is_same<T, float>::value ||
                           std::is_same<T, double>::value ||
                           std::is_same<T, std::wstring>::value ||
                           std::is_same<T, NDShape>::value ||
                           std::is_same<T, Axis>::value ||
                           std::is_same<T, std::vector<DictionaryValue>>::value ||
                           std::is_same<T, Dictionary>::value ||
                           std::is_same<T, NDArrayView>::value),
                           "Unsupported ValueType");

            if (std::is_same<T, bool>::value)                                      return Type::Bool;
            if (std::is_same<T, int>::value)                                       return Type::Int;
            if (std::is_same<T, size_t>::value)                                    return Type::SizeT;
            if (std::is_same<T, float>::value)                                     return Type::Float;
            if (std::is_same<T, double>::value)                                    return Type::Double;
            if (std::is_same<T, std::wstring>::value)                              return Type::String;
            if (std::is_same<T, NDShape>::value)                                   return Type::NDShape;
            if (std::is_same<T, Axis>::value)                                      return Type::Axis;
            if (std::is_same<T, std::vector<DictionaryValue>>::value)              return Type::Vector;
            if (std::is_same<T, Dictionary>::value)                                return Type::Dictionary;
            if (std::is_same<T, NDArrayView>::value)                               return Type::NDArrayView;
        }

        template <typename T>
        void VerifyType() const
        {
            if (GetValueType<T>() != m_valueType)
                RuntimeError("Reading a DictionaryValue as the wrong type; Reading as type %s when actual type is %s", typeid(T).name(), DictionaryValue::TypeName(m_valueType));
        }

        template <typename T>
        CNTK_API void AllocateDataPtr(const T& value);

        template <typename T>
        CNTK_API void FreePtrAsType();

        CNTK_API void FreeDataPtr()
        {
            if (m_valueType == Type::String)
                FreePtrAsType<std::wstring>();
            else if (m_valueType == Type::NDShape)
                FreePtrAsType<NDShape>();
            else if (m_valueType == Type::Axis)
                FreePtrAsType<Axis>();
            else if (m_valueType == Type::Vector)
                FreePtrAsType<std::vector<DictionaryValue>>();
            else if (m_valueType == Type::Dictionary)
                FreePtrAsType<Dictionary>();
            else if (m_valueType == Type::NDArrayView)
                FreePtrAsType<NDArrayView>();
        }

        Type m_valueType;

        union ValueData
        {
            bool m_boolean;
            int m_int;
            size_t m_sizeT;
            float m_float;
            double m_double;
            void* m_ptr;
        } m_data;

         static const size_t s_version = 1;
    };

    ///
    /// A type denoting a dictionary (keyed by Unicode strings) of serializable values (dynamically typed).
    ///
    class Dictionary final
    {
        friend inline void AddConfigString(std::wstringstream& s, const DictionaryValue& value, size_t numIndentationSpaces);
        friend class CompositeMinibatchSource;
        friend class Serializer;
    public:
        CNTK_API Dictionary();
        CNTK_API ~Dictionary();

        CNTK_API Dictionary(const Dictionary&);
        CNTK_API Dictionary& operator=(const Dictionary&);

        CNTK_API Dictionary(Dictionary&& other);
        CNTK_API Dictionary& operator=(Dictionary&& other);

        CNTK_API DictionaryValue& operator[](const wchar_t* key);
        DictionaryValue& operator[](const std::wstring& key)
        {
            return operator[](key.c_str());
        }

        CNTK_API const DictionaryValue& operator[](const wchar_t* key) const;

        const DictionaryValue& operator[](const std::wstring& key) const
        {
            return operator[](key.c_str());
        }

        CNTK_API bool Contains(const wchar_t* key) const;

        bool Contains(const std::wstring& key) const
        {
            return Contains(key.c_str());
        }

        CNTK_API void Add(const Dictionary& other);

        CNTK_API bool operator==(const Dictionary& other) const;
        CNTK_API bool operator!=(const Dictionary& other) const;

        typedef std::unordered_map<std::wstring, DictionaryValue>::const_iterator ConstDictionaryIterator;

        ConstDictionaryIterator begin() const { return m_dictionaryData->begin(); }
        ConstDictionaryIterator cbegin() const { return m_dictionaryData->cbegin(); }
        ConstDictionaryIterator end() const { return m_dictionaryData->end(); }
        ConstDictionaryIterator cend() const { return m_dictionaryData->cend(); }

        size_t Size() { return m_dictionaryData->size();  }

        friend CNTK_API std::istream& operator>>(std::istream& stream, Dictionary& us);
        friend CNTK_API std::ostream& operator<<(std::ostream& stream, const Dictionary& us);

        CNTK_API void Save(const std::wstring& filename);
        CNTK_API static Dictionary Load(const std::wstring& filename);

    private:
        std::shared_ptr<std::unordered_map<std::wstring, DictionaryValue>> m_dictionaryData;
        static const size_t s_version = 1;
    };

    ///
    /// Enumeration type denoting the kind of a symbolic Variable object
    ///
    enum class VariableKind : unsigned int
    {
        Input = 0,
        Output = 1,
        Parameter = 2,
        Constant = 3,
        Placeholder = 4,
    };

    inline const wchar_t* VariableKindName(VariableKind variableKind)
    {
        switch (variableKind)
        {
        case VariableKind::Input:
            return L"Input";
        case VariableKind::Output:
            return L"Output";
        case VariableKind::Parameter:
            return L"Parameter";
        case VariableKind::Constant:
            return L"Constant";
        case VariableKind::Placeholder:
            return L"Placeholder";
        default:
            LogicError("Unknown VariableKind");
        }
    }

    namespace Internal
    {
        inline std::wstring GenerateUid(std::wstring&& prefix)
        {
            return prefix + std::to_wstring(Internal::NewUniqueId());
        }

        inline std::wstring GenerateUid(VariableKind varKind)
        {
            return GenerateUid(std::wstring(VariableKindName(varKind)));
        }

        inline std::wstring GenerateUid(const std::wstring& prefix)
        {
            return GenerateUid(std::wstring(prefix));
        }
    }

    typedef Dictionary ParameterInitializer;

    // Forward declarations
    inline Variable PlaceholderVariable(const NDShape& shape, ::CNTK::DataType dataType, const std::wstring& name, const std::vector<Axis>& dynamicAxes = Axis::UnknownDynamicAxes());
    inline Variable InputVariable(const NDShape& shape, bool isSparse, ::CNTK::DataType dataType, bool needsGradient, const std::wstring& name, const std::vector<Axis>& dynamicAxes = Axis::DefaultInputVariableDynamicAxes());
    inline Variable OutputVariable(const NDShape& shape, ::CNTK::DataType dataType, const std::vector<Axis>& dynamicAxes, const std::wstring& name = L"");

    ///
    /// Denotes a symbolic entity corresponding to the inputs and outputs of a Function.
    /// A Variable is symbolic and does not represent the actual values.
    /// Also, Variable type is a value type and copies of a Variable object are aliases of the
    /// source Variable object itself and have the same identity.
    ///
    class Variable : private IDictionarySerializable
    {
        friend bool operator==(const Variable& first, const Variable& second);
        friend class Function;
        friend class CompositeFunction;
        friend class BlockFunction;
        friend class Trainer;
        friend class PrimitiveFunction;

        template <typename T>
        friend struct std::hash;

        friend class Internal::VariableResolver;

#ifndef SWIG
    private:
        friend inline Variable PlaceholderVariable(const NDShape& shape, ::CNTK::DataType dataType, const std::wstring& name, const std::vector<Axis>& dynamicAxes);
        friend inline Variable InputVariable(const NDShape& shape, bool isSparse, ::CNTK::DataType dataType, bool needsGradient, const std::wstring& name, const std::vector<Axis>& dynamicAxes /*= Axis::DefaultInputVariableDynamicAxes()*/);
        friend inline Variable OutputVariable(const NDShape& shape, ::CNTK::DataType dataType, const std::vector<Axis>& dynamicAxes, const std::wstring& name /*= L""*/);
#endif

    public:

        ///
        /// Create an 'Output' variable aliasing the output of the specified Function
        /// Throws an exception if called for a Function instance with multiple outputs
        ///
        CNTK_API Variable(const FunctionPtr& function);

        ///
        /// Implicit conversion to a FunctionPtr; creates a pass through primitive Function
        ///
        CNTK_API operator FunctionPtr() const;

        /// 
        /// Default constructor for creating an invalid/null Variable instance. 
        /// Required for use in a std::vector container.
        /// 
        Variable() {}

        ///
        /// Returns the shape of 'this' variable
        ///
        CNTK_API const NDShape& Shape() const;

        ///
        /// Returns the dynamic axes of 'this' variable
        ///
        CNTK_API const std::vector<Axis>& DynamicAxes() const;

        ///
        /// Returns the VariableKind of 'this' variable
        ///
        CNTK_API VariableKind Kind() const;

        ///
        /// Returns a boolean value indicating if 'this' variable denotes sparse data
        ///
        CNTK_API bool IsSparse() const;

        ///
        /// Returns a boolean value indicating if 'this' variable is an Input
        ///
        bool IsInput() const { return Kind() == VariableKind::Input; }

        ///
        /// Returns a boolean value indicating if 'this' variable is an Output
        ///
        bool IsOutput() const { return Kind() == VariableKind::Output; }

        ///
        /// Returns a boolean value indicating if 'this' variable is a Parameter
        ///
        bool IsParameter() const { return Kind() == VariableKind::Parameter; }

        ///
        /// Returns a boolean value indicating if 'this' variable is a Constant
        ///
        bool IsConstant() const { return Kind() == VariableKind::Constant; }

        ///
        /// Returns a boolean value indicating if 'this' variable is a Placeholder
        ///
        bool IsPlaceholder() const { return Kind() == VariableKind::Placeholder; }

        ///
        /// Returns the name of 'this' variable
        ///
        CNTK_API const std::wstring& Name() const;

        ///
        /// Returns the internally generated unique name of the variable
        ///
        CNTK_API const std::wstring& Uid() const;

        ///
        /// Returns the Function object which 'this' variable is an output of.
        /// Returns null when called for a Variable that is not of 'Output' VariableKind.
        ///
        CNTK_API FunctionPtr Owner() const;

        ///
        /// Returns the DataType of the data that 'this' Variable symbolically represents
        ///
        CNTK_API DataType GetDataType() const;

        ///
        /// Returns a boolean value indicating if gradient computation is enabled for this variable.
        ///
        CNTK_API bool NeedsGradient() const;

    protected:
#ifdef SWIG
    public:
#endif
        Variable(const NDShape& shape, VariableKind varType, ::CNTK::DataType dataType, const NDArrayViewPtr& value, bool needsGradient, const std::vector<Axis>& dynamicAxes, const std::wstring& name, const std::wstring& uid)
            : Variable(shape, varType, dataType, value, needsGradient, dynamicAxes, /*isSparse =*/ false, name, uid)
        {}

    protected:
        CNTK_API NDArrayViewPtr Value() const;
        CNTK_API void SetValue(const NDArrayViewPtr& value);

    private:
#ifdef SWIG
    public:
#endif
        Variable(const NDShape& shape, bool isSparse, ::CNTK::DataType dataType, bool needsGradient, const std::wstring& name, const std::vector<Axis>& dynamicAxes, const std::wstring& uid)
            : Variable(shape, VariableKind::Input, dataType, nullptr, needsGradient, dynamicAxes, isSparse, name, uid)
        {}

        // TODO: This should be a private but if not made public, the python bindings build complains about an unresolved external
        // Probably due the above ctor being a public method in SWIG codegen
    public:
        CNTK_API Variable(const NDShape& shape, VariableKind varType, ::CNTK::DataType dataType, const NDArrayViewPtr& value, bool needsGradient, const std::vector<Axis>& dynamicAxes, bool isSparse, const std::wstring& name, const std::wstring& uid);

private:
        CNTK_API const Variable& BlockFunctionVariableMapping() const;

        CNTK_API Variable Clone() const;

        CNTK_API virtual Dictionary Serialize() const override;

        virtual size_t CurrentVersion() const override { return s_serializationVersion; }

        template <typename ElementType>
        static NDArrayViewPtr CreateValueFromParameterInitializer(const NDShape& shape, const ParameterInitializer& initConfig, const DeviceDescriptor& device);

        CNTK_API static Variable Deserialize(const Dictionary& dictionary, const ::CNTK::DeviceDescriptor& device = DeviceDescriptor::UseDefaultDevice());

        void SetOwner(Function* ownerFunction);

    private:
#ifdef SWIGCSHARP
    public:
        // TODO: a better way to get hash value?
        size_t GetHashValue()
        {
            return std::hash<const void *>()(m_dataFields.get());
        }
#endif

    protected:
        VariableFieldsPtr m_dataFields;

        static const size_t s_serializationVersion = 1;
    };

    // TODO: Variable equality should be based on uids.
    inline bool operator==(const Variable& first, const Variable& second)
    {
        return first.m_dataFields == second.m_dataFields;
    }

    inline bool operator!=(const Variable& first, const Variable& second)
    {
        return !(first == second);
    }

    ///
    /// Create a Placeholder variable to be used as a temporary/placeholder input to a Function.
    /// All placeholder inputs of a Function must be replaced with non-placeholder Variables before Forward evaluation of the Function.
    ///
    inline Variable PlaceholderVariable(const NDShape& shape, ::CNTK::DataType dataType, const std::wstring& name, const std::vector<Axis>& dynamicAxes)
    {
        auto varKind = VariableKind::Placeholder;
        return Variable(shape, varKind, dataType, nullptr, false, dynamicAxes, name, Internal::GenerateUid(varKind));
    }

    ///
    /// Create a Placeholder variable to be used as a temporary/placeholder input to a Function.
    /// All placeholder inputs of a Function must be replaced with non-placeholder Variables before Forward evaluation of the Function.
    ///
    inline Variable PlaceholderVariable(const NDShape& shape, const std::wstring& name, const std::vector<Axis>& dynamicAxes)
    {
        return PlaceholderVariable(shape, DataType::Unknown, name, dynamicAxes);
    }

    ///
    /// Create a Placeholder variable to be used as a temporary/placeholder input to a Function.
    /// All placeholder inputs of a Function must be replaced with non-placeholder Variables before Forward evaluation of the Function.
    ///
    inline Variable PlaceholderVariable(const NDShape& shape, const std::vector<Axis>& dynamicAxes = Axis::UnknownDynamicAxes())
    {
        return PlaceholderVariable(shape, L"", dynamicAxes);
    }

    ///
    /// Create a Placeholder variable to be used as a temporary/placeholder input to a Function.
    /// All placeholder inputs of a Function must be replaced with non-placeholder Variables before Forward evaluation of the Function.
    ///
    inline Variable PlaceholderVariable(const std::wstring& name = L"")
    {
        return PlaceholderVariable(NDShape::Unknown, name, Axis::UnknownDynamicAxes());
    }

    ///
    /// Create an 'Input' Variable denoting sparse data and specify if gradients are to be computed for this input
    ///
    inline Variable InputVariable(const NDShape& shape, bool isSparse, ::CNTK::DataType dataType, bool needsGradient, const std::wstring& name /*= L""*/, const std::vector<Axis>& dynamicAxes /*= Axis::DefaultInputVariableDynamicAxes()*/)
    {
        return Variable(shape, isSparse, dataType, needsGradient, name, dynamicAxes, Internal::GenerateUid(VariableKind::Input));
    }

    ///
    /// Create an 'Input' Variable and specify if gradients are to be computed for this input
    ///
    inline Variable InputVariable(const NDShape& shape, ::CNTK::DataType dataType, bool needsGradient, const std::wstring& name = L"", const std::vector<Axis>& dynamicAxes = Axis::DefaultInputVariableDynamicAxes())
    {
        return InputVariable(shape, /*isSparse =*/ false, dataType, needsGradient, name, dynamicAxes);
    }

    ///
    /// Create an 'Input' Variable.
    ///
    inline Variable InputVariable(const NDShape& shape, DataType dataType, const std::wstring& name, const std::vector<Axis>& dynamicAxes = Axis::DefaultInputVariableDynamicAxes())
    {
        return InputVariable(shape, dataType, /*needsGradient =*/ false, name, dynamicAxes);
    }

    ///
    /// Create an 'Input' Variable.
    ///
    inline Variable InputVariable(const NDShape& shape, DataType dataType, const wchar_t* name, const std::vector<Axis>& dynamicAxes = Axis::DefaultInputVariableDynamicAxes())
    {
        return InputVariable(shape, dataType, std::wstring(name), dynamicAxes);
    }

    ///
    /// Create an 'Input' Variable.
    ///
    inline Variable InputVariable(const NDShape& shape, DataType dataType, const std::vector<Axis>& dynamicAxes = Axis::DefaultInputVariableDynamicAxes())
    {
        return InputVariable(shape, dataType, L"", dynamicAxes);
    }

    ///
    /// Create an 'Input' Variable denoting sparse data.
    ///
    inline Variable InputVariable(const NDShape& shape, bool isSparse, ::CNTK::DataType dataType, const std::wstring& name, const std::vector<Axis>& dynamicAxes = Axis::DefaultInputVariableDynamicAxes())
    {
        return InputVariable(shape, isSparse, dataType, /*needsGradient =*/ false, name, dynamicAxes);
    }

    ///
    /// Create an 'Input' Variable denoting sparse data.
    ///
    inline Variable InputVariable(const NDShape& shape, bool isSparse, ::CNTK::DataType dataType, const wchar_t* name, const std::vector<Axis>& dynamicAxes = Axis::DefaultInputVariableDynamicAxes())
    {
        return InputVariable(shape, isSparse, dataType, std::wstring(name), dynamicAxes);
    }

    ///
    /// Create an 'Input' Variable denoting sparse data.
    ///
    inline Variable InputVariable(const NDShape& shape, bool isSparse, ::CNTK::DataType dataType, const std::vector<Axis>& dynamicAxes = Axis::DefaultInputVariableDynamicAxes())
    {
        return InputVariable(shape, isSparse, dataType, L"", dynamicAxes);
    }

    ///
    /// Create an 'Output' variable
    ///
    inline Variable OutputVariable(const NDShape& shape, ::CNTK::DataType dataType, const std::vector<Axis>& dynamicAxes, const std::wstring& name /*= L""*/)
    {
        return Variable(shape, VariableKind::Output, dataType, nullptr, /*needsGradient =*/ false, dynamicAxes, /*isSparse =*/ false, name, Internal::GenerateUid(VariableKind::Output));
    }

    static const int SentinelValueForInferParamInitRank = std::numeric_limits<int>::max();
    static const int DefaultParamInitScale = 1;
    static const int DefaultParamInitOutputRank = 1;
    static const int DefaultParamInitFilterRank = 0;

    CNTK_API ParameterInitializer ConstantInitializer(double value = 0.0);
    CNTK_API ParameterInitializer UniformInitializer(double scale, unsigned long seed = SentinelValueForAutoSelectRandomSeed);
    CNTK_API ParameterInitializer NormalInitializer(double scale, int outputRank = SentinelValueForInferParamInitRank, int filterRank = SentinelValueForInferParamInitRank, unsigned long seed = SentinelValueForAutoSelectRandomSeed);
    CNTK_API ParameterInitializer XavierInitializer(double scale = DefaultParamInitScale, int outputRank = SentinelValueForInferParamInitRank, int filterRank = SentinelValueForInferParamInitRank, unsigned long seed = SentinelValueForAutoSelectRandomSeed);
    CNTK_API ParameterInitializer GlorotUniformInitializer(double scale = DefaultParamInitScale, int outputRank = SentinelValueForInferParamInitRank, int filterRank = SentinelValueForInferParamInitRank, unsigned long seed = SentinelValueForAutoSelectRandomSeed);
    CNTK_API ParameterInitializer GlorotNormalInitializer(double scale = DefaultParamInitScale, int outputRank = SentinelValueForInferParamInitRank, int filterRank = SentinelValueForInferParamInitRank, unsigned long seed = SentinelValueForAutoSelectRandomSeed);
    CNTK_API ParameterInitializer HeUniformInitializer(double scale = DefaultParamInitScale, int outputRank = SentinelValueForInferParamInitRank, int filterRank = SentinelValueForInferParamInitRank, unsigned long seed = SentinelValueForAutoSelectRandomSeed);
    CNTK_API ParameterInitializer HeNormalInitializer(double scale = DefaultParamInitScale, int outputRank = SentinelValueForInferParamInitRank, int filterRank = SentinelValueForInferParamInitRank, unsigned long seed = SentinelValueForAutoSelectRandomSeed);
    CNTK_API ParameterInitializer BilinearInitializer(size_t kernelWidth, size_t kernelHeight);
    CNTK_API ParameterInitializer RandomInitializerWithRank(const ParameterInitializer& initializer, int outputRank, int filterRank);

    ///
    /// Denotes Parameter inputs of a Function.
    ///
    class Parameter final : public Variable
    {
        template <typename T>
        friend struct std::hash;

        friend class Internal::VariableResolver;

    public:
        ///
        /// Construct a parameter whose initial contents are a copy of the specified 'value'
        ///
        explicit Parameter(const NDArrayViewPtr& value, const std::wstring& name = L"")
            : Parameter(value, name, Internal::GenerateUid(VariableKind::Parameter))
        {}

        // TODO: Constructor to move a specified NDArrayView value

        ///
        /// Construct a parameter of specified shape whose contents are initialized with the specified 'initValue'
        ///
        template<typename ElemType>
        Parameter(const NDShape& shape, ElemType initValue, const DeviceDescriptor& device = DeviceDescriptor::UseDefaultDevice(), const std::wstring& name = L"")
            : Parameter(shape, AsDataType<ElemType>(), ConstantInitializer(initValue), device, name)
        {}

        ///
        /// Construct a constant of specified shape whose contents are initialized with the specified 'initValue'
        ///
        Parameter(const NDShape& shape, DataType dataType, double initValue, const DeviceDescriptor& device = DeviceDescriptor::UseDefaultDevice(), const std::wstring& name = L"")
            : Parameter(shape, dataType, ConstantInitializer(initValue), device, name)
        {}

        ///
        /// Construct a constant of specified shape whose contents are initialized using the specified initializer
        ///
        CNTK_API Parameter(const NDShape& shape, DataType dataType, const ParameterInitializer& initializer, const DeviceDescriptor& device = DeviceDescriptor::UseDefaultDevice(), const std::wstring& name = L"");

        ///
        /// DownCast a Variable to a Parameter. Only allowed if the VariableKind is Parameter and throws an exception otherwise.
        ///
        explicit Parameter(const Variable& variable)
            : Variable(variable)
        {
            if (!IsParameter())
                InvalidArgument("A non-parameter Variable being converted to a Parameter");
        }

        ///
        /// Get the value of 'this' parameter
        ///
        NDArrayViewPtr Value() const
        {
            return Variable::Value();
        }

        ///
        /// Copies the contents of the 'value' NDArrayView into the view backing 'this' 
        /// parameter's value. The shapes of both views must be identical.
        ///
        void SetValue(const NDArrayViewPtr& value)
        {
            Variable::SetValue(value);
            RecordValueUpdate();
        }

        CNTK_API size_t CurrentValueTimeStamp() const;

        CNTK_API void RecordValueUpdate();

    private:
        explicit Parameter(const NDArrayViewPtr& value, const std::wstring& name, const std::wstring& uid)
            : Variable(value->Shape(), VariableKind::Parameter, value->GetDataType(), value->DeepClone(false), true, {}, name, uid)
        {}
    };

    // Implementation note: The Variable type is a value type and not polymorphic in nature. 
    // However we have a couple of derivatives of the type to extend the base interface and thus we ensure that the derived types do not have additional fields.
    // This check is weak in that the derives types may sneak in some additional fields if the base type had some padding at the end, without changing the object size
    // but it should be good enough for catching any accidental addition of fields.
    static_assert(sizeof(Parameter) == sizeof(Variable), "The Parameter type should not have any data fields beyond what its base type 'Variable' has.");

    ///
    /// Denotes Constant inputs of a Function.
    ///
    class Constant final : public Variable
    {
        template <typename T>
        friend struct std::hash;

        friend class Internal::VariableResolver;

    public:
        ///
        /// Construct a Constant whose initial contents are a copy of the specified value
        ///
        Constant(const NDArrayViewPtr& value, const std::wstring& name = L"")
            : Constant(value, name, Internal::GenerateUid(VariableKind::Constant))
        {}

        // TODO: Constructor to move a specified NDArrayView value

        ///
        /// Construct a constant of specified shape whose contents are initialized with the specified 'initValue'
        ///
        template<typename ElemType>
        Constant(const NDShape& shape, ElemType initValue, const DeviceDescriptor& device = DeviceDescriptor::UseDefaultDevice(), const std::wstring& name = L"")
            : Constant(shape, AsDataType<ElemType>(), ConstantInitializer(initValue), device, name)
        {}

        ///
        /// Construct a constant of specified shape whose contents are initialized with the specified 'initValue'
        ///
        Constant(const NDShape& shape, DataType dataType, double initValue, const DeviceDescriptor& device = DeviceDescriptor::UseDefaultDevice(), const std::wstring& name = L"")
            : Constant(shape, dataType, ConstantInitializer(initValue), device, name)
        {}

        ///
        /// Create a scalar constant. The specified value is cast to the specified DataType
        ///
        static inline ::CNTK::Constant Scalar(::CNTK::DataType dataType, double value, const ::CNTK::DeviceDescriptor& device = DeviceDescriptor::CPUDevice())
        {
            return Constant({}, dataType, value, device);
        }

        ///
        /// Create a scalar constant. The specified value is cast to the specified DataType
        ///
        template<typename ElementType>
        static inline ::CNTK::Constant Scalar(ElementType value, const ::CNTK::DeviceDescriptor& device = DeviceDescriptor::CPUDevice())
        {
            return Constant({}, value, device);
        }

        ///
        /// DownCast a Variable to a Constant. Only allowed if the VariableKind is Constant and throws an exception otherwise.
        ///
        explicit Constant(const Variable& variable)
            : Variable(variable)
        {
            if (!IsConstant())
                InvalidArgument("A non-constant Variable being converted to a Constant");
        }

        ///
        /// Get the value of 'this' Constant
        ///
        NDArrayViewPtr Value() const
        {
            return Variable::Value();
        }

    private:
        Constant(const NDArrayViewPtr& value, const std::wstring& name, const std::wstring& uid)
            : Variable(value->Shape(), VariableKind::Constant, value->GetDataType(), value->DeepClone(), false, {}, name, uid)
        {}

        ///
        /// Construct a constant of specified shape whose contents are initialized using the specified initializer
        ///
        CNTK_API Constant(const NDShape& shape, DataType dataType, const ParameterInitializer& initializer, const DeviceDescriptor& device = DeviceDescriptor::UseDefaultDevice(), const std::wstring& name = L"");
    };

    // Implementation note: The Variable type is a value type and not polymorphic in nature. 
    // However we have a couple of derivatives of the type to extend the base interface and thus we ensure that the derived types do not have additional fields.
    // This check is weak in that the derives types may sneak in some additional fields if the base type had some padding at the end, without changing the object size
    // but it should be good enough for catching any accidental addiiton of fields.
    static_assert(sizeof(Constant) == sizeof(Variable), "The Constant type should not have any data fields beyond what its base type 'Variable' has.");
}

namespace std {
    
    template <> struct hash<::CNTK::NDShape>
    {
        size_t operator()(const ::CNTK::NDShape& x) const
        {
            return std::hash<std::wstring>()(x.AsString());
        }
    };

    // TODO: Variable hash should be based on uid.
    template <> struct hash<::CNTK::Variable>
    {
        size_t operator()(const ::CNTK::Variable& x) const
        {
            return std::hash<const void*>()(x.m_dataFields.get());
        }
    };

    template <> struct hash<::CNTK::Parameter>
    {
        size_t operator()(const ::CNTK::Parameter& x) const
        {
            return std::hash<::CNTK::Variable>()(x);
        }
    };

    template <> struct hash<::CNTK::Constant>
    {
        size_t operator()(const ::CNTK::Constant& x) const
        {
            return std::hash<::CNTK::Variable>()(x);
        }
    };
}

namespace CNTK
{
    /// 
    /// Denotes a multi-dimensional array with an optional mask and is the actual data fed into or produced from a computation.
    /// The mask is typically lower dimensionality than the data, meaning data is masked in coarse individual sample units where
    /// sample shape is data.Shape().SubShape(0, data.Shape().Rank() - mask.Shape().Rank)
    /// Also, note that the size of the data's trailing mask.Shape().Rank() dimensions must match the mask shape dimensions.
    /// 
    class Value : public std::enable_shared_from_this<Value>
    {
    public:
        ///
        /// A multi-dimensional value with no mask.
        ///
        CNTK_API Value(const NDArrayViewPtr& data);

        ///
        /// A multi-dimensional value with an associated mask.
        ///
        CNTK_API Value(const NDArrayViewPtr& data, const NDMaskPtr& mask);

        ///
        /// Create a new Value object containing a collection of variable length sequences.
        /// The sequenceStartFlags argument allows specifying for each sequence whether that sequence is a 
        /// a new sequence or continuation of a previous sequence at the same index in the
        /// sequences vector from a previous call to this method.
        /// The created Value object contains a copy of the specified 'sequences' data.
        ///
        template <typename ElementType>
        CNTK_API static ValuePtr Create(const NDShape& sampleShape, const std::vector<std::vector<ElementType>>& sequences, const std::vector<bool>& sequenceStartFlags, const DeviceDescriptor& device, bool readOnly = false);

        ///
        /// Create a new Value object containing a collection of variable length sequences.
        /// The created Value object contains a copy of the specified 'sequences' data.
        ///
        template <typename ElementType>
        static ValuePtr Create(const NDShape& sampleShape, const std::vector<std::vector<ElementType>>& sequences, const DeviceDescriptor& device, bool readOnly = false)
        {
            return Create(sampleShape, sequences, {}, device, readOnly);
        }

        ///
        /// Create a new Value object containing a collection of variable length sequences.
        /// The created Value object contains a copy of the specified 'sequences' data.
        ///
        static ValuePtr Create(const NDShape& sampleShape, const std::vector<NDArrayViewPtr>& sequences, const std::vector<bool>& sequenceStartFlags, const DeviceDescriptor& device, bool readOnly = false)
        {
            return Create(sampleShape, sequences, sequenceStartFlags, device, readOnly, /*createNewCopy =*/ false);
        }

        ///
        /// Create a new Value object containing a collection of variable length sequences.
        /// The created Value object contains a copy of the specified 'sequences' data.
        ///
        static ValuePtr Create(const NDShape& sampleShape, const std::vector<NDArrayViewPtr>& sequences, const DeviceDescriptor& device, bool readOnly = false)
        {
            return Create(sampleShape, sequences, {}, device, readOnly);
        }

        ///
        /// Create a new Value object containing a collection of variable length sequences of one hot vectors
        /// The created Value object contains a copy of the specified 'sequences' data.
        ///
        template <typename ElementType>
        CNTK_API static ValuePtr Create(size_t vocabularySize, const std::vector<std::vector<size_t>>& oneHotSequences, const std::vector<bool>& sequenceStartFlags, const DeviceDescriptor& device, bool readOnly = false);

        ///
        /// Create a new Value object containing a collection of variable length sequences of one hot vectors
        /// The created Value object contains a copy of the specified 'sequences' data.
        ///
        template <typename ElementType>
        static ValuePtr Create(size_t vocabularySize, const std::vector<std::vector<size_t>>& oneHotSequences, const DeviceDescriptor& device, bool readOnly = false)
        {
            return Create<ElementType>(vocabularySize, oneHotSequences, {}, device, readOnly);
        }

        ///
        /// Destruct 'this' Value object.
        ///
        virtual ~Value();

        ///
        /// Returns the descriptor of the device that 'this' Value resides on
        ///
        virtual DeviceDescriptor Device() const { return m_data->Device(); }

        ///
        /// Returns the data type of 'this' Value's contents.
        ///
        virtual DataType GetDataType() const { return m_data->GetDataType(); }

        ///
        /// Returns the storage format of 'this' Value.
        ///
        virtual StorageFormat GetStorageFormat() const { return m_data->GetStorageFormat(); }

        ///
        /// Returns the shape 'this' Value.
        ///
        virtual const NDShape& Shape() const { return m_data->Shape(); }

        ///
        /// Returns a boolean indicating if 'this' Value contains data in sparse storage format.
        ///
        bool IsSparse() const { return (GetStorageFormat() != StorageFormat::Dense); }

        ///
        /// Returns a boolean indicating if 'this' Value is read-only.
        ///
        virtual bool IsReadOnly() const { return m_data->IsReadOnly(); }

        ///
        /// Returns the number of masked/invalid values
        ///
        virtual size_t MaskedCount() const { return m_mask ? m_mask->MaskedCount() : 0; }

        ///
        /// Returns the NDArrayView object corresponding to the data contents of 'this value object.
        ///
        virtual NDArrayViewPtr Data() const;

        ///
        /// Returns the NDMask object corresponding to the mask associated with 'this value object.
        ///
        virtual NDMaskPtr Mask() const;

        ///
        /// Creates a new Value with newly allocated storage on the same device as 'this' Value and copies 'this' Value's contents into the newly allocated Value.
        ///
        virtual ValuePtr DeepClone(bool readOnly) const;

        ///
        /// Creates a new Value with newly allocated storage on the same device as 'this' Value and copies 'this' Value's contents into the newly allocated Value.
        ///
        ValuePtr DeepClone() const { return DeepClone(IsReadOnly()); }

        ///
        /// Creates a new Value which is an alias of 'this' Value.
        ///
        virtual ValuePtr Alias(bool readOnly = false) const;

        ///
        /// Copies the contents of the 'source' Value to 'this' Value.
        /// The shapes of the 'source' Value's data and mask must be identical to 'this' Value's data and mask.
        ///
        virtual void CopyFrom(const Value& source);

        ///
        /// Copy the data stored in the Value object to the buffer 'sequences' as a collection of variable length sequences.
        /// The sequence buffer will be resized if necessary.
        /// The Value should have the same tensor shape as outputVariable.
        ///
        template <typename ElementType>
        void CopyVariableValueTo(const Variable& outputVariable, std::vector<std::vector<ElementType>>& sequences)
        {
            if (outputVariable.GetDataType() != GetDataType())
                InvalidArgument("The outputVariable has a different data type than the Value object.");
            ResizeOutputBuffer(outputVariable, sequences);
            CopyVariableValueToVector<ElementType>(outputVariable, sequences);
        }

        ///
        /// Copy the data stored in the Value object to the buffer 'sequences' as a collection of variable length sequences.
        /// The output data is in one-hot format.
        /// The sequence buffer will be resized if ncessary.
        /// The Value should have the same tensor shape as outputVariable.
        ///
        void CopyVariableValueTo(const Variable& outputVariable, std::vector<std::vector<size_t>>& sequences)
        {
            auto dataType = GetDataType();
            if (outputVariable.GetDataType() != dataType)
                InvalidArgument("The outputVariable has a different data type than the Value object.");

            ResizeOutputBuffer(outputVariable, sequences);
            if (dataType == DataType::Float)
            {
                CopyVariableValueToVector<float>(outputVariable, sequences);
            }
            else if (dataType == DataType::Double)
            {
                CopyVariableValueToVector<double>(outputVariable, sequences);
            }
        }

    private:
        template <typename ElementType>
        static void AppendSparseSequenceData(const NDArrayViewPtr& sequenceData, std::vector<SparseIndexType>& colStarts, std::vector<SparseIndexType>& rowIndices, std::vector<char>& nonZeroValues, size_t maxSequenceLength);

        CNTK_API static ValuePtr Create(const NDShape& sampleShape, const std::vector<NDArrayViewPtr>& sequences, const std::vector<bool>& sequenceStartFlags, const DeviceDescriptor& device, bool readOnly, bool createNewCopy);

        ///
        /// Copy the data stored in 'this' Value object to the buffer 'sequences' as a collection of variable length sequences.
        /// The output data is in the dense format.
        /// Assumption: The 'sequences' buffer has been resized to match the number of sequences and the length of each sequence stored in the Value object.
        /// The resizing is done by ResizeOutputBuffer() and needs to be done on the heap of the caller.
        ///
        template <typename ElementType>
        void CopyVariableValueToVector(const Variable& outputVariable, std::vector<std::vector<ElementType>>& sequences);

        ///
        /// Copy the data stored in 'this' Value object to the buffer 'sequences' as a collection of variable length sequences.
        /// The output data is in the one-hot format.
        /// The resizing is done by ResizeOutputBuffer() and needs to be done on the heap of the caller.
        /// Assumption: The 'sequences' buffer has been resized to match the number of sequences and the length of each sequence stored in the Value object.
        ///
        template <typename ElementType>
        void CopyVariableValueToVector(const Variable& outputVariable, std::vector<std::vector<size_t>>& sequences);

        template <typename ValueType, typename DestType>
        void CopyVariableValueToImpl(const Variable& outputVariable, std::vector<std::vector<DestType>>& sequences);

        virtual std::pair<size_t, size_t> GetSequenceAndBatchLength(const Variable& outputVariable);

        ///
        /// Resize the 'sequences' buffer if needed.
        /// It should be kept in the header file, as the memory should be allocated at the caller side, not the CNTKLibarary.dll side.
        /// outputVariable defines tensor, the sequence axis and the batch axis.
        /// The 'sequences' is the output buffer which is used to store data from 'this' Value. On return, its size and the size of its each element are adjusted
        /// to match the number of sequences and the length of each sequence stored in the Value object.
        ///
        template <typename ElementType>
        void ResizeOutputBuffer(const Variable& outputVariable, std::vector<std::vector<ElementType>>& sequences)
        {
            auto shape = outputVariable.Shape();
            if (shape == NDShape::Unknown || shape.HasInferredDimension())
                RuntimeError("It is not supported that the outputVariable has a unknown shape or inferred dimension.");

            size_t numOfSequences;
            size_t maxSequenceLen;
            std::tie(maxSequenceLen, numOfSequences) = GetSequenceAndBatchLength(outputVariable);

            // Calculate the number of elements is needed to represent a sample in output buffer.
            // For dense output, it is the total size of the shape.
            // For one-hot output, only 1 index is needed to represent the sample.
            size_t outputSizeOfSample;
            if (std::is_same<ElementType, size_t>::value)
            {
                outputSizeOfSample = 1;
            }
            else
            {
                outputSizeOfSample = shape.TotalSize();
            }

            // resize the output buffer size to reflect the number of sequences in output.
            sequences.resize(numOfSequences);

            const MaskKind* maskData = nullptr;
            NDMaskPtr cpuMask = nullptr;
            if (Mask() != nullptr)
            {
                cpuMask = (Device().Type() != DeviceKind::CPU) ? Mask()->DeepClone(DeviceDescriptor::CPUDevice()) : Mask();
                maskData = cpuMask->DataBuffer();
            }

            // Check whether each sequence has enough space allocated and resize if necessary.
            size_t sampleCount = 0, seqStart;
            for (auto seqIndex = 0; seqIndex < numOfSequences; seqIndex++)
            {
                if (maskData == nullptr)
                {
                    sampleCount = maxSequenceLen;
                }
                else
                {
                    seqStart = seqIndex * maxSequenceLen;
                    // The assumption here is that a sequence always start at 0 with SequenceBegin (as no SequenceStart flag is returned) or
                    // with Invalid (empty sequence), and ends at the first invalid mask.
                    if (maskData[seqStart] == MaskKind::Invalid)
                    {
                        // The sequence is empty.
                        sampleCount = 0;
                    }
                    else
                    {
                        if (maskData[seqStart] != MaskKind::SequenceBegin)
                            RuntimeError("Currently, only sequence starting with SequenceBegin is supported.");
                        sampleCount = 1;
                        while (sampleCount < maxSequenceLen)
                        {
                            if (maskData[seqStart + sampleCount] == MaskKind::Valid)
                                sampleCount++;
                            else
                                break;
                        }
                    }
                }

                // resize the sequence buffer to reflect the actual length in output.
                sequences[seqIndex].resize(sampleCount * outputSizeOfSample);
            }
        }

        // Disallow copy and move construction and assignment
        Value(const Value&) = delete; Value& operator=(const Value&) = delete; Value(Value&&) = delete; Value& operator=(Value&&) = delete;

    protected:
        mutable NDArrayViewPtr m_data;
        mutable NDMaskPtr m_mask;
    };

    ///
    /// Encapsulates the internal computation state of a Function computed as part of the 'Forward' call on a Function
    /// that must be passed to a subsequent 'Backward' call on the same Function to backpropagate gradient values
    /// for the same computation backwards through the Function
    ///
    class BackPropState : public std::enable_shared_from_this<BackPropState>
    {
    public:
        ///
        /// Constructs a BackPropState object
        /// The function and computeDevice parameters record the Function and compute device that 'this' BackPropState corresponds to
        /// The forwardPropValuesToSave is an optional map of forward compute values saved for later use during back propagation of gradients
        /// in the backward call that 'this' BackPropState object is used.
        ///
        BackPropState(const FunctionPtr& function, const DeviceDescriptor& computeDevice, const std::unordered_map<Variable, ValuePtr>& forwardPropValuesToSave = {})
            : m_function(function), m_forwardComputeDevice(computeDevice), m_savedForwardPropValues(forwardPropValuesToSave)
        {}

        ///
        /// Destructor
        ///
        virtual ~BackPropState() {}

        ///
        /// Returns the Function that 'this' BackPropState belongs to
        ///
        FunctionPtr Function() const { return m_function; }

        ///
        /// Returns the DeviceDescriptor that the forward call, that created 'this' BackPropState, was executed on
        ///
        DeviceDescriptor Device() const { return m_forwardComputeDevice; }

        ///
        /// Returns the forward prop values saved when constructing 'this' BackPropState state
        /// for later use during back propagation of gradients in a backward call that 'this' BackPropState object is used.
        ///
        const std::unordered_map<Variable, ValuePtr>& SavedForwardPropValues() const { return m_savedForwardPropValues; }

    protected:
        FunctionPtr m_function;
        DeviceDescriptor m_forwardComputeDevice;
        std::unordered_map<Variable, ValuePtr> m_savedForwardPropValues;
    };
    typedef std::shared_ptr<BackPropState> BackPropStatePtr;

    ///
    /// How are Parameters handled when cloning a Function
    ///
    enum class ParameterCloningMethod
    {
        ///
        /// Parameters are shared between the Function being cloned and the new clone
        ///
        Share,

        ///
        /// New learnable Parameters are created and initialized with the current values of the
        /// corresponding Parameters of the Function being cloned
        ///
        Clone,

        ///
        /// Parameters are cloned and made immutable; i.e. Constants in the new clone 
        /// (e.g. for use as a fixed feature extractor)
        ///
        Freeze,
    };

    ///
    /// Represents a function (optionally differentiable w.r.t. its inputs)
    /// A Function denotes a symbolic computation with zero or more input arguments and one or more outputs. 
    /// A Function may be primitive or composite (comprised of other Function instances whose inputs and outputs are wired together).
    /// A Function effectively is a computation graph composed of other primitive Functions (denoting computation) as nodes and Variable objects
    /// (denoting data) as the edges and leaves of the graph.
    /// Function class inherits from  IDictionarySerializable to allow derived 'Function' types to specify custom serialization procedure.
    ///
    class Function : public std::enable_shared_from_this<Function>, public IDictionarySerializable
    {
        friend class CompositeFunction;
        friend class PrimitiveFunction;
        friend class Trainer;

    public:

        ///
        /// Computes and stores the values of specified variables in the 'outputs' map, using provided 'inputs' values corresponding
        /// to each leaf variable of the Function of VariableKind 'Input'.
        /// The variables specified in the 'outputs' map denote the subset of 'this' Function's output variables that the caller wants to obtain values of. 
        /// Callers may specify the storage to be used for storing the 'outputs' Values or pass null in which case the implementation allocates the actual storage
        /// for the 'outputs' for which the ValuePtr mapping was left null by the caller.
        /// The optional 'outputsToRetainBackwardStateFor' parameter specifies the subset of the Function's output variables for which gradients will be specified
        /// in a subsequent Backward call for backpropagation.
        /// The method returns a BackPropState object containing all intermediate variable values needed during backpropagation of gradients from the 
        /// 'outputsToRetainBackwardStateFor' outputs of the Function to any of the inputs of the Function, in a subsequent Backward call.
        /// Note that the returned BackPropState instance also stores a reference to the supplied 'inputs' Values and generated 'outputs' Values
        /// and the user is responsible for ensuring that the contents of the inputs and outputs are unchanged until after any uses of the BackPropState instance
        /// for backpropagating gradients through this Function.
        ///
        CNTK_API BackPropStatePtr Forward(const std::unordered_map<Variable, ValuePtr>& arguments,
                                          std::unordered_map<Variable, ValuePtr>& outputs,
                                          const DeviceDescriptor& computeDevice = DeviceDescriptor::UseDefaultDevice(),
                                          const std::unordered_set<Variable>& outputsToRetainBackwardStateFor = {});

        ///
        /// Backpropagates supplied 'rootGradientValues' for one or more of the output variables of the Function, to produce gradient Values
        /// corresponding to the specified set of input variables in 'backPropagatedGradientValuesForInputs'.
        /// Callers may specify the actual storage to be used for storing the 'backPropagatedGradientValuesForInputs' Values or leave them to be null
        /// in which case the implementation allocates the actual storage for storing the gradients.
        /// In case an existing storage is specified, the gradients are aggregated with existing values in the specified storage.
        /// The 'state' parameter is an instance of an BackPropState instance obtained from a previous call to the Forward method on 'this; Function for the 
        /// computation that this gradient backpropagation corresponds to.
        ///
        CNTK_API virtual void Backward(const BackPropStatePtr& state,
                                       const std::unordered_map<Variable, ValuePtr>& rootGradientValues,
                                       std::unordered_map<Variable, ValuePtr>& backPropagatedGradientValuesForInputs);
        ///
        /// Returns the name of the operation that this Function denotes
        ///
        virtual const std::wstring& OpName() const 
#ifdef SWIG 
        { NOT_IMPLEMENTED; }
#else
        = 0;
#endif

    protected:
        ///
        /// Computes and stores the values of specified variables in the 'outputs' map, using provided 'inputs' values for each input of the Function.
        /// The variables specified in the 'outputs' map denote the subset of 'this' Function's output variables that the caller wants to obtain values of. 
        /// Callers may specify the storage to be used for storing the 'outputs' Values or pass null in which case the implementation allocates the actual storage
        /// for the 'outputs' for which the ValuePtr mapping was left null by the caller.
        /// The optional 'outputsToRetainBackwardStateFor' parameter specifies the subset of the Function's output variables for which gradients will be specified
        /// in a subsequent Backward call for backpropagation.
        /// The method returns a BackPropState object containing all intermediate variable values needed during backpropagation of gradients from the 
        /// 'outputsToRetainBackwardStateFor' outputs of the Function to any of the inputs of the Function, in a subsequent Backward call.
        /// Note that the returned BackPropState instance also stores a reference to the supplied 'inputs' Values and generated 'outputs' Values
        /// and the user is responsible for ensuring that the contents of the inputs and outputs are unchanged until after any uses of the BackPropState instance
        /// for backpropagating gradients through this Function.
        /// User defined Functions that derive from the Function type must implement this method.
        ///
        virtual BackPropStatePtr Forward(const std::vector<ValuePtr>& inputValues,
                                         std::unordered_map<Variable, ValuePtr>& outputs,
                                         const DeviceDescriptor& computeDevice = DeviceDescriptor::UseDefaultDevice(),
                                         const std::unordered_set<Variable>& outputsToRetainBackwardStateFor = {}) = 0;

    public:

        // Optional overrides

        ///
        /// Destruct this Function.
        ///
        CNTK_API virtual ~Function();

        ///
        /// Performs forward computation, i.e. evaluation, on the computaion graph using provided 'input' and stores the results in the 'outputs' map.
        /// It is same as Forward, but without storing and returning information needed for backpropagation.
        ///
        CNTK_API void Evaluate(const std::unordered_map<Variable, ValuePtr>& arguments,
                      std::unordered_map<Variable, ValuePtr>& outputs,
                      const DeviceDescriptor& computeDevice = DeviceDescriptor::UseDefaultDevice());

        ///
        /// Clones 'this' Function. The parameters of the Function are either cloned, shared or frozen as specified by the parameterCloneMethod argument and
        /// any variable replacements requested are applied in the cloned Function instance.
        ///
        CNTK_API FunctionPtr Clone(ParameterCloningMethod parameterCloneMethod = ParameterCloningMethod::Clone, const std::unordered_map<Variable, Variable>& replacements = {}) const;

        ///
        /// Generates a dictionary that captures the state of the Function graph underlying this Function.
        ///
        virtual Dictionary Serialize() const override { return Dictionary(); }

        ///
        /// Deserializes a Function from the dictionary.
        /// TODO: add a second overload with a 'Function builder' parameter that would allow hooking
        /// user-defined op-codes with custom functionality.
        ///
        CNTK_API static FunctionPtr Deserialize(const Dictionary& dictionary, const ::CNTK::DeviceDescriptor& device = DeviceDescriptor::UseDefaultDevice());

        ///
        /// This method needs to be explicitly overriden in subclasses.
        ///
        size_t CurrentVersion() const override { NOT_IMPLEMENTED; }

    public:
        ///
        /// Returns the name of 'this' Function.
        ///
        const std::wstring& Name() const { return m_name; }

        ///
        /// Sets the name of 'this' Function.
        /// Setting the name of a Function is only allowed if the Function does not already have a name.
        /// Calling this method, when 'this' Function already has a name, results in an exception.
        ///
        CNTK_API void SetName(const std::wstring& name);

        ///
        /// Returns the internally generated unique name of the Function
        ///
        const std::wstring& Uid() const { return m_uid; }

        ///
        /// Returns the primitive Function at the root of the graph of Functions underlying this Function.
        /// If 'this' Function itself is a primitive Function then (this->RootFunction() == this).
        ///
        FunctionPtr RootFunction() const
        {
            return (m_rootFunction == nullptr) ? const_cast<Function*>(this)->shared_from_this() : m_rootFunction;
        }

        ///
        /// Returns a boolean indicating if this Function is a composite Function
        ///
        bool IsComposite() const { return (m_rootFunction != nullptr); }

        ///
        /// Returns a boolean indicating if this Function is a primitive Function
        ///
        bool IsPrimitive() const { return !IsComposite(); }

        ///
        /// Returns a boolean indicating if this Function is a block Function which is basically
        /// a composite encapsulated as an opaque block which appears as a primitive during traversing
        /// the graph of Functions that this block is part of.
        ///
        CNTK_API bool IsBlock() const;

        ///
        /// Returns the root of the Function graph underlying this block Function.
        /// Throws an exception of this is not a block Function
        ///
        CNTK_API FunctionPtr BlockRoot() const;

        ///
        /// Returns the mapping from the arguments of the composite underlying this block Function
        /// to the Variables that they are bound to in the outer graph of Functions that this
        /// block Function is part of.
        ///
        std::vector<std::pair<Variable, Variable>> BlockArgumentsMapping() const
        {
            return *BlockArgumentsMappingImpl().get();
        }

        ///
        /// Returns all Input variables of 'this' Function.
        ///
        std::vector<Variable> Inputs() const
        {
            return *(InputsImpl().get());
        }

        ///
        /// Returns the Output variable of 'this' Function. Throws an exception of 'this' Function has more that one output.
        ///
        Variable Output() const
        {
            if (m_outputs.size() > 1)
                RuntimeError("A Function instance with more than one output cannot be implicitly converted to a Variable");

            return m_outputs[0];
        }

        ///
        /// Returns a vector consisting of all Output variables of 'this' Function.
        ///
        const std::vector<Variable>& Outputs() const { return m_outputs; }

        ///
        /// Returns a set comprising of all input variables of 'this' Function's variables that are not of kind 'Parameter' or 'Constant'.
        ///
        std::vector<Variable> Arguments() const
        {
            return FilteredInputs<Variable>([](const Variable& var) {
                return (var.IsInput() || var.IsPlaceholder() || var.IsOutput());
            });
        }

        ///
        /// Returns the set of all Parameter variables of 'this' Function.
        ///
        std::vector<Parameter> Parameters() const
        {
            return FilteredInputs<Parameter>([](const Variable& var) {
                return var.IsParameter();
            });
        }

        ///
        /// Returns the set of all Constant variables of 'this' Function.
        ///
        std::vector<Constant> Constants() const
        {
            return FilteredInputs<Constant>([](const Variable& var) {
                return var.IsConstant();
            });
        }

        ///
        /// Returns the set of all Constant variables of 'this' Function.
        ///
        std::vector<Variable> Placeholders() const
        {
            return FilteredInputs<Variable>([](const Variable& var) {
                return var.IsPlaceholder();
            });
        }

        ///
        /// Returns the dictionary of attributes of 'this' Function
        ///
        const Dictionary& Attributes() const { return m_attributes; }

        ///
        /// In-place replace specified placeholders in the Function graph with the specified replacements in the map
        ///
        CNTK_API FunctionPtr ReplacePlaceholders(const std::unordered_map<Variable, Variable>& placeholderReplacements);

        ///
        /// In-place replace the only placeholder in the Function graph with the specified replacements in the map
        /// Throws an exception if 'this' Function has multiple placeholders
        ///
        CNTK_API FunctionPtr ReplacePlaceholder(const Variable& placeholderReplacement);

        ///
        /// Save this Function graph into a model file.
        ///
        CNTK_API void SaveModel(const std::wstring& modelFile);

        ///
        /// Restore the models parameters (in-place) from a model file
        ///
        CNTK_API void RestoreModel(const std::wstring& modelFilePath);

        ///
        /// Load a Function from a model file
        ///
        CNTK_API static FunctionPtr LoadModel(const std::wstring& modelFile, const DeviceDescriptor& computeDevice = DeviceDescriptor::UseDefaultDevice());

        ///
        /// Prints the entire graph underlying this Function to stderr
        ///
        CNTK_API void PrintGraph() const;

    protected:
        ///
        /// Protected constructor for derived 'Function' types to specify the actual input and output variables for the (primitive) Function instance.
        ///
        CNTK_API Function(const std::vector<Variable>& inputs, const std::vector<Variable>& outputs, Dictionary&& functionConfig, const std::wstring& name = L"", const std::wstring& uid = Internal::GenerateUid(L"UserDefinedFunction"));

        /// Restores the state of the 'this' Function in place using the provided dictionary.
        /// Structurally, 'this' Function graph has to be identical to the state captured in the dictionary.
        CNTK_API virtual void RestoreFromCheckpoint(const Dictionary& dictionary);

        ///
        /// Notifies the Function of any placeholder replacements
        ///
        CNTK_API virtual void OnPlaceholdersReplaced(const std::unordered_map<Variable, Variable>& placeholderReplacements,
                                                     std::unordered_set<Variable>& replacedPlaceholders);

    protected:
        /*static*/ bool ValidateOrUpdateOutput(const Variable& output, const Variable& newOutput, bool alwaysUpdate) const;

    private:

        CNTK_API std::shared_ptr<std::vector<std::pair<Variable, Variable>>> BlockArgumentsMappingImpl() const;

        template <typename VariableType, typename FilterFunction>
        std::vector<VariableType> FilteredInputs(FilterFunction&& filterFunc) const
        {
            std::vector<VariableType> filteredInputs;
            std::unordered_set<Variable> uniqueFilteredInputs;
            auto inputs = Inputs();
            for (auto inputVar : inputs)
            {
                if (filterFunc(inputVar) && (uniqueFilteredInputs.find(inputVar) == uniqueFilteredInputs.end()))
                {
                    uniqueFilteredInputs.insert(inputVar);
                    filteredInputs.push_back(VariableType(inputVar));
                }
            }

            return filteredInputs;
        }

        CNTK_API std::shared_ptr<std::vector<Variable>> InputsImpl() const;

        void ValidateOrUpdateOutputs(std::unordered_map<const Function*, size_t>& visitedFunctions, bool& recurrentNodeOutputModified);

        static void ReplacePlaceholderInPlace(Variable& var,
                                              const std::unordered_map<Variable, Variable>& placeholderReplacements,
                                              std::unordered_set<Variable>& replacedPlaceholders);

        void ReplacePlaceholdersInPlace(const std::unordered_map<Variable, Variable>& placeholderReplacements,
                                        std::unordered_set<const Function*>& visitedFunctions,
                                        std::unordered_set<Variable>& replacedPlaceholders);

        static FunctionPtr Clone(const FunctionPtr& clonee,
                                 ParameterCloningMethod parameterCloneMethod,
                                 const std::unordered_map<Variable, Variable>& replacements,
                                 std::unordered_map<const Function*, FunctionPtr>& cloneMap,
                                 std::unordered_map<Variable, Variable>& leafVariablesCloneMap,
                                 std::unordered_map<Variable, Variable>& placeholderReplacements);

        // Disallow copy and move construction and assignment
        Function(const Function&) = delete; Function(Function&&) = delete; Function& operator=(const Function&) = delete; Function& operator=(Function&&) = delete;

<<<<<<< HEAD
    public: // public so that we can call it from PrimitiveFunction::GetOutputVariables()
        ///
        /// Helpers to inject the node name into error messages.
        ///
        std::wstring DiagnosticsName() const
        {
            std::wstring name = Name();
            if (name.empty())
                name = Uid();
            if (name.empty() && m_rootFunction)
                name = m_rootFunction->DiagnosticsName();
            return OpName() + L" " + name;
        }
        template <class... _Types>
        __declspec_noreturn inline void RuntimeError(const char* format, _Types&&... _Args) const
        {
            auto formatString = std::string("%S: ") + format;
            ThrowFormatted<std::runtime_error>(formatString.c_str(), DiagnosticsName().c_str(), std::forward<_Types>(_Args)...);
        }
        template <class... _Types>
        __declspec_noreturn inline void LogicError(const char* format, _Types&&... _Args) const
        {
            auto formatString = std::string("%S: ") + format;
            ThrowFormatted<std::logic_error>(formatString.c_str(), DiagnosticsName().c_str(), std::forward<_Types>(_Args)...);
        }
        template <class... _Types>
        __declspec_noreturn inline void InvalidArgument(const char* format, _Types&&... _Args) const
        {
            auto formatString = std::string("%S: ") + format;
            ThrowFormatted<std::invalid_argument>(formatString.c_str(), DiagnosticsName().c_str(), std::forward<_Types>(_Args)...);
        }
    private:
=======
    public:
        CNTK_API Function(const std::vector<Variable>& inputs, const std::vector<Variable>& outputs, const std::wstring& name = L"", const std::wstring& uid = Internal::GenerateUid(L"UserDefinedFunction"));
>>>>>>> d15bec5a

    private:
        CNTK_API Function(const std::vector<Variable>& inputs, const std::vector<Variable>& outputs, Dictionary&& functionConfig, const FunctionPtr& rootFunction, const std::wstring& name, const std::wstring& uid);

        std::vector<Variable> m_inputs;
        std::vector<Variable> m_outputs;

        FunctionPtr m_rootFunction; // nullptr for primitive Function instances
        std::wstring m_name;
        std::wstring m_uid;
        Dictionary m_attributes;
    };

    ///
    /// Create an instance of the CNTK built-in elementwise negate operation with the specified input operand.
    ///
    CNTK_API FunctionPtr Negate(const Variable& operand, const std::wstring& name = L"");

    ///
    /// Unary negation operator corresponding to the Negate operation
    ///
    inline FunctionPtr operator-(const Variable& operand)
    {
        return Negate(operand);
    }

    ///
    /// Create an instance of the CNTK built-in elementwise sigmoid operation with the specified input operand.
    ///
    CNTK_API FunctionPtr Sigmoid(const Variable& operand, const std::wstring& name = L"");

    ///
    /// Create an instance of the CNTK built-in elementwise tanh operation with the specified input operand.
    ///
    CNTK_API FunctionPtr Tanh(const Variable& operand, const std::wstring& name = L"");

    ///
    /// Create an instance of the CNTK built-in elementwise sine operation with the specified input operand.
    ///
    CNTK_API FunctionPtr Sin(const Variable& operand, const std::wstring& name = L"");

    ///
    /// Create an instance of the CNTK built-in elementwise cosine operation with the specified input operand.
    ///
    CNTK_API FunctionPtr Cos(const Variable& operand, const std::wstring& name = L"");

    ///
    /// Create an instance of the CNTK built-in elementwise linear rectifier operation with the specified input operand.
    ///
    CNTK_API FunctionPtr ReLU(const Variable& operand, const std::wstring& name = L"");

    ///
    /// Create an instance of the CNTK built-in elementwise exp operation with the specified input operand.
    ///
    CNTK_API FunctionPtr Exp(const Variable& operand, const std::wstring& name = L"");

    ///
    /// Create an instance of the CNTK built-in elementwise log operation with the specified input operand.
    ///
    CNTK_API FunctionPtr Log(const Variable& operand, const std::wstring& name = L"");

    ///
    /// Create an instance of the CNTK built-in elementwise square operation with the specified input operand.
    ///
    CNTK_API FunctionPtr Square(const Variable& operand, const std::wstring& name = L"");

    ///
    /// Create an instance of the CNTK built-in elementwise square-root operation with the specified input operand.
    ///
    CNTK_API FunctionPtr Sqrt(const Variable& operand, const std::wstring& name = L"");

    ///
    /// Create an instance of the CNTK built-in elementwise round operation with the specified input operand.
    ///
    CNTK_API FunctionPtr Round(const Variable& operand, const std::wstring& name = L"");

    ///
    /// Create an instance of the CNTK built-in elementwise floor operation with the specified input operand.
    ///
    CNTK_API FunctionPtr Floor(const Variable& operand, const std::wstring& name = L"");

    ///
    /// Create an instance of the CNTK built-in elementwise ceil operation with the specified input operand.
    ///
    CNTK_API FunctionPtr Ceil(const Variable& operand, const std::wstring& name = L"");

    ///
    /// Create an instance of the CNTK built-in elementwise abs operation with the specified input operand.
    ///
    CNTK_API FunctionPtr Abs(const Variable& operand, const std::wstring& name = L"");

    ///
    /// Create an instance of the CNTK built-in elementwise reciprocal operation with the specified input operand.
    ///
    CNTK_API FunctionPtr Reciprocal(const Variable& operand, const std::wstring& name = L"");

    ///
    /// Create an instance of the CNTK built-in softmax operation on specified tensor input operand
    /// TODO: this Softmax() needs to support specifying the axis
    ///
    CNTK_API FunctionPtr Softmax(const Variable& operand, const std::wstring& name = L"");

    ///
    /// Create an instance of the CNTK built-in hardmax operation on specified tensor input operand
    ///
    CNTK_API FunctionPtr Hardmax(const Variable& operand, const std::wstring& name = L"");

    ///
    /// Create an instance of the CNTK built-in transpose dimensions operation on specified tensor input operand
    ///
    CNTK_API FunctionPtr TransposeAxes(const Variable& operand, const Axis& axis1, const Axis& axis2, const std::wstring& name = L"");

    ///
    /// Create an instance of the CNTK built-in transpose operation on the specified 1D or 2D input operand
    ///
    CNTK_API FunctionPtr Transpose(const Variable& operand, const std::wstring& name = L"");

    ///
    /// Create an instance of the slice operation on specified tensor input operand
    ///
    CNTK_API FunctionPtr Slice(const Variable& operand, const Axis& axis, int beginIndex, int endIndex, const std::wstring& name = L"");

    ///
    /// Create an instance of the random_sample operation on specified sampling weights input vector
    ///
    // TODO: The initial random seed should be specifiable
    CNTK_API FunctionPtr RandomSample(const Variable& operand, size_t numSamples, bool allowDuplicates, const std::wstring& name /*= L""*/);

    ///
    /// Create an instance of the random_sample_inclusion_frequency operation on specified sampling weights input vector
    ///
    // TODO: The initial random seed should be specifiable
    CNTK_API FunctionPtr RandomSampleInclusionFrequency(const Variable& operand, size_t numSamples, bool allowDuplicates, const std::wstring& name /*= L""*/);

    ///
    /// Create an instance of the dropout operation on specified tensor input operand
    ///
    // TODO: The initial random seed should be specifiable
    CNTK_API FunctionPtr Dropout(const Variable& operand, double dropoutRate, const std::wstring& name = L"");

    ///
    /// Create an instance of the reshape operation on specified tensor input operand
    ///
    CNTK_API FunctionPtr Reshape(const Variable& operand, const NDShape& replacementShape, const Axis& beginAxis, const Axis& endAxis, const std::wstring& name = L"");

    ///
    /// Create an instance of the reshape operation on specified tensor input operand
    ///
    inline FunctionPtr Reshape(const Variable& operand, const NDShape& newShape, const std::wstring& name = L"")
    {
        return Reshape(operand, newShape, Axis(0), Axis::EndStaticAxis(), name);
    }

    ///
    /// Create an instance of the CNTK built-in elementwise tensor addition operation with the specified input operands.
    ///
    CNTK_API FunctionPtr Plus(const Variable& leftOperand, const Variable& rightOperand, const std::wstring& name = L"");

    ///
    /// Binary addition operator corresponding to the Plus operation
    ///
    inline FunctionPtr operator+(const Variable& leftOperand, const Variable& rightOperand)
    {
        return Plus(leftOperand, rightOperand);
    }

    ///
    /// Create an instance of the CNTK built-in elementwise tensor subtraction operation with the specified input operands.
    ///
    CNTK_API FunctionPtr Minus(const Variable& leftOperand, const Variable& rightOperand, const std::wstring& name = L"");

    ///
    /// Binary minus operator corresponding to the Minus operation
    ///
    inline FunctionPtr operator-(const Variable& leftOperand, const Variable& rightOperand)
    {
        return Minus(leftOperand, rightOperand);
    }

    /// Create an instance of the CNTK built-in elementwise tensor operation that computes the log of the sum of the exponentials of the specified input operands.
    ///
    CNTK_API FunctionPtr LogAddExp(const Variable& leftOperand, const Variable& rightOperand, const std::wstring& name = L"");

    ///
    /// Create an instance of the CNTK built-in elementwise multiplication operation on specified tensor input operands.
    ///
    CNTK_API FunctionPtr ElementTimes(const Variable& leftOperand, const Variable& rightOperand, const std::wstring& name = L"");

    ///
    /// Create an instance of the CNTK built-in elementwise division operation on specified tensor input operands.
    ///
    CNTK_API FunctionPtr ElementDivide(const Variable& leftOperand, const Variable& rightOperand, const std::wstring& name = L"");

    ///
    /// Create an instance of the CNTK built-in elementwise equality comparison operation on specified tensor input operands.
    ///
    CNTK_API FunctionPtr Equal(const Variable& leftOperand, const Variable& rightOperand, const std::wstring& name = L"");

    ///
    /// Create an instance of the CNTK built-in elementwise not-equal comparison operation on specified tensor input operands.
    ///
    CNTK_API FunctionPtr NotEqual(const Variable& leftOperand, const Variable& rightOperand, const std::wstring& name = L"");

    ///
    /// Create an instance of the CNTK built-in elementwise less than comparison operation on specified tensor input operands.
    ///
    CNTK_API FunctionPtr Less(const Variable& leftOperand, const Variable& rightOperand, const std::wstring& name = L"");

    ///
    /// Create an instance of the CNTK built-in elementwise less than or equal to comparison operation on specified tensor input operands.
    ///
    CNTK_API FunctionPtr LessEqual(const Variable& leftOperand, const Variable& rightOperand, const std::wstring& name = L"");

    ///
    /// Create an instance of the CNTK built-in elementwise greater than comparison operation on specified tensor input operands.
    ///
    CNTK_API FunctionPtr Greater(const Variable& leftOperand, const Variable& rightOperand, const std::wstring& name = L"");

    ///
    /// Create an instance of the CNTK built-in elementwise greater than or equal to comparison operation on specified tensor input operands.
    ///
    CNTK_API FunctionPtr GreaterEqual(const Variable& leftOperand, const Variable& rightOperand, const std::wstring& name = L"");

    ///
    /// Create an instance of the CNTK built-in tensor multiplication operation with the specified input operands.
    /// TODO: Specify the constraints on the shapes of the operands.
    /// TODO: Document inferInputRankToMap
    ///
    CNTK_API FunctionPtr Times(const Variable& leftOperand, const Variable& rightOperand, size_t outputRank, int inferInputRankToMap, const std::wstring& name = L"");

    ///
    /// Create an instance of the CNTK built-in tensor multiplication operation with the specified input operands.
    /// TODO: Specify the constraints on the shapes of the operands.
    /// TODO: Document inferInputRankToMap
    ///
    inline FunctionPtr Times(const Variable& leftOperand, const Variable& rightOperand, size_t outputRank, const std::wstring& name = L"")
    {
        return Times(leftOperand, rightOperand, outputRank, /*inferInputRankToMap =*/ -1, name);
    }

    ///
    /// Create an instance of the CNTK built-in tensor multiplication operation with the specified input operands.
    /// TODO: Specify the constraints on the shapes of the operands.
    /// TODO: Document inferInputRankToMap
    ///
    inline FunctionPtr Times(const Variable& leftOperand, const Variable& rightOperand, const std::wstring& name = L"")
    {
        return Times(leftOperand, rightOperand, /*outputRank =*/ 1, name);
    }

    ///
    /// Create an instance of the CNTK built-in matrix multiplication operation with the transpose of the left input operand
    /// and the specified right operand. Only accepts left operands of ranks 1 or 2.
    /// TODO: Specify the constraints on the shapes of the operands.
    ///
    CNTK_API FunctionPtr TransposeTimes(const Variable& leftOperand, const Variable& rightOperand, size_t outputRank, const std::wstring& name = L"");

    ///
    /// Create an instance of the CNTK built-in matrix multiplication operation with the transpose of the left input operand
    /// and the specified right operand. Only accepts left operands of ranks 1 or 2.
    /// TODO: Specify the constraints on the shapes of the operands.
    ///
    inline FunctionPtr TransposeTimes(const Variable& leftOperand, const Variable& rightOperand, const std::wstring& name = L"")
    {
        return TransposeTimes(leftOperand, rightOperand, /*outputRank =*/ 1, name);
    }


    ///
    /// Create an instance of the CNTK built-in operation to compute the cosine distance for the specified input operands.
    ///
    CNTK_API FunctionPtr CosineDistance(const Variable& leftOperand, const Variable& rightOperand, const std::wstring& name = L"");

    ///
    /// Create an instance of the CNTK built-in operation to compute binary cross-entropy for specified input operands.
    ///
    CNTK_API FunctionPtr BinaryCrossEntropy(const Variable& prediction, const Variable& targets, const std::wstring& name = L"");

    ///
    /// Create an instance of the CNTK built-in operation to compute weighted binary cross-entropy for specified input operands.
    ///
    CNTK_API FunctionPtr WeightedBinaryCrossEntropy(const Variable& prediction, const Variable& targets, const Variable& weights, const std::wstring& name = L"");

    ///
    /// Create an instance of the CNTK built-in operation to compute squared-error for specified input operands.
    ///
    CNTK_API FunctionPtr SquaredError(const Variable& prediction, const Variable& targets, const std::wstring& name = L"");

    ///
    /// Create an instance of the CNTK built-in operation to compute cross-entropy with softmax for specified input operands.
    ///
    CNTK_API FunctionPtr CrossEntropyWithSoftmax(const Variable& prediction, const Variable& labels, const Axis& axis, const std::wstring& name = L"");

    ///
    /// Create an instance of the CNTK built-in operation to compute cross-entropy with softmax for specified input operands.
    ///
    inline FunctionPtr CrossEntropyWithSoftmax(const Variable& prediction, const Variable& labels, const std::wstring& name = L"")
    {
        return CrossEntropyWithSoftmax(prediction, labels, Axis(0), name);
    }

    ///
    /// Create an instance of the CNTK built-in operation for computing the classification prediction error for specified operands.
    ///
    CNTK_API FunctionPtr ClassificationError(const Variable& prediction, const Variable& labels, size_t topN, const Axis& axis, const std::wstring& name = L"");

    ///
    /// Create an instance of the CNTK built-in operation for computing the classification prediction error for specified operands.
    ///
    inline FunctionPtr ClassificationError(const Variable& prediction, const Variable& labels, size_t topN, const std::wstring& name = L"")
    {
        return ClassificationError(prediction, labels, topN, Axis(0), name);
    }

    ///
    /// Create an instance of the CNTK built-in operation for computing the classification prediction error for specified operands.
    ///
    inline FunctionPtr ClassificationError(const Variable& prediction, const Variable& labels, const Axis& axis, const std::wstring& name = L"")
    {
        return ClassificationError(prediction, labels, /*topN =*/ 1, axis, name);
    }

    ///
    /// Create an instance of the CNTK built-in operation for computing the classification prediction error for specified operands.
    ///
    inline FunctionPtr ClassificationError(const Variable& prediction, const Variable& labels, const std::wstring& name = L"")
    {
        return ClassificationError(prediction, labels, Axis(0), name);
    }

    ///
    /// Create an instance of the CNTK built-in LambdaRank loss an effective proxy for optimizing the NDCG metric
    ///
    CNTK_API FunctionPtr LambdaRank(const Variable& prediction, const Variable& gains, const Variable& groupId, const std::wstring& name = L"");

    ///
    /// Create an instance of the CNTK built-in operation for evaluating the NDCG at 1 metric
    ///
    CNTK_API FunctionPtr NDCGAt1(const Variable& prediction, const Variable& gains, const Variable& groupId, const std::wstring& name = L"");

    ///
    /// Create an instance of the CNTK built-in operation for getting the past value along the lone dynamic axis of the specified operand.
    /// Throws an exception of the operand has more than one dynamic axis.
    ///
    CNTK_API FunctionPtr PastValue(const Variable& operand, const Variable& initialState, size_t offset = 1, const std::wstring& name = L"");

    ///
    /// Create an instance of the CNTK built-in operation for getting the past value along the lone dynamic axis of the specified operand.
    /// This overload uses an initial state value of 0.
    /// Throws an exception of the operand has more than one dynamic axis.
    ///
    inline FunctionPtr PastValue(const Variable& operand, size_t offset = 1, const std::wstring& name = L"")
    {
        static const auto defaultInitialState = Constant::Scalar(0.0f);
        return PastValue(operand, defaultInitialState, offset, name);
    }

    ///
    /// Create an instance of the CNTK built-in operation for getting the future value along the lone dynamic axis of the specified operand.
    /// Throws an exception of the operand has more than one dynamic axis.
    ///
    CNTK_API FunctionPtr FutureValue(const Variable& operand, const Variable& initialState, size_t offset = 1, const std::wstring& name = L"");

    ///
    /// Create an instance of the CNTK built-in operation for getting the future value along the lone dynamic axis of the specified operand.
    /// This overload uses an initial state value of 0.
    /// Throws an exception of the operand has more than one dynamic axis.
    ///
    inline FunctionPtr FutureValue(const Variable& operand, size_t offset = 1, const std::wstring& name = L"")
    {
        static const auto defaultInitialState = Constant::Scalar(0.0f);
        return FutureValue(operand, defaultInitialState, offset, name);
    }

    ///
    /// Create an instance of the CNTK built-in sum reduction operation on specified tensor input operand along all the axes
    ///
    CNTK_API FunctionPtr ReduceSum(const Variable& operand, const std::wstring& name = L"");

    ///
    /// Create an instance of the CNTK built-in sum reduction operation on specified tensor input operand along the specified axis
    ///
    CNTK_API FunctionPtr ReduceSum(const Variable& operand, const Axis& axis, const std::wstring& name = L"");

    ///
    /// Create an instance of the CNTK built-in LogSum reduction operation on specified tensor input operand along the specified axis
    ///
    CNTK_API FunctionPtr ReduceLogSum(const Variable& operand, const Axis& axis, const std::wstring& name = L"");

    ///
    /// Create an instance of the CNTK built-in Mean reduction operation on specified tensor input operand along the specified axis
    ///
    CNTK_API FunctionPtr ReduceMean(const Variable& operand, const Axis& axis, const std::wstring& name = L"");

    ///
    /// Create an instance of the CNTK built-in Max reduction operation on specified tensor input operand along the specified axis
    ///
    CNTK_API FunctionPtr ReduceMax(const Variable& operand, const Axis& axis, const std::wstring& name = L"");

    ///
    /// Create an instance of the CNTK built-in Min reduction operation on specified tensor input operand along the specified axis
    ///
    CNTK_API FunctionPtr ReduceMin(const Variable& operand, const Axis& axis, const std::wstring& name = L"");

    ///
    /// Per dimension mean-variance normalization of the specified input operand.
    ///
    CNTK_API FunctionPtr PerDimMeanVarianceNormalize(const Variable& operand, const NDArrayViewPtr& mean, const NDArrayViewPtr& invStdDev, const std::wstring& name = L"");

    ///
    /// TODO:
    ///
    CNTK_API FunctionPtr Convolution(const Variable& convolutionMap,
                                     const Variable& operand,
                                     const NDShape& strides = {1},
                                     const std::vector<bool>& sharing = {true},
                                     const std::vector<bool>& autoPadding = {true},
                                     const NDShape& lowerPad = {0},
                                     const NDShape& upperPad = {0},
                                     bool transpose = false,
                                     size_t maxTempMemSizeInSamples = 0,
                                     const std::wstring& name = L"");

    ///
    /// Create an instance of the CNTK built-in ROI pooling operation on specified tensor input operands with the specified output shape
    ///
    CNTK_API FunctionPtr ROIPooling(const Variable& convolutionMap, const Variable& rois, const NDShape& roiOutputShape, const std::wstring& name = L"");

    ///
    /// TODO:
    ///
    enum class PoolingType
    {
        Max,
        Average,
    };

    ///
    /// TODO:
    ///
    CNTK_API FunctionPtr Pooling(const Variable& operand,
                                 PoolingType poolingType,
                                 const NDShape& poolingWindowShape,
                                 const NDShape& strides = {1},
                                 const std::vector<bool>& autoPadding = {false},
                                 const NDShape& lowerPad = {0},
                                 const NDShape& upperPad = {0},
                                 const std::wstring& name = L"");

    ///
    /// Create an instance of the CNTK built-in Unpooling operation on specified tensor input operands with the specified type and shape
    ///
    CNTK_API FunctionPtr Unpooling(const Variable& operand,
                                   const Variable& poolingInput,
                                   PoolingType UnpoolingType,
                                   const NDShape& UnpoolingWindowShape,
                                   const NDShape& strides = { 1 },
                                   const std::vector<bool>& autoPadding = { false },
                                   const NDShape& lowerPad = { 0 },
                                   const NDShape& upperPad = { 0 },
                                   const std::wstring& name = L"");

    ///
    /// TODO:
    ///
    // TODO: Do we need a separate "spatial" parameter or can it be inferred from the tensor dimensions
    CNTK_API FunctionPtr BatchNormalization(const Variable& operand,
                                            const Variable& scale,
                                            const Variable& bias,
                                            const Variable& runningMean,
                                            const Variable& runningInvStd,
                                            const Variable& runningCount,
                                            bool spatial,
                                            double normalizationTimeConstant = 0,
                                            double blendTimeConstant = 0,
                                            double epsilon = 0.00001,
                                            bool useCuDNNEngine = true,
                                            const std::wstring& name = L"");

    /// Create an instance of the CNTK built-in OptimizedRNNStack operation on specified input operands
    ///
    CNTK_API FunctionPtr OptimizedRNNStack(const Variable& operand, const Variable& weights, size_t hiddenSize, size_t numLayers, bool bidirectional = false, const std::wstring& recurrentOp = L"lstm", const std::wstring& name = L"");

    ///
    /// Create an instance of the CNTK built-in elementwise clip operation on the tensor operand
    ///
    CNTK_API FunctionPtr Clip(const Variable& operand, const Variable& min, const Variable& max, const std::wstring& name = L"");

    ///
    /// Create an instance of the CNTK built-in elementwise choice operation using a condition tensor for specified tensor operands.
    ///
    CNTK_API FunctionPtr ElementSelect(const Variable& condition, const Variable& thenOperand, const Variable& elseOperand, const std::wstring& name = L"");

    ///
    /// Create an instance of the CNTK built-in splice operation to splice together all the specified tensor operands into a single output tensor
    ///
    CNTK_API FunctionPtr Splice(const std::vector<Variable>& operands, const Axis& axis, const std::wstring& name = L"");

    ///
    /// Create a new Function instance which just combines the outputs of the specified list of 'operands' Functions such that the 'Outputs' of the 
    /// new 'Function' are union of the 'Outputs' of each of the specified 'operands' Functions.
    /// E.g. When creating a classification model, typically the CrossEntropy loss Function and the ClassificationError Function comprise the two roots
    /// of the computation graph which can be "Combine"d to create a single Function with 2 outputs; viz. CrossEntropy loss and ClassificationError output.
    ///
    CNTK_API FunctionPtr Combine(const std::vector<Variable>& operands, const std::wstring& name = L"");

    ///
    /// Creates a new Function instance which is just an alias of the specified operand.
    ///
    CNTK_API FunctionPtr Alias(const Variable& operand, const std::wstring& name = L"");

    ///
    /// Creates a Block Function that encapsulates a composite to create an opaque Function object that
    /// appears as any other primitive Function
    ///
    CNTK_API FunctionPtr AsBlock(FunctionPtr&& composite, const std::vector<std::pair<Variable, Variable>>& argumentsMap, const std::wstring& blockOpName, const std::wstring& blockName = L"");

    namespace Sequence
    {
        CNTK_API FunctionPtr IsFirst(const Variable& operand, const std::wstring& name = L"");
        CNTK_API FunctionPtr IsLast(const Variable& operand, const std::wstring& name = L"");

        CNTK_API FunctionPtr Slice(const Variable& operand, int beginIndex, int endIndex, const std::wstring& name = L"");

        ///
        /// Create an instance of the CNTK built-in sum reduction operation on specified tensor input operand along the operands lone dynamic sequence axis
        ///
        CNTK_API FunctionPtr ReduceSum(const Variable& operand, const std::wstring& name = L"");

        CNTK_API FunctionPtr First(const Variable& operand, const std::wstring& name = L"");
        CNTK_API FunctionPtr Last(const Variable& operand, const std::wstring& name = L"");

        CNTK_API FunctionPtr Where(const Variable& condition, const std::wstring& name = L"");
        CNTK_API FunctionPtr Gather(const Variable& operand, const Variable& condition, const std::wstring& name = L"");
        CNTK_API FunctionPtr Scatter(const Variable& operand, const Variable& condition, const std::wstring& name = L"");

        CNTK_API FunctionPtr BroadcastAs(const Variable& operand, const Variable& broadcastAs, const std::wstring& name = L"");
    }

    ///
    /// A collection of key-value pairs that represents a training parameter schedule
    /// (e.g., learning rate, momentum schedule) in terms of the number of samples.
    /// This class is designed to simplify Learner's factory methods and provides a number of 
    /// convenience constructors to allow easy conversion from a single value, a vector of values 
    /// and a list of pairs to the training schedule. For example, a learning rate schedule 
    /// { { 10, 0.5 }, { 100, 0.3 }, { 20, 0.2 } } indicates that the rate of 0.5 should be
    /// used for the first 10 samples, followed by 0.3 for the next 100 samples, and then 0.2 for
    /// the remaining 20 samples or until the end of training if it takes longer.
    ///
    template <typename T>
    class TrainingParameterSchedule : public IDictionarySerializable
    {
    public:
        ///
        /// Indicates whether the values in the schedule are specified on the per-sample or 
        /// per-minibatch basis.
        ///
        enum class UnitType : unsigned int
        {
            Sample = 0,
            Minibatch = 1,
        };

        ///
        /// A special value that can be used for the epochSize to indicate that the schedule is sweep-based.
        ///
        static const size_t FullDataSweep = 0;

        ///
        /// Create a schedule with a constant parameter value.
        ///
        CNTK_API TrainingParameterSchedule(T value, UnitType unit);

        ///
        /// Create a schedule where the parameter changes its value every 'epochSize' samples:
        /// schedule[0] is used for the first 'epochSize' samples, schedule[1] -- for the second,
        /// and so on. The last value is then used repeatedly until the end of training.
        ///
        CNTK_API TrainingParameterSchedule(const std::vector<T>& schedule, UnitType unit, size_t epochSize = FullDataSweep);

        ///
        /// Create a schedule using the list of key-value pairs, where the key specifies 
        /// the number of epochs the parameter should maintain the corresponding value,
        /// (which 'epochSize' samples in each epoch). The value from the last pair is used 
        /// repeatedly until the end of training. For example, {{1, 0.05}, {2, 0.1}, {1, 0.005}} 
        /// and epochSize = 100, corresponds to a schedule where the value of '0.05' is used for 
        /// the first 100 samples, then '0.1' is used for the second 200 samples, 
        /// after which the values is switched to '0.005'.
        ///
        CNTK_API TrainingParameterSchedule(const std::vector<std::pair<size_t, T>>& schedule, UnitType unit, size_t epochSize = FullDataSweep);

        ///
        /// Returns a value corresponding to the absolute sample (or sweep) 
        /// count from the beginning of training.
        ///
        CNTK_API const T& operator[](size_t count) const;

        ///
        /// Returns the unit type for 'this' training parameter schedule. 
        /// In case when the values are specified on the per-Minibatch basis, they are
        /// re-scaled by the learner using the actual minibatch size in samples.
        ///
        UnitType Unit() const { return m_unit; }

        bool IsSweepBased() const { return m_epochSize == FullDataSweep; }

        CNTK_API virtual ~TrainingParameterSchedule();

        CNTK_API TrainingParameterSchedule(const TrainingParameterSchedule<T>&); 
        CNTK_API TrainingParameterSchedule(TrainingParameterSchedule<T>&&); 
        CNTK_API TrainingParameterSchedule<T>& operator=(const TrainingParameterSchedule<T>&); 
        CNTK_API TrainingParameterSchedule<T>& operator=(TrainingParameterSchedule<T>&&);

        CNTK_API virtual Dictionary Serialize() const override;

        virtual size_t CurrentVersion() const override { return s_serializationVersion; }

        CNTK_API static TrainingParameterSchedule<T> Deserialize(const Dictionary& dictionary);

    private:
        CNTK_API void ConstructSchedule(const std::vector<std::pair<size_t, T>>& schedule);

        CNTK_API TrainingParameterSchedule(const Dictionary& dictionary);

        static const size_t s_serializationVersion = 1;

    protected:           
        std::map<size_t, T> m_schedule;
        UnitType m_unit;
        size_t m_epochSize;
    };

    template <typename T, typename TrainingParameterSchedule<T>::UnitType U>
    class TrainingParameterPerUnitSchedule : public TrainingParameterSchedule<T>
    {
    public:
        TrainingParameterPerUnitSchedule(T value)
            : TrainingParameterSchedule<T>::TrainingParameterSchedule(value, U)
        { }

        TrainingParameterPerUnitSchedule(const std::vector<T>& schedule, 
                                         size_t epochSize = TrainingParameterSchedule<T>::FullDataSweep)
            : TrainingParameterSchedule<T>::TrainingParameterSchedule(schedule, U, epochSize)
        { }


        TrainingParameterPerUnitSchedule(const std::vector<std::pair<size_t, T>>& schedule, 
                                         size_t epochSize = TrainingParameterSchedule<T>::FullDataSweep)
            : TrainingParameterSchedule<T>::TrainingParameterSchedule(schedule, U, epochSize)
        { }

#ifdef SWIG // for Python interop (adds indexer)
        const T __getitem__(size_t count) const
        {
            return TrainingParameterSchedule<T>::operator[](count);
        }
#endif
    };

    ///
    /// Training parameter schedule with per-sample values.
    ///
    template <typename T>
    using TrainingParameterPerSampleSchedule = TrainingParameterPerUnitSchedule<T, TrainingParameterSchedule<T>::UnitType::Sample>;

    ///
    /// Training parameter schedule with per-minibatch values.
    ///
    template <typename T>
    using TrainingParameterPerMinibatchSchedule = TrainingParameterPerUnitSchedule<T, TrainingParameterSchedule<T>::UnitType::Minibatch>;

    typedef TrainingParameterSchedule<double> LearningRateSchedule;
    typedef TrainingParameterPerSampleSchedule<double> LearningRatePerSampleSchedule;
    typedef TrainingParameterPerMinibatchSchedule<double> LearningRatePerMinibatchSchedule;

    typedef TrainingParameterSchedule<double> MomentumSchedule;
    typedef TrainingParameterPerSampleSchedule<double> MomentumPerSampleSchedule;
    typedef TrainingParameterPerMinibatchSchedule<double> MomentumPerMinibatchSchedule;

    typedef TrainingParameterPerSampleSchedule<size_t> MinibatchSizeSchedule;

    ///
    /// This class allows to specify momentum as time constant in place of momentum per sample in 
    /// all of Learners factory methods. The specified values are then automatically converted into 
    /// per sample values.
    ///
    class MomentumAsTimeConstantSchedule: public TrainingParameterSchedule<double>
    {
    public:
        MomentumAsTimeConstantSchedule(double value) 
            : TrainingParameterSchedule<double>::TrainingParameterSchedule(value, UnitType::Sample)
        { 
            ConvertToPerSampleValues();
        }
        
        MomentumAsTimeConstantSchedule(const std::vector<double>& schedule, size_t epochSize = FullDataSweep) 
            : TrainingParameterSchedule<double>::TrainingParameterSchedule(schedule, UnitType::Sample, epochSize) 
        { 
            ConvertToPerSampleValues();
        }
        
        MomentumAsTimeConstantSchedule(const std::vector<std::pair<size_t, double>>& schedule, size_t epochSize = FullDataSweep) 
            : TrainingParameterSchedule<double>::TrainingParameterSchedule(schedule, UnitType::Sample, epochSize)
        { 
            ConvertToPerSampleValues();
        }

#ifdef SWIG // for Python interop (adds indexer)
        const double __getitem__(size_t count) const
        {
            return operator[](count);
        }
#endif

    private:
        CNTK_API void ConvertToPerSampleValues();
    };

    ///
    /// A collection of additional options that affect parameter updates and 
    /// are applicable for all standard learners 
    ///
    struct AdditionalLearningOptions
    {
        double l1RegularizationWeight = 0.0;
        double l2RegularizationWeight = 0.0;
#ifdef SWIG //for python interop (swig does not fully support "using")
        TrainingParameterPerUnitSchedule<double, TrainingParameterSchedule<double>::UnitType::Minibatch> gaussianNoiseInjectionStdDev = 0.0;
#else
        TrainingParameterPerMinibatchSchedule<double> gaussianNoiseInjectionStdDev = 0.0;
#endif
        double gradientClippingThresholdPerSample = std::numeric_limits<double>::infinity();
        bool gradientClippingWithTruncation = true;
    };

    ///  
    /// Returns true if by default momentum is applied in the unit-gain fashion.
    ///
    CNTK_API bool DefaultUnitGainValue();

    ///  
    /// Sets globally default unit-gain flag value.
    ///
    CNTK_API void SetDefaultUnitGainValue(bool value);

    ///
    /// Abstraction for learning a subset of parameters of a learnable Function using first order gradient values
    /// For e.g momentum, AdaGrad, RMSProp etc. are different types of learners with their own algorithms for
    /// learning parameter values using first order gradients.
    ///
    class Learner
    {
    public:
        //
        // Method to update the parameters associated with this learner. By returning false, this method indicates that
        // learning has stopped for all of the parameters associated with this learner
        //
        virtual bool Update(std::unordered_map<Parameter, NDArrayViewPtr>& gradientValues, size_t trainingSampleCount, bool sweepEnd = false) = 0;

        ///
        /// Returns the set of parameters associated with this learner.
        ///
        virtual const std::vector<Parameter>& Parameters() const { return m_parameters; }

        ///
        /// Optionally overridable method to checkpoint the learner's state.
        ///
        virtual Dictionary CreateCheckpoint() { return Dictionary(); }

        ///
        /// Optionally overridable method to restore the learner's state from a previous checkpoint.
        ///
        virtual void RestoreFromCheckpoint(const Dictionary&) { NOT_IMPLEMENTED }

        ///
        /// Destruct this Learner.
        ///
        virtual ~Learner() {}

        ///
        /// This method needs to be explicitly overriden in subclasses.
        ///
        virtual size_t CurrentVersion() const { NOT_IMPLEMENTED }

        ///
        /// Sets a new learning rate overriding the schedule parameter used to construct this learner.
        ///
        virtual void ResetLearningRate(const LearningRateSchedule& learningRateSchedule)
        {
            m_learningRateSchedule = learningRateSchedule;
        }

        ///
        /// Resets smoothed gradients.
        ///
        virtual void ResetSmoothedGradients() = 0;

        ///
        /// Returns current learning rate.
        ///
        virtual double LearningRate() const
        {
            return GetCurrentTrainingParameterValue<double>(m_learningRateSchedule);
        }

        size_t TotalNumberOfSamplesSeen() const
        {
            return m_sampleCount;
        }

    protected:
        ///
        /// Retrieves and returns current value from the training parameter schedule.
        ///
        template <typename ElementType>
        ElementType GetCurrentTrainingParameterValue(const TrainingParameterSchedule<ElementType>& schedule) const
        {
            if (schedule.IsSweepBased())
            {
                return schedule[m_sweepCount];
            }
            else
            {
                return schedule[m_sampleCount];
            }
        }

        Learner(const std::vector<Parameter>& parameters, const LearningRateSchedule& learningRateSchedule)
            : m_parameters(parameters),
            m_learningRateSchedule(learningRateSchedule),
            m_sampleCount(0),
            m_minibatchCount(0),
            m_sweepCount(0)
        {}

        std::vector<Parameter> m_parameters;
        LearningRateSchedule m_learningRateSchedule;
        size_t m_sampleCount;
        size_t m_minibatchCount;
        size_t m_sweepCount;
    };

    ///
    /// Create an instance of the CNTK built-in SGD learner.
    ///
    CNTK_API LearnerPtr SGDLearner(const std::vector<Parameter>& parameters,
                                   const LearningRateSchedule& learningRateSchedule,
                                   AdditionalLearningOptions additionalOptions = AdditionalLearningOptions());

    ///
    /// Create an instance of the CNTK built-in Momentum SGD learner.
    ///
    CNTK_API LearnerPtr MomentumSGDLearner(const std::vector<Parameter>& parameters,
                                           const LearningRateSchedule& learningRateSchedule,
                                           const MomentumSchedule& momentumSchedule,
                                           bool unitGain = DefaultUnitGainValue(),
                                           AdditionalLearningOptions additionalOptions = AdditionalLearningOptions());

    ///
    /// Create an instance of the CNTK built-in Nesterov's accelerated SGD learner.
    ///
    CNTK_API LearnerPtr NesterovLearner(const std::vector<Parameter>& parameters,
                                        const LearningRateSchedule& learningRateSchedule,
                                        const MomentumSchedule& momentumSchedule,
                                        bool unitGain = DefaultUnitGainValue(),
                                        AdditionalLearningOptions additionalOptions = AdditionalLearningOptions());

    static MomentumSchedule DefaultVarianceMomentum = MomentumAsTimeConstantSchedule(2 * 3600 * 100);

    ///
    /// Create an instance of the CNTK built-in Adam learner (only the low-memory variant is supported at the moment).
    ///
    CNTK_API LearnerPtr AdamLearner(const std::vector<Parameter>& parameters,
                                    const LearningRateSchedule& learningRateSchedule,
                                    const MomentumSchedule& momentumSchedule,
                                    bool unitGain = DefaultUnitGainValue(),
                                    const MomentumSchedule& varianceMomentumSchedule = DefaultVarianceMomentum,
                                    bool lowMemory = true,
                                    AdditionalLearningOptions additionalOptions = AdditionalLearningOptions());

    ///
    /// Create an instance of the CNTK built-in AdaGrad learner.
    ///
    CNTK_API LearnerPtr AdaGradLearner(const std::vector<Parameter>& parameters,
                                       const LearningRateSchedule& learningRateSchedule,
                                       bool needAveMultiplier = true,
                                       AdditionalLearningOptions additionalOptions = AdditionalLearningOptions());

    ///
    /// Create an instance of the CNTK built-in RMSProp learner.
    ///
    CNTK_API LearnerPtr RMSPropLearner(const std::vector<Parameter>& parameters,
                                       const LearningRateSchedule& learningRateSchedule,
                                       double gamma,
                                       double inc,
                                       double dec,
                                       double max,
                                       double min,
                                       bool needAveMultiplier = true,
                                       AdditionalLearningOptions additionalOptions = AdditionalLearningOptions());

    ///
    /// Distributed Learner.
    ///
    class DistributedLearner : public Learner
    {
    public:
        ///
        /// Returns the distributed communicator used in the distributed learner
        ///
        CNTK_API virtual DistributedCommunicatorPtr GetCommunicator() const
        {
            return m_communicator;
        }

        bool Update(std::unordered_map<Parameter, NDArrayViewPtr>& gradientValues, size_t minibatchSampleCount, bool sweepEnd = false) override
        {
            MinibatchInfo info{ false, sweepEnd, minibatchSampleCount };
            return Update(gradientValues, info);
        }

        virtual void ResetLearningRate(const LearningRateSchedule& learningRateSchedule)
        {
            m_learner->ResetLearningRate(learningRateSchedule);
        }

        virtual double LearningRate() const
        {
            return m_learner->LearningRate();
        }

        void ResetSmoothedGradients() override
        {
            m_learner->ResetSmoothedGradients();
        }

        //
        // Returns the total number of samples needed for warmup.
        // After reaching this number of samples the learner switches to the distributed mode.
        // Warm up is useful for 
        //
        virtual size_t ParallelizationAfter()
        {
            return m_distributeAfterSamples;
        }

        //
        // Method to update the parameters associated with this learner. By returning false, this method indicates that
        // learning has stopped for all of the parameters associated with this learner
        //
        CNTK_API virtual bool Update(std::unordered_map<Parameter, NDArrayViewPtr>& gradientValues, MinibatchInfo& minibatch) = 0;

    protected:
        DistributedLearner(DistributedCommunicatorPtr communicator, LearnerPtr learner, size_t distributeAfterSamples)
            : Learner(learner? learner->Parameters() : std::vector<Parameter>(),
                      LearningRateSchedule(0, LearningRateSchedule::UnitType::Sample)),
              m_learner(learner),
              m_communicator(communicator),
              m_distributeAfterSamples(distributeAfterSamples)
        {
            if (!m_learner)
                InvalidArgument("Learner is not allowed to be null.");

            if (!m_communicator)
                InvalidArgument("Communicator is not allowed to be null.");
        }

        const LearnerPtr m_learner;
        const DistributedCommunicatorPtr m_communicator;
        const size_t m_distributeAfterSamples;

        // Disallow copy and move construction and assignment
        DistributedLearner(const DistributedLearner&) = delete; DistributedLearner& operator=(const DistributedLearner&) = delete; DistributedLearner& operator=(DistributedLearner&&) = delete; DistributedLearner(DistributedLearner&&) = delete;
    };

    CNTK_API DistributedLearnerPtr CreateDataParallelDistributedLearner(DistributedCommunicatorPtr communicator, LearnerPtr learner, size_t distributeAfterSamples, bool useAsyncBufferedParameterUpdate = false);

    CNTK_API DistributedLearnerPtr CreateQuantizedDataParallelDistributedLearner(QuantizedDistributedCommunicatorPtr communicator, LearnerPtr learner, size_t distributeAfterSamples, bool useAsyncBufferedParameterUpdate = false);

    CNTK_API DistributedLearnerPtr CreateBlockMomentumDistributedLearner(
        DistributedCommunicatorPtr communicator,
        LearnerPtr learner,
        size_t distributeAfterSamples,
        size_t blockSize,
        double blockMomentumAsTimeConstant,
        bool useNestrovMomentum = true,
        bool resetSGDMomentumAfterAggregation = true,
        double blockLearningRate = 1.0);

    CNTK_API DistributedLearnerPtr CreateBlockMomentumDistributedLearner(
        DistributedCommunicatorPtr communicator,
        LearnerPtr learner,
        size_t distributeAfterSamples,
        size_t blockSize,
        bool useNestrovMomentum = true,
        bool resetSGDMomentumAfterAggregation = true,
        double blockLearningRate = 1.0);

    ///
    /// Describes an input stream: its name, element type, storage, etc.
    ///
    struct StreamInformation
    {
        std::wstring m_name;           // Unique name of the stream
        size_t m_id;                   // Unique identifier of the stream
        StorageFormat m_storageFormat; // Storage format of the stream
        DataType m_elementType;        // Element type of the stream
        NDShape m_sampleLayout;        // Layout of the sample for the stream
    };

    inline bool operator==(const StreamInformation& left, const StreamInformation& right)
    {
        return ((left.m_id == right.m_id) &&
            (left.m_name == right.m_name) &&
            (left.m_storageFormat == right.m_storageFormat) &&
            (left.m_elementType == right.m_elementType) &&
            (left.m_sampleLayout == right.m_sampleLayout));
    }

    ///
    /// Trainer is the top-level abstraction responsible for the orchestration of the training of a model
    /// using the specified learners and training data either explicitly supplied as Value objects or from
    /// a MinibatchSource object.
    ///
    class Trainer : public std::enable_shared_from_this<Trainer>
    {
    public:
        ///
        /// Optimize model parameters using the specified 'arguments' minibatch of training samples.
        /// Returns false if all parameter learners indicate end of learning (through their Update method's return value).
        ///
        CNTK_API bool TrainMinibatch(const std::unordered_map<Variable, MinibatchData>& arguments, const DeviceDescriptor& computeDevice = DeviceDescriptor::UseDefaultDevice());
        
        ///
        /// An overload of the TrainMinibatch above that takes a map of variables and their values (as its first argument).
        ///
        CNTK_API bool TrainMinibatch(const std::unordered_map<Variable, ValuePtr>& arguments, const DeviceDescriptor& computeDevice = DeviceDescriptor::UseDefaultDevice());

        ///
        /// Optimize model parameters using the specified 'arguments' minibatch of training samples.
        /// The variables specified in the 'outputsToFetch' map denote the subset of 'this' Function's output variables that the caller wants to obtain values of. 
        /// Callers may specify the storage to be used for storing the 'outputs' Values or pass null in which case the implementation allocates the actual storage
        /// for the 'outputs' for which the ValuePtr mapping was left null by the caller.
        /// Returns false if all parameter learners indicate end of learning (through their Update method's return value).
        ///
        CNTK_API bool TrainMinibatch(const std::unordered_map<Variable, MinibatchData>& arguments, std::unordered_map<Variable, ValuePtr>& outputsToFetch, const DeviceDescriptor& computeDevice = DeviceDescriptor::UseDefaultDevice());

        ///
        /// An overload of the TrainMinibatch above that takes a map of variables and their values (as its first argument).
        ///
        CNTK_API bool TrainMinibatch(const std::unordered_map<Variable, ValuePtr>& arguments, std::unordered_map<Variable, ValuePtr>& outputsToFetch, const DeviceDescriptor& computeDevice = DeviceDescriptor::UseDefaultDevice());

        ///
        /// Test the model on the specified batch of samples using the evaluation Function specified during construction of the Trainer
        /// Returns the average evaluation criterion value per sample for the tested minibatch of samples
        ///
        CNTK_API double TestMinibatch(const std::unordered_map<Variable, MinibatchData>& arguments, const DeviceDescriptor& computeDevice = DeviceDescriptor::UseDefaultDevice());

        ///
        /// An overload of the TestMinibatch above that takes a map of variables and their values (as its first argument).
        ///
        CNTK_API double TestMinibatch(const std::unordered_map<Variable, ValuePtr>& arguments, const DeviceDescriptor& computeDevice = DeviceDescriptor::UseDefaultDevice());

        ///
        /// Checkpoint the model and other Trainer state at the specified file location
        ///
        CNTK_API void SaveCheckpoint(const std::wstring& filePath, Dictionary externalState = Dictionary());

        ///
        /// Restore the model and trainer state from a previously saved model and checkpoint from the specified file location
        ///
        CNTK_API Dictionary RestoreFromCheckpoint(const std::wstring& filePath);

        ///
        /// Model being trained by 'this' Trainer.
        ///
        FunctionPtr Model() const { return m_model; }

        ///
        /// Loss Function that is used as the optimization criterion for learning the model's parameters.
        ///
        FunctionPtr LossFunction() const { return m_lossFunction; }

        ///
        /// Evaluation Function that is used as for the criterion for evaluating the trained model's quality.
        ///
        FunctionPtr EvaluationFunction() const { return m_evaluationFunction; }

        ///
        /// Returns the average training loss per sample for the last minibatch trained.
        ///
        CNTK_API double PreviousMinibatchLossAverage() const;

        ///
        /// Returns the average evaluation criterion value per sample for the last minibatch trained.
        ///
        CNTK_API double PreviousMinibatchEvaluationAverage() const;

        ///
        /// Returns the number of samples in the last minibatch trained with
        ///
        size_t PreviousMinibatchSampleCount() const { return m_prevMinibatchNumSamples; }

        ///
        /// Learners associated with this Trainer for updating the model's parameters using computed gradients.
        ///
        CNTK_API const std::vector<LearnerPtr>& ParameterLearners() const;

        ///
        /// Total number of samples seen from the beginnign of the training.
        ///
        CNTK_API size_t TotalNumberOfSamplesSeen() const;

    private:
        template <typename T1, typename ...CtorArgTypes>
        friend std::shared_ptr<T1> MakeSharedObject(CtorArgTypes&& ...ctorArgs);

        Trainer(const FunctionPtr& model, const FunctionPtr& lossFunction, const std::vector<LearnerPtr>& parameterLearners);
        Trainer(const FunctionPtr& model, const FunctionPtr& lossFunction, const FunctionPtr& evaluationFunction, const std::vector<LearnerPtr>& parameterLearners);

        void ExecuteForwardBackward(
            const std::unordered_map<Variable, ValuePtr>& arguments,
            std::unordered_map<Variable, ValuePtr>& outputsToFetch,
            const DeviceDescriptor& computeDevice,
            std::unordered_map<Variable, ValuePtr>& parameterGradients);

        bool TrainLocalMinibatch(const std::unordered_map<Variable, ValuePtr>& arguments, std::unordered_map<Variable, ValuePtr>& outputsToFetch, bool sweepEnd, const DeviceDescriptor& computeDevice);
        bool TrainDistributedMinibatch(const std::unordered_map<Variable, ValuePtr>& arguments, std::unordered_map<Variable, ValuePtr>& outputsToFetch, bool sweepEnd, const DeviceDescriptor& computeDevice);

        void Save(const std::wstring& modelFilePath, const std::vector<DictionaryValue>& learnerState, const Dictionary& externalState);

        FunctionPtr m_combinedTrainingFunction;
        FunctionPtr m_model;
        FunctionPtr m_lossFunction;
        FunctionPtr m_aggregatedLossFunction;
        FunctionPtr m_evaluationFunction;
        FunctionPtr m_aggregatedEvaluationFunction;
        Variable    m_trainingSampleCountVar;
        Variable    m_testSampleCountVar;
        LearnersPtr m_parameterLearners;
        bool        m_distributed;
        ValuePtr    m_rootGradientValue;

        size_t   m_prevMinibatchNumSamples;
        ValuePtr m_prevMinibatchAggregateTrainingLossValue;
        ValuePtr m_prevMinibatchAggregateEvalCriterionValue;
    };

    ///
    /// Construct a Trainer to train the specified 'model' with the specified 'trainingLoss' Variable as the training criterion
    /// and using the specified set of 'parameterLearners' for updating the model's parameters using computed gradients.
    ///
    CNTK_API TrainerPtr CreateTrainer(const FunctionPtr& model, const FunctionPtr& lossFunction, const std::vector<LearnerPtr>& parameterLearners);

    ///
    /// Construct a Trainer to train the specified 'model' with the specified 'trainingLoss' as the training criterion,
    /// the specified 'evaluationFunction' as the criterion for evaluating the trained model's quality, and using the specified set
    /// of 'parameterLearners' for updating the model's parameters using computed gradients.
    ///
    CNTK_API TrainerPtr CreateTrainer(const FunctionPtr& model, const FunctionPtr& lossFunction, const FunctionPtr& evaluationFunction, const std::vector<LearnerPtr>& parameterLearners);
}

namespace std {
    template <> struct hash<::CNTK::StreamInformation>
    {
        size_t operator()(const ::CNTK::StreamInformation& x) const
        {
            return std::hash<size_t>()(x.m_id);
        }
    };
}

namespace CNTK
{
    ///
    /// A struct that combines the minibatch meta-data with the actual minibatch data.
    /// The former includes the number of sequences and samples in the minibatch,
    /// as well as the sweep-end flag, which is set to true to indicate that the minibatch 
    /// concludes a data sweep (i.e, it's the last minibatch at the end of the sweep).
    ///
    struct MinibatchData
    {
        MinibatchData() : MinibatchData(nullptr)
        {}

        // a convenience constructor to allow passing ValuePtr arguments in place 
        // of MinibatchData parameter (e.g., in Trainer::TrainMinibatch)
        MinibatchData(ValuePtr value) : MinibatchData(value, 0)
        {}

        MinibatchData(ValuePtr value, size_t numSamples, bool sweepEnd = false) 
            : MinibatchData(value, numSamples, numSamples, sweepEnd)
        {}

        MinibatchData(ValuePtr value, size_t numSequences, size_t numSamples, bool sweepEnd) 
            : data(value), numberOfSequences(numSequences), numberOfSamples(numSamples), sweepEnd(sweepEnd) 
        {}

        ValuePtr data;
        size_t numberOfSequences;
        size_t numberOfSamples;
        bool sweepEnd; 
    };

    ///
    /// Abstraction for generating minibatches of samples for training/evaluation.
    ///
    class MinibatchSource : public std::enable_shared_from_this<MinibatchSource>
    {
    public:
        static const size_t InfinitelyRepeat = SIZE_MAX;
        static const size_t FullDataSweep    = SIZE_MAX - 2; // An arbitrary sentinel value
        static const size_t InfiniteSamples  = SIZE_MAX;
        static const size_t DefaultRandomizationWindow = SIZE_MAX - 2;

    public:
        ///
        /// Describes the streams 'this' MinibatchSource produces.
        ///
        virtual const std::unordered_set<StreamInformation>& StreamInfos() = 0;

        ///
        /// Reads a minibatch that contains data for all input streams.
        /// The minibatch size is specified terms of #samples and/or #sequences for the primary input stream; value of 0 for #samples/#sequences means unspecified.
        /// In case the size is specified in terms of both #sequences and #samples, the smaller of the 2 is taken.
        /// An empty map is returned when the MinibatchSource has no more data to return.
        ///
        CNTK_API const std::unordered_map<StreamInformation, MinibatchData>& GetNextMinibatch(
            size_t minibatchSizeInSequences,
            size_t minibatchSizeInSamples,
            const DeviceDescriptor& device = DeviceDescriptor::UseDefaultDevice());

        ///
        /// Same as above but allows to specify partition of data in a distributed environment.
        /// Depending on the number of workers the data is splitted in different partitions,
        /// and depending on the worker rank, only a particular partition is read.
        ///
        CNTK_API virtual const std::unordered_map<StreamInformation, MinibatchData>& GetNextMinibatch(
            size_t minibatchSizeInSequences,
            size_t minibatchSizeInSamples,
            size_t numberOfWorkers,
            size_t workerRank,
            const DeviceDescriptor& device = DeviceDescriptor::UseDefaultDevice()) = 0;

        ///
        /// Destruct this MinibatchSource.
        ///
        virtual ~MinibatchSource() {}

        ///
        /// Optionally overridable method to checkpoint the MinibatchSource's state.
        ///
        virtual Dictionary GetCheckpointState() const
        {
            return Dictionary();
        }

        ///
        /// Optionally overridable method to restore the MinibatchSource's state from a previous checkpoint.
        ///
        virtual void RestoreFromCheckpoint(const Dictionary& /*checkpoint*/) {}

    public:
        ///
        /// Gets the description of the stream with given name. 
        /// Throws an exception of there are none or multiple streams with this same name.
        ///
        CNTK_API const StreamInformation& StreamInfo(const std::wstring& streamName);

        ///
        /// Gets the description of the stream that matches the attributes (Shape, DataType and StorageFormat) of the specified Variable object
        /// Throws an exception if there are none or multiple streams matching the Variable's attributes
        ///
        CNTK_API const StreamInformation& StreamInfo(const Variable& variableToMatch);

        ///
        /// Reads a minibatch that contains data for all input streams.
        /// The minibatch size is specified terms of #samples for the primary input stream.
        /// An empty map is returned when the MinibatchSource has no more data to return.
        ///
        CNTK_API const std::unordered_map<StreamInformation, MinibatchData>& GetNextMinibatch(size_t minibatchSizeInSamples, const DeviceDescriptor& device = DeviceDescriptor::UseDefaultDevice());

        // Disallow copy and move construction and assignment
        MinibatchSource(const MinibatchSource&) = delete; MinibatchSource(MinibatchSource&&) = delete; MinibatchSource& operator=(const MinibatchSource&) = delete; MinibatchSource& operator=(MinibatchSource&&) = delete;

    protected:
        MinibatchSource() {}
    };

    ///
    /// Instantiate the CNTK built-in composite minibatch source.
    ///
    CNTK_API MinibatchSourcePtr CreateCompositeMinibatchSource(const Dictionary& configuration);

    struct StreamConfiguration
    {
        StreamConfiguration(const std::wstring& streamName, size_t dim, bool isSparse = false, const std::wstring& streamAlias = L"")
            : m_streamName(streamName), m_dim(dim), m_isSparse(isSparse), m_streamAlias(streamAlias)
        {}

        std::wstring m_streamName;
        size_t m_dim;
        bool m_isSparse;
        std::wstring m_streamAlias;
    };

    /// 
    /// Instantiate the CNTK built-in test format minibatch source
    ///
    inline MinibatchSourcePtr TextFormatMinibatchSource(const std::wstring& dataFilePath, const std::vector<StreamConfiguration>& streamConfigs, size_t epochSize = MinibatchSource::InfinitelyRepeat, bool randomize = true)
    {
        ::CNTK::Dictionary minibatchSourceConfiguration;
        minibatchSourceConfiguration[L"epochSize"] = epochSize;

        if (randomize)
            minibatchSourceConfiguration[L"randomize"] = true;

        ::CNTK::Dictionary deserializerConfiguration;
        deserializerConfiguration[L"type"] = L"CNTKTextFormatDeserializer";
        deserializerConfiguration[L"file"] = dataFilePath;

        ::CNTK::Dictionary inputStreamsConfig;
        for (auto streamConfig : streamConfigs)
        {
            std::wstring streamName = streamConfig.m_streamName;
            size_t streamDim = streamConfig.m_dim;
            bool isSparse = streamConfig.m_isSparse;
            std::wstring streamAlias = streamConfig.m_streamAlias;

            ::CNTK::Dictionary inputStreamConfig;
            inputStreamConfig[L"dim"] = streamDim;
            inputStreamConfig[L"format"] = isSparse ? L"sparse" : L"dense";
            if (!streamAlias.empty())
                inputStreamConfig[L"alias"] = streamAlias;

            inputStreamsConfig[streamName] = inputStreamConfig;
        }

        deserializerConfiguration[L"input"] = inputStreamsConfig;
        minibatchSourceConfiguration[L"deserializers"] = std::vector<::CNTK::DictionaryValue>({ deserializerConfiguration });
        return CreateCompositeMinibatchSource(minibatchSourceConfiguration);
    }

    ///
    /// Compute the per dimension means and variances for each of the specified streams using data from the specified minibatchSource.
    ///
    CNTK_API void ComputeInputPerDimMeansAndInvStdDevs(const MinibatchSourcePtr& minibatchSource,
        std::unordered_map<StreamInformation, std::pair<NDArrayViewPtr, NDArrayViewPtr>>& computedMeanAndVariances,
        const DeviceDescriptor& device = DeviceDescriptor::CPUDevice());

    ///
    /// Set the process-wide setting for maximum number of CPU threads to be used by any individual compute operation
    /// Note that this is a per compute operation limit and if the user performs multiple compute operations concurrently
    /// by launching multiple threads and performing a compute operation inside, it will result in each of those concurrently
    /// executing operations to use the specified number of CPU threads limit.
    ///
    CNTK_API void SetMaxNumCPUThreads(size_t numCPUThreads);

    ///
    /// Returns the current process-wide setting for maximum number of CPU threads to be used by any individual compute operation
    ///
    CNTK_API size_t GetMaxNumCPUThreads();

    struct DistributedWorkerDescriptor
    {
        size_t m_globalRank;
        std::wstring m_hostId;

        bool IsMain() const
        {
            return m_globalRank == 0;
        }
    };

    inline bool operator==(const DistributedWorkerDescriptor& left, const DistributedWorkerDescriptor& right)
    {
        return ((left.m_globalRank == right.m_globalRank) && (left.m_hostId == right.m_hostId));
    }

    ///
    /// A communicator interface exposing communication primitives that serve as building blocks 
    /// for distributed training.
    ///
    class DistributedCommunicator
    {
    public:
        CNTK_API virtual const std::unordered_set<DistributedWorkerDescriptor>& Workers() const = 0;

        CNTK_API virtual const DistributedWorkerDescriptor& CurrentWorker() const = 0;

        // Creates a new distributed communicator comprising of a subset of the workers in this communicator
        CNTK_API virtual DistributedCommunicatorPtr SubGroup(const std::unordered_set<DistributedWorkerDescriptor>& subGroupWorkers) const = 0;

        // A collective communication API to concatenate values across each worker of this communicator. The concatenated values are only sent to the specified workers; for all others the returned Values are null
        CNTK_API virtual void Concatenate(
            const std::vector<ValuePtr>& values,
            std::vector<ValuePtr>& outputValues,
            const std::unordered_set<DistributedWorkerDescriptor>& sendToWorkers) = 0;

        CNTK_API virtual void Concatenate(
            const std::vector<NDArrayViewPtr>& input,
            std::vector<NDArrayViewPtr>& output,
            const std::unordered_set<DistributedWorkerDescriptor>& sendToWorkers) = 0;

        // Gathers the inputs from a subset of workers on the main worker.
        CNTK_API virtual void Gather(
            const Dictionary& input,
            std::vector<DictionaryPtr>& output,
            const std::unordered_set<DistributedWorkerDescriptor>& sendToWorkers) = 0;

        // A collective communication API to aggregate values across each worker of this communicator. 
        // The aggregated values are only sent to the specified workers; for all others the returned Values are null
        CNTK_API virtual void AggregateInPlace(
            const std::vector<NDArrayViewPtr>& values,
            const std::unordered_set<DistributedWorkerDescriptor>& sendToWorkers) = 0;

        CNTK_API virtual void Aggregate(
            const std::vector<NDArrayViewPtr>& values,
            std::vector<NDArrayViewPtr>& outputValues,
            const std::unordered_set<DistributedWorkerDescriptor>& sendToWorkers) = 0;

        virtual ~DistributedCommunicator() {}

        // TODO: Currently this is a workaround to free static MPIWrapper, it will go away soon.
        // Should be called before executable exits.
        CNTK_API static void Finalize();

        // a barrier to sync all ranks that calls WaitAll() underneath
        CNTK_API virtual void Barrier() = 0;

    protected:
        DistributedCommunicator() {};
    };

    ///
    /// A distributed communicator that supports quantized aggreagtion of values.
    ///
    class QuantizedDistributedCommunicator : public DistributedCommunicator
    {
    public:
        // A collective communication API to perform quantized aggregation of values across all workers of this communicator
        CNTK_API virtual void QuantizedAggregate(
            const std::vector<NDArrayViewPtr>& inValues,
            const std::vector<NDArrayViewPtr>& valueQuantizationResidues,
            const std::vector<NDArrayViewPtr>& stripeQuantizationResidues,
            std::vector<NDArrayViewPtr>& aggregatedOutputs,
            std::vector<NDArrayViewPtr>& newQuantizationResidues,
            std::vector<NDArrayViewPtr>& newStripeQuantizationResidues,
            const std::unordered_set<DistributedWorkerDescriptor>& sendToWorkers) = 0;

        CNTK_API virtual void QuantizedAggregateInPlace(
            std::vector<NDArrayViewPtr>& inValues,
            std::vector<NDArrayViewPtr>& valueQuantizationResidues,
            std::vector<NDArrayViewPtr>& stripeQuantizationResidues,
            const std::unordered_set<DistributedWorkerDescriptor>& sendToWorkers) = 0;

    protected:
        QuantizedDistributedCommunicator() {};
    };

    ///
    /// Built-in MPI-based communicator.
    ///
    CNTK_API DistributedCommunicatorPtr MPICommunicator();

    ///
    /// Distributed communicator that allows quantized aggregations.
    ///
    CNTK_API QuantizedDistributedCommunicatorPtr QuantizedMPICommunicator(bool zeroThresholdFor1Bit, bool useQuantizationForSelfStripe, size_t numQuantizationBits);

    ///
    /// Base abstract class that represents a training session.
    /// Derived classes can redefine different aspects of training, overriding base virtual methods (GetMinibatchSize, OnMinibatchStart, etc.)
    ///
    class TrainingSession
    {
    public:
        CNTK_API TrainingSession(
            const MinibatchSourcePtr& trainingSource,
            const TrainerPtr& trainer,
            const std::unordered_map<Variable, StreamInformation>& modelInputToMinibatchSourceStream,
            const TrainingParameterPerUnitSchedule<size_t, TrainingParameterSchedule<size_t>::UnitType::Sample>& minibatchSizeSchedule,
            size_t checkpointFrequencyInSamples,
            const std::wstring& checkPointFileName);

        ///
        /// Runs the session.
        ///
        CNTK_API void Train(const DeviceDescriptor& computeDevice);

        ///
        /// Restores a session from a checkpoint.
        ///
        CNTK_API void RestoreFromCheckpoint(const std::wstring& checkpointFileName);

        CNTK_API virtual ~TrainingSession() {}

    public:
        ///
        /// Optionally overridable, called each time before a new minibatch is requested from the minibatch source
        /// during training (from Run method).
        ///
        virtual size_t GetMinibatchSize()
        {
            return m_minibatchSizeSchedule[Trainer()->TotalNumberOfSamplesSeen()];
        }

        ///
        /// Optionally overridable callback that is invoked before each minibatch.
        ///
        CNTK_API virtual void OnMinibatchStart() {};

        ///
        /// Optionally overridable callback that is invoked after each minibatch.
        ///
        CNTK_API virtual void OnMinibatchEnd() {};

        ///
        /// Optionally overridable callback that is invoked before each checkpoint.
        ///
        CNTK_API virtual void OnCheckpointStart() {};

        ///
        /// Optionally overridable callback that is invoked after each checkpoint.
        ///
        CNTK_API virtual void OnCheckpointEnd() {};

    protected:
        ///
        /// Accessors.
        ///
        TrainerPtr Trainer() const { return m_trainer; }

        MinibatchSourcePtr TrainingMinibatchSource() const { return m_trainingSource; }

    private:
        /// Disallow copy and move construction and assignment
        TrainingSession(const TrainingSession&) = delete; TrainingSession& operator=(const TrainingSession&) = delete; TrainingSession& operator=(TrainingSession&&) = delete; TrainingSession(TrainingSession&&) = delete;

        void SaveCheckpoint();

        static const std::wstring s_checkpointIndex;
        static const std::wstring s_trainingMinibatchSource;

        const size_t m_checkpointFrequencyinSamples;
        const std::wstring m_checkPointFileName;
        size_t m_currentCheckpointIndex;

        MinibatchSourcePtr m_trainingSource;
        TrainerPtr m_trainer;
        std::unordered_map<Variable, StreamInformation> m_modelInputToMinibatchSourceStream;
        size_t m_parallelAfterSamples;
        size_t m_workerRank;
        size_t m_numberOfWorkers;
        const MinibatchSizeSchedule m_minibatchSizeSchedule;
    };

    CNTK_API TrainingSessionPtr CreateBasicTrainingSession(
        const MinibatchSourcePtr& trainingSource,
        const TrainerPtr& trainer,
        const std::unordered_map<Variable, StreamInformation>& modelInputToMinibatchSourceStream,
        const TrainingParameterPerUnitSchedule<size_t, TrainingParameterSchedule<size_t>::UnitType::Sample>& minibatchSizeSchedule,
        size_t checkpointFrequencyinSamples,
        const std::wstring& checkPointFileName);
}


namespace std 
{
    template <> struct hash<::CNTK::DistributedWorkerDescriptor>
    {
        size_t operator()(const ::CNTK::DistributedWorkerDescriptor& x) const
        {
             return std::hash<size_t>()(x.m_globalRank);
        }
    };
}<|MERGE_RESOLUTION|>--- conflicted
+++ resolved
@@ -2710,7 +2710,6 @@
         // Disallow copy and move construction and assignment
         Function(const Function&) = delete; Function(Function&&) = delete; Function& operator=(const Function&) = delete; Function& operator=(Function&&) = delete;
 
-<<<<<<< HEAD
     public: // public so that we can call it from PrimitiveFunction::GetOutputVariables()
         ///
         /// Helpers to inject the node name into error messages.
@@ -2743,10 +2742,8 @@
             ThrowFormatted<std::invalid_argument>(formatString.c_str(), DiagnosticsName().c_str(), std::forward<_Types>(_Args)...);
         }
     private:
-=======
     public:
         CNTK_API Function(const std::vector<Variable>& inputs, const std::vector<Variable>& outputs, const std::wstring& name = L"", const std::wstring& uid = Internal::GenerateUid(L"UserDefinedFunction"));
->>>>>>> d15bec5a
 
     private:
         CNTK_API Function(const std::vector<Variable>& inputs, const std::vector<Variable>& outputs, Dictionary&& functionConfig, const FunctionPtr& rootFunction, const std::wstring& name, const std::wstring& uid);
