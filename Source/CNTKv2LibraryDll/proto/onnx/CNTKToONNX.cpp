--- conflicted
+++ resolved
@@ -3785,70 +3785,8 @@
     const std::unordered_map<Variable, Variable>& compositeOutputsMap,
     std::vector<ScanLoop> &scanLoops, int createLoopIndex)
 {
-<<<<<<< HEAD
     return CreateSequenceBroadcastAsNode(src, graph, functionNodes, variableNodes, compositeOutputsMap,
         scanLoops, createLoopIndex);
-=======
-    bool inLoop = createLoopIndex != -1;
-    if (!inLoop)
-        // TODO: sequence.broadcast_as may still be in a loop.
-        // Investigate whether both sequence.broadcast_as and reconcile_dyanmic_axis is fully equivalent.
-        return CreateSequenceBroadcastAsNode(src, graph, functionNodes, variableNodes, compositeOutputsMap,
-            scanLoops, createLoopIndex);
-
-    std::vector<onnxruntime::NodeArg *> inputs, outputs;
-    ProcessInputs(src, graph, functionNodes, variableNodes, compositeOutputsMap, inputs, scanLoops, createLoopIndex);
-    ProcessOutputs(src, inputs, outputs, graph);
-
-    Variable input = src->Inputs()[0];
-    Variable broadcastAs = src->Inputs()[1];
-    Variable output = src->Outputs()[0];
-
-    std::vector<int64_t> newShape = ToINTS(*outputs[0]->TypeAsProto());
-
-    std::string nodeName = UniqueNodeNameStorage::GetUniqueNodeName(src);
-    std::string squeezedBroadcastNodeArgName = nodeName + "_squeezed";
-    onnxruntime::Node* broadcastAsSqueezed = ExtractShapeWithDynamicAxes(
-        graph, src->Inputs()[1], inputs[1], squeezedBroadcastNodeArgName, inLoop);
-
-    NodeArg *broadcastNodeArg = const_cast<onnxruntime::NodeArg *>(broadcastAsSqueezed->OutputDefs()[0]);
-    //broadcastAsSqueezed has shape [sequence, batch], append ONEs to get to the same rank as the input before broadcasting
-    if (input.Shape().Rank() != 0)
-    {
-        std::vector<int64_t> newShape = ToINTS(*broadcastAsSqueezed->OutputDefs()[0]->TypeAsProto());
-        for (int i = 0; i < input.Shape().Rank(); i++)
-            newShape.push_back(1);
-        std::string broadcastReshapedNodeName = nodeName + "_squeezed_reshaped";
-        onnxruntime::Node* broadcastReshaped = AddReshapeNode(
-            *broadcastNodeArg, newShape, broadcastReshapedNodeName, graph);
-        broadcastNodeArg = const_cast<onnxruntime::NodeArg *>(broadcastReshaped->OutputDefs()[0]);
-    }
-
-    NodeArg *inputNodeArg = nullptr;
-    if (input.DynamicAxes().size() == 1)
-    {
-        // input does not have sequence axis, insert with size 1 so it is broadcasted
-        std::vector<int64_t> newShape = ToINTS(*inputs[0]->TypeAsProto());
-        newShape.insert(newShape.begin(), 1);
-        Node* inputReshapeNode = AddReshapeNode(*inputs[0], newShape, nodeName + "_input_reshape", graph);
-        inputNodeArg = const_cast<onnxruntime::NodeArg *>(inputReshapeNode->OutputDefs()[0]);
-    }
-    else if(input.DynamicAxes().size() == 0)
-    {
-        inputNodeArg = inputs[0];
-    }
-    else if (input.DynamicAxes().size() == 2)
-    {
-        // This is the case with unfold op. It has been verified with onnx runtime.
-        inputNodeArg = inputs[0];
-    }
-
-    onnxruntime::Node* elementWiseNode = &graph->AddNode(nodeName + "_add", "Add", "",
-        { inputNodeArg, broadcastNodeArg }, outputs);
-
-    functionNodes.emplace(src, elementWiseNode);
-    return elementWiseNode;
->>>>>>> 08130dbb
 }
 
 //
@@ -3976,13 +3914,7 @@
 
     NodeArg& compressOutputNodeArg = CreateNodeArg(src->Outputs()[0], graph, false);
     
-<<<<<<< HEAD
     Node *compressNode = graph->AddNode(nodeName, onnxOpName, "", inputs, { &compressOutputNodeArg });
-=======
-    std::string nodeName  = UniqueNodeNameStorage::GetUniqueNodeName(src);
-    std::string onnxOpName = "Compress";
-    Node *compressNode = &graph->AddNode(nodeName, onnxOpName, "", inputs, { &compressOutputNodeArg });
->>>>>>> 08130dbb
 
     int64_t sequenceAxis = 0;
     compressNode->AddAttribute("axis", sequenceAxis);
@@ -4134,19 +4066,11 @@
         constantLikeInput = const_cast<NodeArg *>(squeezeNode->OutputDefs().at(0));
     }
 
-<<<<<<< HEAD
-    // prepare output NodeArg with shape of [sequence, batch]
-    onnx::TypeProto typeProto = MakeTypeProtoWithShape();
-    onnx::TensorProto_DataType elemType = inputNodeArg->TypeAsProto()->tensor_type().elem_type();
-    typeProto.mutable_tensor_type()->set_elem_type(elemType);
-    onnxruntime::NodeArg &outputNodeArg = graph->GetOrCreateNodeArg(nodeName + "_output", &typeProto);
-=======
         // prepare output NodeArg with shape of [sequence, batch]
         onnx::TypeProto typeProto = MakeTypeProtoWithShape();
         google::protobuf::int32 elemType = inputNodeArg->TypeAsProto()->tensor_type().elem_type();
         typeProto.mutable_tensor_type()->set_elem_type(elemType);
         onnxruntime::NodeArg &outputNodeArg = graph->GetOrCreateNodeArg(nodeName + "_output", &typeProto);
->>>>>>> 08130dbb
 
     ONNX_NAMESPACE::TensorShapeProto shapeProto;
     if (!inLoop)
@@ -4155,18 +4079,10 @@
         shapeProto.add_dim()->set_dim_value(BatchSizeProcessor::FreeBatchSize());
     outputNodeArg.SetShape(shapeProto);
 
-<<<<<<< HEAD
     Node *constantNode = graph->AddNode(nodeName + "_constant_like", "ConstantLike", "",
         { constantLikeInput }, { &outputNodeArg });
     constantNode->AddAttribute("value", (float)0);
     return constantNode;
-=======
-        Node *constantNode = &graph->AddNode(nodeName + "_constant_like", "ConstantLike", "",
-            { const_cast<NodeArg *>(squeezeNode->OutputDefs().at(0)) }, { &outputNodeArg });
-        constantNode->AddAttribute("value", (float)0);
-        return constantNode;
-    }
->>>>>>> 08130dbb
 }
 
 // To handle "UnpackBatchAxis" , "ToBatchAxis" , "UnpackSequenceOp", "ToSequenceOp" ops.
@@ -4250,26 +4166,7 @@
             Node *squeezeNode = AddSqueezeNode(const_cast<NodeArg &>(*sliceNode->OutputDefs().at(0)), sliceAxes,
                 transposeNodeName + "_squeeze", graph);
 
-<<<<<<< HEAD
             Node *constantNode = graph->AddNode(transposeNodeName + "_constant_like", "ConstantLike", "",
-=======
-
-            if (src->Outputs()[1].DynamicAxes().size() == 1 &&
-                src->Outputs()[1].Shape().Rank() > 0 &&
-                src->Outputs()[1].Shape()[src->Outputs()[1].Shape().Rank() - 1] == NDShape::FreeDimension)
-            {
-                // the second output of UnpackSequenceOp has a shape of [batch][sequence]
-                // ToTypeProto does not handle this case (it only swap if there are 2 dynamic axes [batch, sequence][d1...])
-                // make output onnx shape [sequence, batch] (was [batch,sequence])
-                ONNX_NAMESPACE::TensorShapeProto shapeProto = *outputs[1]->Shape();
-                const ::onnx::TensorShapeProto_Dimension dim0 = shapeProto.dim(0);
-                *shapeProto.mutable_dim(0) = shapeProto.dim(1);
-                *shapeProto.mutable_dim(1) = dim0;
-                outputs[1]->SetShape(shapeProto);
-            }
-
-            Node *constantNode = &graph->AddNode(transposeNodeName + "_constant_like", "ConstantLike", "",
->>>>>>> 08130dbb
                 { const_cast<NodeArg *>(squeezeNode->OutputDefs().at(0)) }, { outputs[1] });
             constantNode->AddAttribute("value", (float)1);
         }
@@ -4278,12 +4175,7 @@
     else
     {
         std::string identityNodeName = UniqueNodeNameStorage::GetUniqueNodeName(src);
-<<<<<<< HEAD
         Node *identityNode = graph->AddNode(identityNodeName, "Identity", "", inputs, { outputs[0] });
-=======
-        // this is the original output of CNTK UnpackSequence op which is just an identity in ONNX.
-        Node *identityNode = &graph->AddNode(identityNodeName, "Identity", "", inputs, { outputs[0] });
->>>>>>> 08130dbb
         functionNodes.emplace(src, identityNode);
         return identityNode;
     }
