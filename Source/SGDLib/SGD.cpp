//
// Copyright (c) Microsoft. All rights reserved.
// Copyright (c) 2016-2017, NVIDIA CORPORATION. All rights reserved.
// Licensed under the MIT license. See LICENSE.md file in the project root for full license information.
//
// SGD.cpp -- implements SGD with all bells and whistles, parallelization, randomization, etc.
//

#define _CRT_SECURE_NO_WARNINGS // "secure" CRT not available on all platforms  --add this at the top of all CPP files that give "function or variable may be unsafe" warnings

#include "Basics.h"
#include "SGD.h"
#include "NonlinearityNodes.h"          // for DropoutNode
#include "SpecialPurposeNodes.h"        // for SequenceWithSoftmaxNode
#include "DataReaderHelpers.h"
#include "MatrixQuantizerImpl.h"
#include "InputAndParamNodes.h"
#include "AccumulatorAggregation.h"

#ifdef CNTK_PARALLEL_TRAINING_SUPPORT
//static inline bool operator==(const std::pair<double,size_t>& a, double b) { assert(b==0); return a.first == b; }
// ^^ workaround until this line in AggregateGradientsImpl() gets updated: assert(headerCPU->evalErrors[i] == 0);
#include "AllReduceDistGradAggregator.h"

#include "BlockMomentumSGD.h"
#include "V2BlockMomentumSGD.h"

#include "V2AllReduceDistGradAggregator.h"
#endif

#include "ASGDHelper.h"

#include "CNTKLibraryInternals.h"
#include "SimpleDistGradAggregator.h"
#include "V2SimpleDistGradAggregator.h"
#include "ProgressTracing.h"
#include "PerformanceProfiler.h"

#include <map>
#include <set>

namespace Microsoft { namespace MSR { namespace CNTK {

using namespace std;

// =======================================================================
// class SGD
// =======================================================================

template SGD<float>::SGD(const ConfigParameters&);
template SGD<double>::SGD(const ConfigParameters&);
template SGD<float>::SGD(const ScriptableObjects::IConfigRecord&);
template SGD<double>::SGD(const ScriptableObjects::IConfigRecord&);

// -----------------------------------------------------------------------
// Train() -- perform a multi-epoch training end-to-end with checkpointing
// -----------------------------------------------------------------------

template <class ElemType>
void SGD<ElemType>::Train(shared_ptr<ComputationNetwork> net, DEVICEID_TYPE deviceId,
                          IDataReader* trainSetDataReader,
                          IDataReader* validationSetDataReader, int startEpoch, bool loadNetworkFromCheckpoint)
{
    // log the device we are computing on
    LOGPRINTF(stderr, "\nModel has %d nodes. Using ", (int)net->GetTotalNumberOfNodes());
    if (net->GetDeviceId() < 0)
        fprintf(stderr, "CPU.\n");
    else
        fprintf(stderr, "GPU %d.\n", (int) net->GetDeviceId());

    // TODO: BUGBUG: if not starting from checkpoint, need to synchronize initial model
    // strategy should be to run the initializer above on mpiRank==0, and then broadcast parameters.

    startEpoch = max(startEpoch, 0);
    m_needAdaptRegularization = false;

    // set tracing flags
    net->EnableNodeTracing(m_traceNodeNamesReal, m_traceNodeNamesCategory, m_traceNodeNamesSparse);

    TrainOrAdaptModel(startEpoch, net, loadNetworkFromCheckpoint, net, nullptr, trainSetDataReader, validationSetDataReader);
}

// -----------------------------------------------------------------------
// Adapt() -- similar to Train(), but for purpose of adapting
// -----------------------------------------------------------------------

template <class ElemType>
void SGD<ElemType>::Adapt(wstring origModelFileName, wstring refNodeName,
                          IDataReader* trainSetDataReader,
                          IDataReader* validationSetDataReader,
                          const DEVICEID_TYPE deviceId, const bool makeMode)
{
    int startEpoch = DetermineStartEpoch(makeMode);
    if (startEpoch == m_maxEpochs)
    {
        LOGPRINTF(stderr, "No further training is necessary.\n");
        return;
    }

    ComputationNetworkPtr net;
    bool networkLoadedFromCheckpoint = false;
    if (startEpoch >= 0)
    {
        wstring modelFileName = GetModelNameForEpoch(int(startEpoch) - 1);
        LOGPRINTF(stderr, "Starting from checkpoint. Loading network from '%ls'.\n", modelFileName.c_str());
        net = ComputationNetwork::CreateFromFile<ElemType>(deviceId, modelFileName);
        networkLoadedFromCheckpoint = true;
    }
    else
    {
        LOGPRINTF(stderr, "Load Network From the original model file %ls.\n", origModelFileName.c_str());
        net = ComputationNetwork::CreateFromFile<ElemType>(deviceId, origModelFileName);
    }

    startEpoch = max(startEpoch, 0);

    ComputationNetworkPtr refNet;
    m_needAdaptRegularization = m_adaptationRegType != AdaptationRegType::None && m_adaptationRegWeight > 0;
    if (m_needAdaptRegularization)
    {
        LOGPRINTF(stderr, "Load reference Network From the original model file %ls.\n", origModelFileName.c_str());
        refNet = ComputationNetwork::CreateFromFile<ElemType>(deviceId, origModelFileName);
    }

    ComputationNodeBasePtr refNode;
    if (m_needAdaptRegularization && m_adaptationRegType == AdaptationRegType::KL)
    {
        LOGPRINTF(stderr, "Checking refNodeName %ls.\n", origModelFileName.c_str());
        if (refNodeName == L"")
            InvalidArgument("refNodeName does not exist and is needed when adaptationRegType is KL.");
        refNode = refNet->GetNodeFromName(refNodeName);
    }

    TrainOrAdaptModel(startEpoch, net, networkLoadedFromCheckpoint, refNet, refNode, trainSetDataReader, validationSetDataReader);
}

// -----------------------------------------------------------------------
// TrainOrAdaptModel() -- main training end-to-end, given a start model
// -----------------------------------------------------------------------

static double MomentumPerMB(double momentumPerSample, size_t minibatchSize);

template <class ElemType>
void SGD<ElemType>::TrainOrAdaptModel(int startEpoch, ComputationNetworkPtr net,
                                      bool networkLoadedFromCheckpoint,
                                      ComputationNetworkPtr refNet,
                                      ComputationNodeBasePtr refNode,
                                      IDataReader* trainSetDataReader,
                                      IDataReader* validationSetDataReader)
{
    let& criterionNodes = GetTrainCriterionNodes(net);

    fprintf(stderr, "\n");
    if (criterionNodes.size() == 1)
    {
        LOGPRINTF(stderr, "Training criterion:   %ls = %ls\n", criterionNodes.front()->NodeName().c_str(), criterionNodes.front()->OperationName().c_str());
    }
    else
    {
        LOGPRINTF(stderr, "Training criteria:\n");
        for (const auto& node : criterionNodes)
        {
            LOGPRINTF(stderr, "\t%ls = %ls\n", node->NodeName().c_str(), node->OperationName().c_str());
        }
        if (criterionNodes.empty())
        {
            LOGPRINTF(stderr, "\t(none)\n");
            InvalidArgument("TrainOrAdaptModel: No criterion node was specified.");
        }
    }

    // This code is only relevant for the new (V2) readers. It exist because of
    // a shortcoming in DecimateMinibatchInPlace, which does not yet work when inputs 
    // in the same minibatch have different layouts, which is something only V2 readers can
    // produce. 
    if (m_enableDistributedMBReadingNotSpecified && m_mpi != nullptr && !trainSetDataReader->IsLegacyReader())
    {
        // we're running a parallel training with a v2 reader, 
        // auto-enable distributed reading
        if (m_traceLevel > 0)
            LOGPRINTF(stderr, "\"distributedMBReading\" is not explicitly specified, defaulting to 'true'.\n");
        m_enableDistributedMBReading = true;
    }

    // determine evaluationNodes from GetEvalCriterionNodes(), ensuring each criterion is only logged once
    std::vector<ComputationNodeBasePtr> evaluationNodes;
    {
        auto originalEvaluationNodes = GetEvalCriterionNodes(net);
        set<ComputationNodeBasePtr> criteriaLogged; // set to make sure we don't double-log criteria
        for (const auto& node : criterionNodes)
            criteriaLogged.insert(node);

        for (const auto& node : originalEvaluationNodes)
            if (criteriaLogged.insert(node).second)
                evaluationNodes.push_back(node);

        if (evaluationNodes.size() == 1)
        {
            LOGPRINTF(stderr, "Evaluation criterion: %ls = %ls\n", evaluationNodes.front()->NodeName().c_str(), evaluationNodes.front()->OperationName().c_str());
        }
        else if (!evaluationNodes.empty())
        {
            fprintf(stderr, "\n");
            LOGPRINTF(stderr, "Evaluation criteria:\n");
            for (const auto& node : evaluationNodes)
            {
                LOGPRINTF(stderr, "\t%ls = %ls\n", node->NodeName().c_str(), node->OperationName().c_str());
            }
        }
    }

    std::vector<ComputationNodeBasePtr> additionalNodesToEvaluate;

    // Do not include the output nodes in the matrix sharing structure when using forward value matrix
    // sharing, since the output nodes are only used for AttemptUtteranceDerivativeFeatures functionality
    // which does not work properly with forward value matrix sharing.
    if (!Globals::ShouldEnableShareNodeValueMatrices())
    {
        auto& outputNodes = net->OutputNodes();
        additionalNodesToEvaluate.insert(additionalNodesToEvaluate.end(), outputNodes.cbegin(), outputNodes.cend());
    }

    auto preComputeNodesList = net->GetNodesRequiringPreComputation();
    additionalNodesToEvaluate.insert(additionalNodesToEvaluate.end(), preComputeNodesList.cbegin(), preComputeNodesList.cend());

    // allocate memory for forward and backward computation
    net->AllocateAllMatrices(evaluationNodes, additionalNodesToEvaluate, criterionNodes[0]); // TODO: use criterionNodes.front() throughout

    // get feature and label nodes into an array of matrices that will be passed to GetMinibatch()
    // TODO: instead, remember the nodes directly, to be able to handle both float and double nodes; current version will crash for mixed networks
    StreamMinibatchInputs* inputMatrices = new StreamMinibatchInputs();
    // TODO: ^^ change to shared_ptr or unique_ptr
    let& featureNodes = net->FeatureNodes();
    let& labelNodes = net->LabelNodes();
    // BUGBUG: ^^ should not get all feature/label nodes, but only the ones referenced in a criterion
    for (size_t pass = 0; pass < 2; pass++)
    {
        auto& nodes = (pass == 0) ? featureNodes : labelNodes;
        for (const auto & node : nodes)
            inputMatrices->AddInput(node->NodeName(), node->ValuePtr(), node->GetMBLayout(), node->GetSampleLayout());
    }

    // get hmm file for sequence training
    bool isSequenceTrainingCriterion = (criterionNodes[0]->OperationName() == L"SequenceWithSoftmax");
    if (isSequenceTrainingCriterion)
    {
        // SequenceWithSoftmaxNode<ElemType>* node = static_cast<SequenceWithSoftmaxNode<ElemType>*>(criterionNodes[0]);
        auto node = dynamic_pointer_cast<SequenceWithSoftmaxNode<ElemType>>(criterionNodes[0]);
        auto hmm = node->gethmm();
        trainSetDataReader->GetHmmData(hmm);
    }

    // used for KLD regularized adaptation. For all other adaptation techniques
    // use MEL to edit the model and using normal training algorithm
    // TODO: Should this be done in SGD::Adapt()?
    // TODO: Redo this leveraging that we now have shared_ptrs. It is probably even OK if both networks share feature nodes.
    // TODO: Then we can also share the MBLayout; which currently is copied by value.
    std::vector<ComputationNodeBasePtr> refFeatureNodes; // we keep the original network's features here
    if (m_needAdaptRegularization && m_adaptationRegType == AdaptationRegType::KL && refNode != nullptr)
    {
        refNet->InvalidateCompiledNetwork(); // prepare to re-compile
        // replace input nodes in ref network by input nodes of the main network
        refFeatureNodes.resize(featureNodes.size());
        for (size_t i = 0; i < featureNodes.size(); i++)
        {
            // we need to keep this info to undo this later
            // TODO: After the change to shared_ptrs, this may no longer be necessary.
            refFeatureNodes[i] = refNet->GetNodeFromName(featureNodes[i]->NodeName()); // remember so that we can restore them later
            refNet->ReplaceNode(featureNodes[i]->NodeName(), featureNodes[i]);
        }
        //const_cast<MBLayoutPtr&>(refNet->GetMBLayoutPtrOfNetwork()) = net->GetMBLayoutPtrOfNetwork(); // WORKAROUND
        refNet->CompileNetwork();

        // allocate memory for forward computation
        refNet->AllocateAllMatrices({refNode}, {}, nullptr);
    }

    // initializing weights and gradient holder
    // only one criterion so far TODO: support multiple ones?
    auto& learnableNodes = net->LearnableParameterNodes(criterionNodes[0]);
    list<Matrix<ElemType>> smoothedGradients;
    vector<double> smoothedCounts; // currently used by FSAdaGradUpdate()
    size_t numParameters = 0;

    vector<wstring> nodesToUpdateDescriptions; // for logging only
    for (auto nodeIter = learnableNodes.begin(); nodeIter != learnableNodes.end(); nodeIter++)
    {
        ComputationNodePtr node = dynamic_pointer_cast<ComputationNode<ElemType>>(*nodeIter);
        // Note: We don't actually need the smoothedGradients if !IsParameterUpdateRequired().
        // However, this is hard to fix since lots of code assumes smoothedGradients to be in the same order as learnableNodes.
        // V2 API fixes this.
        smoothedGradients.push_back(Matrix<ElemType>(node->Value().GetNumRows(),
                                                     node->Value().GetNumCols(),
                                                     net->GetDeviceId()));
        smoothedCounts.push_back(0);
        if (node->IsParameterUpdateRequired())
        {
            nodesToUpdateDescriptions.push_back(node->NodeDescription() + L" : [" + msra::strfun::utf16(string(node->GetSampleLayout())) + L"]");
            numParameters += node->GetSampleLayout().GetNumElements();
        }
    }
    size_t numNeedsGradient = 0;
    for (let node : net->GetEvalOrder(criterionNodes[0]))
    {
        if (node->NeedsGradient())
            numNeedsGradient++;
    }
    fprintf(stderr, "\n");
    LOGPRINTF(stderr, "Training %.0f parameters in %d ",
              (double)numParameters, (int)nodesToUpdateDescriptions.size());
    if (m_traceLevel == 0)
        fprintf(stderr, "parameter tensors.\n");
    else
    {
        fprintf(stderr, "out of %d parameter tensors and %d nodes with gradient:\n\n",
            (int)learnableNodes.size(), (int)numNeedsGradient);
        for (let nodeDescription : nodesToUpdateDescriptions)
        {
            LOGPRINTF(stderr, "\t%ls\n", nodeDescription.c_str());
        }
    }

    // one blank line before training progress log
    fprintf(stderr, "\n");

    double avgCriterion, lrControlCriterion;
    lrControlCriterion = avgCriterion = numeric_limits<double>::infinity();
    size_t epochsNotCountedInAvgCriterion = startEpoch % m_learnRateAdjustInterval;

    std::vector<wstring> evalNodeNames;
    for (size_t i = 0; i < evaluationNodes.size(); i++)
        evalNodeNames.push_back(evaluationNodes[i]->NodeName());

    double learnRatePerSample = 0.5f / m_mbSize[startEpoch];

    double learningRateAdjustmentFactor = 1.0f;
    vector<double> prevLearnRates;
    prevLearnRates.resize(m_numPrevLearnRates);
    for (int i = 0; i < m_numPrevLearnRates; i++)
        prevLearnRates[i] = -1.0;

    m_prevChosenMinibatchSize = m_mbSize[startEpoch];

    int currentNumGradientBits = 0; // this remembers the last #gradient bits we set for dataParallelSGD (init val 0 has no meaning, just keep compiler happy)
    if (GetParallelizationMethod() == ParallelizationMethod::dataParallelSGD)
    {
        currentNumGradientBits = m_numGradientBits[startEpoch]; // remember so that we can detect a change
        InitDistGradAgg(evaluationNodes.size(), currentNumGradientBits, net->GetDeviceId(), m_traceLevel);
    }
    else if (GetParallelizationMethod() == ParallelizationMethod::modelAveragingSGD || 
             GetParallelizationMethod() == ParallelizationMethod::blockMomentumSGD)
    {
        InitModelAggregationHandler(m_syncStatsTrace, net->GetDeviceId());
    }

    // precompute mean and invStdDev nodes and save initial model
    // When no precompute, only save if we did not load the model from a 
    // checkpoint but instead built it from a network description
    if (PreCompute(net, trainSetDataReader, featureNodes, labelNodes, inputMatrices) || !networkLoadedFromCheckpoint)
    {
        // Synchronize all ranks before writing the model to ensure that
        // everyone is done loading the model
        if (m_mpi != nullptr)
        {
            m_mpi->WaitAll();
        }

        // In case of parallel training only the main node should we saving the model to prevent
        // the parallel training nodes from colliding to write the same file
        if ((m_mpi == nullptr) || m_mpi->IsMainNode())
            net->Save(GetModelNameForEpoch(int(startEpoch) - 1));
    }

    size_t totalTrainingSamplesSeen = 0; // aggregated over all epochs, for logging purposes only
    size_t totalMBsSeen = 0;

    bool learnRateInitialized = false;
    double prevCriterion = numeric_limits<double>::infinity();
    if (startEpoch > 0)
    {
        learnRateInitialized = TryLoadCheckPointInfo(startEpoch - 1,
                                                     /*out*/ totalTrainingSamplesSeen,
                                                     /*out*/ learnRatePerSample,
                                                     smoothedGradients,
                                                     smoothedCounts,
                                                     /*out*/ prevCriterion,
                                                     /*out*/ m_prevChosenMinibatchSize);
        if (learnRateInitialized)
            prevLearnRates[startEpoch % m_numPrevLearnRates] = learnRatePerSample;
    }

    if (m_autoLearnRateSearchType == LearningRateSearchAlgorithm::AdjustAfterEpoch &&
        !learnRateInitialized && m_learningRatesParam.size() <= startEpoch)
    {
        InvalidArgument(
            "When using \"AdjustAfterEpoch\", there must either exist a checkpoint file, "
            "or an explicit learning rate must be specified in config for the starting epoch.");
    }

    // TODO this assumes training is picked up with nodes with zero parameters
    double prevDropoutRate = 0;
    double prevNormalizationTimeConstant = 0;
    double prevNormalizationBlendTimeConstant = 0;

    bool learnRateReduced = false;

    // pass user config on memory allocation for convolution operations to the Network
    ComputationNetwork::SetMaxTempMemSizeForCNN(net, criterionNodes[0], m_maxTempMemSizeInSamplesForCNN);
    if (m_needAdaptRegularization && m_adaptationRegType == AdaptationRegType::KL && refNode)
    {
        ComputationNetwork::SetMaxTempMemSizeForCNN(refNet, refNode, m_maxTempMemSizeInSamplesForCNN);
    }

    // likewise for sequence training parameters
    if (isSequenceTrainingCriterion)
    {
        ComputationNetwork::SetSeqParam<ElemType>(net, criterionNodes[0], m_hSmoothingWeight, m_frameDropThresh, m_doReferenceAlign,
                                                  m_seqGammarCalcAMF, m_seqGammarCalcLMF, m_seqGammarCalcWP, m_seqGammarCalcbMMIFactor, m_seqGammarCalcUsesMBR);
    }

    // Multiverso Warpper for ASGD logic init
    if (m_parallelizationMethod == ParallelizationMethod::dataParallelASGD)
    {
        m_pASGDHelper.reset(NewASGDHelper<ElemType>(learnableNodes,
                                         m_mpi->NumNodesInUse(),
                                         m_isAsyncBufferEnabled,
                                         m_isSimulateMA,
                                         m_adjustLearningRateAtBeginning,
                                         m_adjustCoefficient,
                                         m_adjustPerMinibatches,
                                         m_traceLevel,
                                         m_syncStatsTrace));
        m_pASGDHelper->InitModel(learnableNodes);
    }

    // Create TensorBoard writer if needed. When using parallel training, make sure that only Rank 0 actually writes logs.
    ::CNTK::Internal::TensorBoardFileWriterPtr tensorBoardWriter;
    if (!m_tensorBoardLogDir.empty() && (m_mpi == nullptr || m_mpi->CurrentNodeRank() == 0))
    {
        tensorBoardWriter = make_shared<::CNTK::Internal::TensorBoardFileWriter>(m_tensorBoardLogDir, net);
    }

    // --- MAIN EPOCH LOOP
    for (int i = startEpoch; i < (int) m_maxEpochs; i++) // TODO: why is this an int, and not a size_t?
    {
        // Always skip the first epoch for profiling to avoid startup behavior.
        // This has effect only if the profiler is globally enabled (profilerEnabled="true" in the config).
        if (i > startEpoch)
        {
            ProfilerEnable(true);
        }

        // Synchronize all ranks before proceeding to ensure that
        // rank 0 has finished writing the previous model file
        SynchronizeWorkers();

        // (re-)initialize 1-bit SGD
        if (GetParallelizationMethod() == ParallelizationMethod::dataParallelSGD &&
            currentNumGradientBits != m_numGradientBits[i])
        {
            currentNumGradientBits = m_numGradientBits[i];
            InitDistGradAgg(evaluationNodes.size(), currentNumGradientBits, net->GetDeviceId(), m_traceLevel);
        }

        Timer timer;
        timer.Start();

        // set dropout rate for this epoch
        // We use the same seed across workers until parallel training kicks in to ensure that the workers have identical models
        size_t parallelWorkerIdx = ((m_mpi == nullptr) || !UsingParallelTrain(i)) ? 0 : m_mpi->CurrentNodeRank();
        size_t randSeedBase = (parallelWorkerIdx * m_maxEpochs) + i;
        ComputationNetwork::SetDropoutRate<ElemType>(net, criterionNodes[0], m_dropoutRates[i], prevDropoutRate);
        ComputationNetwork::SetIRngUserSeed<ElemType>(net, criterionNodes[0], randSeedBase);
        ComputationNetwork::SetBatchNormalizationTimeConstants<ElemType>(net, criterionNodes[0], 
                                                                         m_batchNormalizationTimeConstant[i], prevNormalizationTimeConstant,
                                                                         m_batchNormalizationBlendTimeConstant[i], prevNormalizationBlendTimeConstant);
        
        // learning rate adjustment
        if (m_autoLearnRateSearchType == LearningRateSearchAlgorithm::None || i < m_learningRatesParam.size())
        {
            // BUGBUG: GetNumParallelSequences() returns 1 under certain situations; it seems when restarting from checkpoint
            learnRatePerSample = GetLearningRatePerSample(i /*BUGBUG workaround:*/, trainSetDataReader->GetNumParallelSequencesForFixingBPTTMode());
        }
        else if (m_autoLearnRateSearchType == LearningRateSearchAlgorithm::SearchBeforeEpoch)
        {
            double largestPrevLearnRatePerSample = prevLearnRates[0];
            for (int j = 1; j < m_numPrevLearnRates; j++)
            {
                largestPrevLearnRatePerSample = max(largestPrevLearnRatePerSample, prevLearnRates[j]);
            }

            // return a reasonable learning rate based on the initial minibatchSize
            double newLearningRatePerSample = SearchForBestLearnRate(net, refNet, refNode, i, learnRatePerSample,
                                                                     trainSetDataReader, featureNodes, labelNodes,
                                                                     criterionNodes, evaluationNodes, inputMatrices,
                                                                     learnableNodes, smoothedGradients, smoothedCounts,
                                                                     learnRateInitialized, largestPrevLearnRatePerSample);
            learningRateAdjustmentFactor = newLearningRatePerSample / learnRatePerSample;
            learnRatePerSample = newLearningRatePerSample;

            // save per sample learn rate to support changeable minibatchSize
            prevLearnRates[i % m_numPrevLearnRates] = learnRatePerSample;
        }

        learnRateInitialized = true;

        if (learnRatePerSample < m_minLearnRate)
        {
            LOGPRINTF(stderr, "Learn Rate Per Sample for Epoch[%d] = %.8g is less than minLearningRatePerSample %.8g. Training complete.\n",
                      i + 1, learnRatePerSample, m_minLearnRate);
            if (m_autoLearnRateSearchType != LearningRateSearchAlgorithm::None)
            {
                // In case of parallel training only the main node should we saving the model to prevent
                // the parallel training nodes from colliding to write the same file
                if ((m_mpi == nullptr) || m_mpi->IsMainNode())
                    net->Save(m_modelPath);
            }
            break;
        }

        size_t chosenMinibatchSize;
        size_t actualMinibatchSize;

        // Through the command line or config file the user can set minibatch sizes on a per epoch
        // basis for a set number of epochs.  For epochs after that point, m_mbSize.size(), either
        // we just keep using
        // the last minibatch size, or we use tuning to try and find a better one.
        if (m_autoAdjustMinibatch && i >= m_mbSize.size())
        {
            size_t numFramesToUseInSearch = m_numSamples4Search[i];
            if (m_epochSize != requestDataSize)
            {
                // ensure the numFramesToUseInSearch does not exceed the total number of frames in the epoch
                numFramesToUseInSearch = min(numFramesToUseInSearch, m_epochSize);
            }

            // Use tuning to try and find a better minibatch size
            chosenMinibatchSize = AdaptiveMinibatchSizing(net, refNet, refNode, i,
                                                          numFramesToUseInSearch,
                                                          trainSetDataReader, learnRatePerSample,
                                                          m_mbSize[i], featureNodes, labelNodes,
                                                          criterionNodes, evaluationNodes,
                                                          inputMatrices, learnableNodes,
                                                          smoothedGradients, smoothedCounts, learningRateAdjustmentFactor);
            if (m_traceLevel < 1 && chosenMinibatchSize != m_prevChosenMinibatchSize)
                LOGPRINTF(stderr, "Minibatch size adapted to %d.\n", (int)chosenMinibatchSize);
            m_prevChosenMinibatchSize = chosenMinibatchSize;
        }
        else
        {
            // use the explicitly set minibatch size
            chosenMinibatchSize = m_mbSize[i];
        }

        // For legacy readers, in BPTT mode the minibatch size was not the real minibatch size but truncation.
        // Because of that we have to fix up the real minibatch size multiplying the number of parallel sequences by the truncation lenght.
        // This is not require any more for the new readers.
        if (trainSetDataReader->IsLegacyReader())
            actualMinibatchSize = FixUpEffectiveMBSize(chosenMinibatchSize /*BUGBUG workaround:*/, trainSetDataReader->GetNumParallelSequencesForFixingBPTTMode());
        else
            actualMinibatchSize = chosenMinibatchSize;

        double momentumPerSample = GetMomentumPerSample(i /*BUGBUG workaround:*/, trainSetDataReader->GetNumParallelSequencesForFixingBPTTMode());
        // time constant = number of samples after which a contribution has been reduced to e^-1
        double momentumAsTimeConstant = momentumPerSample == 0.0
                                        ? 0.0
                                        : momentumPerSample >= 1.0
                                            ? 0.0
                                            : -1.0 / log(momentumPerSample);
        if (m_traceLevel > 0)
        {
            fprintf(stderr, "\n");
            LOGPRINTF(stderr, "Starting Epoch %d: learning rate per sample = %f  effective momentum = %f  momentum as time constant = %.1f samples\n",
                      i + 1, learnRatePerSample, MomentumPerMB(momentumPerSample, actualMinibatchSize), momentumAsTimeConstant);
        }

        EpochCriterion epochCriterion; // criterion values are returned in this
        std::vector<EpochCriterion> epochEvalErrors(evaluationNodes.size());
        totalMBsSeen += TrainOneEpoch(net,
                                      refNet,
                                      refNode,
                                      i,
                                      m_epochSize,
                                      trainSetDataReader,
                                      learnRatePerSample,
                                      chosenMinibatchSize,
                                      featureNodes,
                                      labelNodes,
                                      criterionNodes,
                                      evaluationNodes,
                                      inputMatrices,
                                      learnableNodes, smoothedGradients, smoothedCounts,
                                      epochCriterion, epochEvalErrors,
                                      "", SIZE_MAX, totalMBsSeen, tensorBoardWriter);
        totalTrainingSamplesSeen += epochCriterion.second; // aggregate #training samples, for logging purposes only

        timer.Stop();
        double epochTime = timer.ElapsedSeconds();

        if (m_useEvalCriterionControlLR && epochEvalErrors.size() > 0)
            lrControlCriterion = epochEvalErrors[0].Average();
        else
            lrControlCriterion = epochCriterion.Average();

        LOGPRINTF(stderr, "Finished Epoch[%2d of %d]: [Training] ", i + 1, (int)m_maxEpochs);
        epochCriterion.LogCriterion(criterionNodes[0]->NodeName());

        m_lastFinishedEpochTrainLoss = epochCriterion.Average();
        for (size_t j = 0; j < epochEvalErrors.size(); j++)
            epochEvalErrors[j].LogCriterion(evaluationNodes[j]->NodeName());
        fprintf(stderr, "totalSamplesSeen = %d; learningRatePerSample = %.8g; epochTime=%.6gs\n", (int)totalTrainingSamplesSeen, learnRatePerSample, epochTime);
#if 0
        // TODO: This was only printed if >1 eval criterion. Why? Needed?
        LOGPRINTF(stderr, "Finished Epoch[%2d of %d]:     Criterion Node [%ls] Per Sample = %.8g\n",
            i + 1, (int)m_maxEpochs, criterionNodes[0]->NodeName().c_str(), epochCriterion.Average());

        for (size_t j = 0; j < epochEvalErrors.size(); j++)
        {
            LOGPRINTF(stderr, "Finished Epoch[%2d of %d]:     Evaluation Node [%ls] Per Sample = %.8g\n",
                i + 1, (int) m_maxEpochs, evalNodeNames[j].c_str(), epochEvalErrors[j].Average());
        }
#endif

        if (tensorBoardWriter)
        {
            tensorBoardWriter->WriteValue(L"summary/" + criterionNodes[0]->NodeName(), (float)epochCriterion.Average(), i + 1);
            for (size_t j = 0; j < epochEvalErrors.size(); j++)
            {
                tensorBoardWriter->WriteValue(L"summary/" + evaluationNodes[0]->NodeName(), (float)epochEvalErrors[j].Average(), i + 1);
            }

            tensorBoardWriter->Flush();
        }

        if (validationSetDataReader != trainSetDataReader && validationSetDataReader != nullptr)
        {
            // TODO(dataASGD) making evaluator becoming nondistributed one when using ASGD, since Multiverso has another background thread using MPI.
            //                Making the evaluation serial (non-distributed) will slowdown training especially when validation set is large.
            SimpleEvaluator<ElemType> evalforvalidation(net, UsingAsyncGradientAggregation(i + 1) ?nullptr : m_mpi, m_enableDistributedMBReading);
            vector<wstring> cvSetTrainAndEvalNodes;
            if (criterionNodes.size() > 0)
            {
                cvSetTrainAndEvalNodes.push_back(criterionNodes[0]->NodeName());
            }
            for (let node : evaluationNodes)
            {
                cvSetTrainAndEvalNodes.push_back(node->NodeName());
            }

            // BUGBUG: We should not use the training MB size. The training MB size is constrained by both convergence and memory. Eval is only constrained by memory.
            let vScore = evalforvalidation.Evaluate(validationSetDataReader, cvSetTrainAndEvalNodes, UsingAsyncGradientAggregation(i + 1) ? m_mbSize[i] / m_mpi->NumNodesInUse() : m_mbSize[i]);
            LOGPRINTF(stderr, "Finished Epoch[%2d of %d]: [Validate] ", i + 1, (int)m_maxEpochs);
            for (size_t k = 0; k < vScore.size() /*&& k < 2*/; k++)
                vScore[k].LogCriterion(cvSetTrainAndEvalNodes[k], /*addSemicolon=*/k + 1 < vScore.size());
                //fprintf(stderr, "%s %ls = %.8f * %d", k ? ";" : "", cvSetTrainAndEvalNodes[k].c_str(), vScore[k].Average(), (int)vScore[k].second);
            fprintf(stderr, "\n");

            if (tensorBoardWriter)
            {
                for (size_t k = 0; k < vScore.size(); k++)
                {
                    tensorBoardWriter->WriteValue(L"summary/test_" + cvSetTrainAndEvalNodes[k], (float)vScore[k].Average(), i + 1);
                }

                tensorBoardWriter->Flush();
            }

            if (m_useCVSetControlLRIfCVExists)
            {
                if (m_useEvalCriterionControlLR && vScore.size() > 1)
                    lrControlCriterion = vScore[1].Average(); // use the first of possibly multiple eval criteria
                else
                    lrControlCriterion = vScore[0].Average(); // the first one is the training criterion
            }
        }

        // broadcast epochCriterion to make sure each processor will have the same learning rate schedule
        if ((GetParallelizationMethod() == ParallelizationMethod::modelAveragingSGD 
            ||
            GetParallelizationMethod() == ParallelizationMethod::blockMomentumSGD) 
            && (m_mpi->NumNodesInUse() > 1))
        {
            m_mpi->Bcast(&epochCriterion.first,  1, m_mpi->MainNodeRank());
            m_mpi->Bcast(&epochCriterion.second, 1, m_mpi->MainNodeRank());
            m_mpi->Bcast(&lrControlCriterion,    1, m_mpi->MainNodeRank());
        }

        bool loadedPrevModel = false;
        size_t epochsSinceLastLearnRateAdjust = i % m_learnRateAdjustInterval + 1;
        if (avgCriterion == numeric_limits<double>::infinity())
        {
            avgCriterion = lrControlCriterion;
        }
        else
        {
            avgCriterion = ((epochsSinceLastLearnRateAdjust - 1 - epochsNotCountedInAvgCriterion) *
                                avgCriterion +
                            lrControlCriterion) /
                           (epochsSinceLastLearnRateAdjust - epochsNotCountedInAvgCriterion);
        }

        if (m_autoLearnRateSearchType == LearningRateSearchAlgorithm::AdjustAfterEpoch &&
            m_learningRatesParam.size() <= i && epochsSinceLastLearnRateAdjust == m_learnRateAdjustInterval)
        {
            if (std::isnan(avgCriterion) || (prevCriterion - avgCriterion < 0 && prevCriterion != numeric_limits<double>::infinity()))
            {
                if (m_loadBestModel)
                {
                    // roll back
                    auto bestModelPath = GetModelNameForEpoch(i - m_learnRateAdjustInterval);
                    LOGPRINTF(stderr, "Loading (rolling back to) previous model with best training-criterion value: %ls.\n", bestModelPath.c_str());
                    net->RereadPersistableParameters<ElemType>(bestModelPath);
                    LoadCheckPointInfo(i - m_learnRateAdjustInterval,
                                       /*out*/ totalTrainingSamplesSeen,
                                       /*out*/ learnRatePerSample,
                                       smoothedGradients,
                                       smoothedCounts,
                                       /*out*/ prevCriterion,
                                       /*out*/ m_prevChosenMinibatchSize);
                    loadedPrevModel = true;
                }
            }

            if (m_continueReduce)
            {
                if (std::isnan(avgCriterion) ||
                    (prevCriterion - avgCriterion <= m_reduceLearnRateIfImproveLessThan * prevCriterion &&
                     prevCriterion != numeric_limits<double>::infinity()))
                {
                    if (learnRateReduced == false)
                    {
                        learnRateReduced = true;
                    }
                    else
                    {
                        // In case of parallel training only the main node should we saving the model to prevent
                        // the parallel training nodes from colliding to write the same file
                        if ((m_mpi == nullptr) || m_mpi->IsMainNode())
                            net->Save(GetModelNameForEpoch(i, true));

                        LOGPRINTF(stderr, "Finished training and saved final model\n\n");
                        break;
                    }
                }

                if (learnRateReduced)
                {
                    learnRatePerSample *= m_learnRateDecreaseFactor;
                    LOGPRINTF(stderr, "learnRatePerSample reduced to %.8g\n", learnRatePerSample);
                }
            }
            else
            {
                if (std::isnan(avgCriterion) ||
                    (prevCriterion - avgCriterion <= m_reduceLearnRateIfImproveLessThan * prevCriterion &&
                     prevCriterion != numeric_limits<double>::infinity()))
                {

                    learnRatePerSample *= m_learnRateDecreaseFactor;
                    LOGPRINTF(stderr, "learnRatePerSample reduced to %.8g\n", learnRatePerSample);
                }
                else if (prevCriterion - avgCriterion > m_increaseLearnRateIfImproveMoreThan * prevCriterion &&
                         prevCriterion != numeric_limits<double>::infinity())
                {
                    learnRatePerSample *= m_learnRateIncreaseFactor;
                    LOGPRINTF(stderr, "learnRatePerSample increased to %.8g\n", learnRatePerSample);
                }
            }
        }
        else
        {
            if (std::isnan(avgCriterion))
                RuntimeError("The training criterion is not a number (NAN).");
        }

        // not loading previous values then set them
        if (!loadedPrevModel && epochsSinceLastLearnRateAdjust == m_learnRateAdjustInterval)
        {
            prevCriterion = avgCriterion;
            epochsNotCountedInAvgCriterion = 0;
        }

        // Synchronize all ranks before proceeding to ensure that
        // nobody tries reading the checkpoint file at the same time
        // as rank 0 deleting it below
        SynchronizeWorkers();

        // Persist model and check-point info
        if ((m_mpi == nullptr) || m_mpi->IsMainNode())
        {
            if (loadedPrevModel)
            {
                // If previous best model is loaded, we will first remove epochs that lead to worse results
                for (int j = 1; j < m_learnRateAdjustInterval; j++)
                {
                    int epochToDelete = i - j;
                    LOGPRINTF(stderr, "SGD: removing model and checkpoint files for epoch %d after rollback to epoch %lu\n", epochToDelete + 1, (unsigned long)(i - m_learnRateAdjustInterval) + 1);  // report 1 based epoch number
                    _wunlink(GetModelNameForEpoch(epochToDelete).c_str());
                    _wunlink(GetCheckPointFileNameForEpoch(epochToDelete).c_str());
                }

                // Set i back to the loaded model
                i -= m_learnRateAdjustInterval;
                LOGPRINTF(stderr, "SGD: revoke back to and update checkpoint file for epoch %d\n", i+1); // report 1 based epoch number
                SaveCheckPointInfo(i, totalTrainingSamplesSeen, learnRatePerSample, smoothedGradients, smoothedCounts, prevCriterion, chosenMinibatchSize);
            }
            else
            {
                SaveCheckPointInfo(i, totalTrainingSamplesSeen, learnRatePerSample, smoothedGradients, smoothedCounts, prevCriterion, chosenMinibatchSize);
                auto modelName = GetModelNameForEpoch(i);
                if (m_traceLevel > 0)
                    LOGPRINTF(stderr, "SGD: Saving checkpoint model '%ls'\n", modelName.c_str());
                net->Save(modelName);
                if (!m_keepCheckPointFiles)
                {
                    // delete previous checkpoint file to save space
                    if (m_autoLearnRateSearchType == LearningRateSearchAlgorithm::AdjustAfterEpoch && m_loadBestModel)
                    {
                        if (epochsSinceLastLearnRateAdjust != 1)
                        {
                            _wunlink(GetCheckPointFileNameForEpoch(i - 1).c_str());
                        }
                        if (epochsSinceLastLearnRateAdjust == m_learnRateAdjustInterval)
                        {
                            _wunlink(GetCheckPointFileNameForEpoch(i - m_learnRateAdjustInterval).c_str());
                        }
                    }
                    else
                    {
                        _wunlink(GetCheckPointFileNameForEpoch(i - 1).c_str());
                    }
                }
            }
        }
        else
        {
            if (loadedPrevModel)
            {
                // Set i back to the loaded model
                i -= m_learnRateAdjustInterval;
            }
        }

        if (learnRatePerSample < 1e-12)
        {
            LOGPRINTF(stderr, "learnRate per sample is reduced to %.8g which is below 1e-12. stop training.\n",
                      learnRatePerSample);
        }
    }
    // --- END OF MAIN EPOCH LOOP

    // Synchronize all ranks before proceeding to ensure that
    // rank 0 has finished writing the model file
    // TODO[DataASGD]: should othet other rank waiting in async-mode
    SynchronizeWorkers();

    // progress tracing for compute cluster management
    ProgressTracing::TraceProgressPercentage(m_maxEpochs, 0.0, true);
    ProgressTracing::TraceTrainLoss(m_lastFinishedEpochTrainLoss);

    // since we linked feature nodes. we need to remove it from the deletion
    if (m_needAdaptRegularization && m_adaptationRegType == AdaptationRegType::KL && refNode != nullptr)
    {
        for (size_t i = 0; i < refFeatureNodes.size(); i++)
        {
            // note we need to handle deletion carefully
            refNet->ReplaceNode(refFeatureNodes[i]->NodeName(), refFeatureNodes[i]);
        }
    }

    delete inputMatrices;
    if (m_parallelizationMethod == ParallelizationMethod::dataParallelASGD)
        m_pASGDHelper.reset();
}

// -----------------------------------------------------------------------
// TrainOneEpoch() -- train one epoch
// -----------------------------------------------------------------------

template <class ElemType>
size_t SGD<ElemType>::TrainOneEpoch(ComputationNetworkPtr net,
                                    ComputationNetworkPtr refNet,
                                    const ComputationNodeBasePtr& refNode,
                                    const int epochNumber,
                                    const size_t epochSize,
                                    IDataReader* trainSetDataReader,
                                    double learnRatePerSample,
                                    size_t tunedMBSize,
                                    const std::vector<ComputationNodeBasePtr>& featureNodes,
                                    const std::vector<ComputationNodeBasePtr>& labelNodes,
                                    const std::vector<ComputationNodeBasePtr>& criterionNodes,
                                    const std::vector<ComputationNodeBasePtr>& evaluationNodes,
                                    StreamMinibatchInputs* inputMatrices, // TODO: why is this a pointer?
                                    const std::list<ComputationNodeBasePtr>& learnableNodes,
                                    std::list<Matrix<ElemType>>& smoothedGradients, vector<double>& smoothedCounts,
                                    /*out*/ EpochCriterion& epochCriterion,
                                    /*out*/ std::vector<EpochCriterion>& epochEvalErrors,
                                    const std::string& prefixMsg,
                                    const size_t maxNumberOfSamples,
                                    const size_t totalMBsSeenBefore,
                                    ::CNTK::Internal::TensorBoardFileWriterPtr tensorBoardWriter)
{
    PROFILE_SCOPE(profilerEvtMainEpoch);

    ScopedNetworkOperationMode modeGuard(net, NetworkOperationMode::training);

    // bring our 'out' values into consistent state
    epochCriterion = EpochCriterion(0);
    epochEvalErrors.assign(epochEvalErrors.size(), EpochCriterion(0));

    double totalTimeInMBs = 0; // use double since timer has sub-microsecond time resolution

    // initialize statistics
    size_t totalEpochSamples = 0;

    int numMBsRun = 0;
    int numMBsRunSinceLastLogged = 0;

    bool useGradientAggregation = UsingGradientAggregation(epochNumber);
    bool useModelAggregation = UsingModelAggregation(epochNumber);
    bool useAsyncGradientAggregation = UsingAsyncGradientAggregation(epochNumber);
    bool useParallelTrain = UsingParallelTrain(epochNumber);

    // Find all evaluation nodes that accumulate error on their own.
    auto evaluationNodesWhichAccumulateResult = net->ExtractNodesWhichAccumulateResult(
        set<ComputationNodeBasePtr>(evaluationNodes.begin(), evaluationNodes.end()));
    auto ContainsAccumulatedResult = [&evaluationNodesWhichAccumulateResult](ComputationNodeBasePtr node) {
        return evaluationNodesWhichAccumulateResult.find(node) != evaluationNodesWhichAccumulateResult.end();
    };

    // MA-related variables
    size_t nSamplesSinceLastModelSync = 0;
    size_t blockSizePerWorker = 0;
    if (useParallelTrain && m_pMASGDHelper)
    {
        m_pMASGDHelper->OnEpochStart(learnableNodes);
        blockSizePerWorker = m_modelAggregationBlockSize / m_mpi->NumNodesInUse();
    }

    std::vector<Matrix<ElemType>*> learnParamsGradients;
    Profiler profiler(m_numMBsToCUDAProfile);

    // resetting this, so profiling is performed for one epoch only
    m_numMBsToCUDAProfile = 0;

    bool useDistributedMBReading = useParallelTrain &&
                                   m_enableDistributedMBReading &&
                                   trainSetDataReader->SupportsDistributedMBRead();
    if (useDistributedMBReading)
    {
        trainSetDataReader->StartDistributedMinibatchLoop(tunedMBSize, epochNumber, m_mpi->CurrentNodeRank(),
            m_mpi->NumNodesInUse(), inputMatrices->GetStreamDescriptions(), epochSize);
    }
    else
    {
        trainSetDataReader->StartMinibatchLoop(tunedMBSize, epochNumber, inputMatrices->GetStreamDescriptions(), epochSize);
    }

    net->StartEvaluateMinibatchLoop(evaluationNodes);
    net->StartEvaluateMinibatchLoop(criterionNodes);
    if (m_needAdaptRegularization && m_adaptationRegType == AdaptationRegType::KL && refNode)
    {
        refNet->StartEvaluateMinibatchLoop(refNode);
    }

    // prepare for sub-minibatching
    // Sub-minibatching is used if a single minibatch is too large to fit into GPU RAM.
    DataReaderHelpers::SubminibatchDispatcher<ElemType> smbDispatcher;
    size_t numSubminibatchesNeeded = DataReaderHelpers::GetNumSubminibatchesNeeded<ElemType>(trainSetDataReader, m_maxSamplesInRAM, m_numSubminiBatches, tunedMBSize);

    // this is non-trivial, we need a manager object to handle this
    if (numSubminibatchesNeeded > 1)
        smbDispatcher.Init(net, learnableNodes, criterionNodes, evaluationNodes);

    // The following is a special feature only supported by the Kaldi2Reader for more efficient sequence training.
    // This attemps to compute the error signal for the whole utterance, which will
    // be fed to the neural network as features. Currently it is a workaround
    // for the two-forward-pass sequence and ctc training, which allows
    // processing more utterances at the same time.
    // TODO: move the two-forward-pass support out of the reader, make a first-class citizen.
    AttemptUtteranceDerivativeFeatures(net, trainSetDataReader, featureNodes, inputMatrices);

    if (m_traceLevel > 0)
    {
        fprintf(stderr, "\n");
        LOGPRINTF(stderr, "Starting minibatch loop");
        if (useGradientAggregation)
        {
            fprintf(stderr, ", DataParallelSGD training (myRank = %d, numNodes = %d, numGradientBits = %d)",
                    (int) m_mpi->CurrentNodeRank(), (int) m_mpi->NumNodesInUse(), (int) m_numGradientBits[epochNumber]);

            if (m_bufferedAsyncGradientAggregation)
                fprintf(stderr, ", BufferedAsyncGradientAggregation is ENABLED");
        }

        if (useAsyncGradientAggregation)
        {
            fprintf(stderr, ", DataParallelASGD training (myRank = %d, numNodes = %d, SamplesSyncToServer = %d)",
                (int)m_mpi->CurrentNodeRank(), (int)m_mpi->NumNodesInUse(), (int) m_nSyncSamplesPerWorker[epochNumber]);

            fprintf(stderr, ", Distributed Evaluation is DISABLED");

            if (m_isAsyncBufferEnabled)
                fprintf(stderr, ", BufferedAsyncGradientAggregation is ENABLED");
        }

        if (useDistributedMBReading)
            fprintf(stderr, ", distributed reading is ENABLED");

        if (numSubminibatchesNeeded > 1)
        {
            if (m_maxSamplesInRAM < SIZE_MAX)
                fprintf(stderr, ", with maximum %d samples in RAM", (int)m_maxSamplesInRAM);
            else
                fprintf(stderr, ", with %d subminibatch", (int)numSubminibatchesNeeded);
        }
        fprintf(stderr, ".\n");
    }

    Timer timer;
    timer.Start();

    // NOTE: the following two local matrices are not used in distGradAgg path
    // assume only one training criterion node for each epoch.
    // The criterion values are accumulated here over the minibatches (without having to pull them off the GPU).
    CriterionAccumulator<ElemType> localEpochCriterion(criterionNodes, net->GetDeviceId());
    CriterionAccumulator<ElemType> localEpochEvalErrors(
        evaluationNodes, net->GetDeviceId(),
        {evaluationNodesWhichAccumulateResult.begin(), evaluationNodesWhichAccumulateResult.end()});

    // --- MAIN MINIBATCH LOOP

    // for differential logging, we keep the previous criterion values around
    EpochCriterion         epochCriterionLastLogged  = epochCriterion;
    vector<EpochCriterion> epochEvalErrorsLastLogged = epochEvalErrors;

    EpochCriterion         tensorBoardEpochCriterionLastLogged = epochCriterion;
    vector<EpochCriterion> tensorBoardEpochEvalErrorsLastLogged = epochEvalErrors;

    // NOTE: For ResNet, the regularization in BatchNormalization should be disabled.
    if (m_disableRegInBatchNormalization) {
        let bnNodes = net->GetNodesWithType(L"BatchNormalization");
        for (auto &node : bnNodes)
        {
            let bnNode = dynamic_pointer_cast<BatchNormalizationNode<ElemType>>(node);
            bnNode->DisableRegInBatchNormalization();
        }
    }

    // In case adaptive minibatch/learning rates are used, the training can be limited by the maxNumberOfSamples.
    bool maxNumSamplesExceeded = false;
    size_t epochStartSample = 0;
    bool shouldCheckEarlyExit = (maxNumberOfSamples != SIZE_MAX);
    if (shouldCheckEarlyExit)
    {
        // SparsePC, LibSCV and DSS readers do not implement GetCurrentSamplePosition()
        // for those adaptive minibatch size is not supported, thus specifying adaptive 
        // minibatch for them will cause an error message.
        epochStartSample = trainSetDataReader->GetCurrentSamplePosition();
    }

    auto forwardPropRoots = evaluationNodes;
    forwardPropRoots.push_back(criterionNodes[0]);

    bool noMoreSamplesToProcess = false;
    bool isFirstMinibatch = true;
    
    for (;;)
    {
        auto profMinibatch = ProfilerTimeBegin();

        // get minibatch
        // TODO: is it guaranteed that the GPU is already completed at this point, is it safe to overwrite the buffers?
        size_t actualMBSize = 0;

        auto profGetMinibatch = ProfilerTimeBegin();
        bool wasDataRead = DataReaderHelpers::GetMinibatchIntoNetwork<ElemType>(*trainSetDataReader, net, criterionNodes[0],
                                                                                useDistributedMBReading, useParallelTrain, *inputMatrices, actualMBSize, m_mpi);

        if (maxNumSamplesExceeded) // Dropping data.
            wasDataRead = false;

        if (!wasDataRead && (!useDistributedMBReading || noMoreSamplesToProcess)) // in case of distributed reading, we do a few more loops until all ranks have completed
            break;                                                                // end of epoch

        // Note: If !wasDataRead then the data that GetMinibatchIntoNetwork() was supposed to fill in are undefined.
        // Must not touch them.

        if (!wasDataRead)
        {
            actualMBSize = 0; // (undefined if !wasDataRead)
            ProfilerEnable(false); // Profiler will be enabled at the beginning of the next epoch.
        }

        ProfilerTimeEnd(profGetMinibatch, profilerEvtMainGetMinibatch);
        auto profForwardBackward = ProfilerTimeBegin();

        nSamplesSinceLastModelSync += actualMBSize;

        // Dropout nodes have an implicit input in the form of the random mask that is applied to its explicit input
        // This mask is regerated every minibatch and hence dropout nodes with a non-zero dropout rate must me marked outdated
        // w.r.t. inputs to force evaluation in each minibatch
        MarkDropoutNodesEvalTimeStampAsOutdated(net, criterionNodes[0]);

        // node data was changed
        // TODO: move this to that function as well--just tired to pass everything as arguments
        // TODO: We should do this right after the GetMinibatch() call, since that's where these changed.
        //       Need to check whether that would cause unintended side effects.
        // TODO: original code did not call this for actualMBSize == 0
        ComputationNetwork::BumpEvalTimeStamp(featureNodes);
        ComputationNetwork::BumpEvalTimeStamp(labelNodes);

        if (actualMBSize > 0)
        {
            assert(wasDataRead);
#ifndef EVALDLL
            if (m_doGradientCheck && GradientCheck(net, criterionNodes, learnableNodes, 0) == false)
                LogicError("cannot pass gradient checker");
#endif
            // TODO: currently we only support one node for regularization
            if (m_needAdaptRegularization && m_adaptationRegType == AdaptationRegType::KL && refNode)
            {
                size_t actualMBSize2 = refNet->DetermineActualMBSizeFromFeatures();
                refNet->GetMBLayoutPtrOfNetwork()->CopyFrom(net->GetMBLayoutPtrOfNetwork()); // TODO: This is UNTESTED (before this was missing, seemingly inconsistently)

                if (actualMBSize2 != actualMBSize)
                    LogicError("TrainOneEpoch: refNet has different MB size than main net??");

                refNet->ForwardProp(refNode);
                Matrix<ElemType>::ScaleAndAdd((ElemType) m_adaptationRegWeight,
                                              dynamic_pointer_cast<ComputationNode<ElemType>>(refNode)->Value(),
                                              (ElemType)(1.0 - m_adaptationRegWeight),
                                              dynamic_pointer_cast<ComputationNode<ElemType>>(labelNodes[0])->Value());
            }

<<<<<<< HEAD
             double warmupLr = GetWarmupLearningRate(epochNumber, numMBsRun, trainSetDataReader->GetNumParallelSequencesForFixingBPTTMode());
             learnRatePerSample = warmupLr == -1 ? learnRatePerSample : warmupLr;
            // for debug
            if (numMBsRun % 100 == 0)
                fprintf(stderr, "Epoch: %d, Iters: %d, LearnRate: %.9f\n", epochNumber + 1, numMBsRun, learnRatePerSample);
=======
#define SSGD_WARMUP
#ifdef SSGD_WARMUP
            if (epochNumber < 5) {
                int minibatchSize = 16 * 32;
                int totalSamples = 1281167;

                int totalMBsPerEpoch = totalSamples / minibatchSize + 1;

                double baseLearnRatePerSample = 1.0 / minibatchSize;
                double learnRateIncrePerEpoch = (0.00390625 - baseLearnRatePerSample) / 5.0; //each epoch each samlpe lr incre value.
                learnRatePerSample = baseLearnRatePerSample + learnRateIncrePerEpoch * epochNumber + (learnRateIncrePerEpoch / (double)totalMBsPerEpoch) * numMBsRun;
                if (numMBsRun % 100 == 0)
                    fprintf(stderr, "Iters: %d, LearnRate: %.9f\n", numMBsRun, (float)learnRatePerSample);
            }


#endif // SSGD_WARMUO
>>>>>>> 41c03a8e

            // do forward and back propagation

            // We optionally break the minibatch into sub-minibatches.
            // This, when enabled, is used when a full minibatch does not fit into GPU RAM.
            size_t actualNumSubminibatches = numSubminibatchesNeeded <= 1 ? 1 : smbDispatcher.GetMinibatchIntoCache(*trainSetDataReader, *net, *inputMatrices, numSubminibatchesNeeded);

            for (size_t ismb = 0; ismb < actualNumSubminibatches; ismb++)
            {
                if (actualNumSubminibatches > 1)
                {
                    smbDispatcher.GetSubMinibatchToNet(ismb); // get sub-minibatch from full-size one
                    ComputationNetwork::BumpEvalTimeStamp(featureNodes);
                    ComputationNetwork::BumpEvalTimeStamp(labelNodes);
                }

                // ===========================================================
                // forward prop for evaluate eval nodes
                // ===========================================================

                // compute eval node first since when gradient is computed the forward function values
                // may be changed and need to be recomputed when gradient and function value share the same matrix
                net->ForwardProp(forwardPropRoots); // the bulk of this evaluation is reused in ComputeGradient() below

                // ===========================================================
                // backprop
                // ===========================================================

                if (learnRatePerSample > 0.01 * m_minLearnRate) // only compute gradient when learning rate is large enough
                    net->Backprop(criterionNodes[0]);

                // house-keeping for sub-minibatching
                if (actualNumSubminibatches > 1)
                    smbDispatcher.DoneWithCurrentSubMinibatch(ismb); // page state out
            }                                                        // end sub-minibatch loop
            if (actualNumSubminibatches > 1)
                smbDispatcher.DoneWithCurrentMinibatch();
        } // if (actualMBSize > 0)
        // WARNING: If actualMBSize == 0, then criterion nodes have NOT been updated, and contain garbage (last MB's) values.

        // In case of mini epochs (used for adaptive minibatch size and learning rate),
        // no more data should be processed by this worker.
        if (shouldCheckEarlyExit)
        {
            if (epochStartSample + maxNumberOfSamples < trainSetDataReader->GetCurrentSamplePosition())
                maxNumSamplesExceeded = true;
        }

        ProfilerTimeEnd(profForwardBackward, profilerEvtMainFB);
        auto profGradientAgg = ProfilerTimeBegin();

        // for momentum/clipping/regularization/etc., as well as for progress and statistics, we should only count frames that are not gaps
        // #samples according to the default dynamic axis, for use with criterion nodes that do not have an MBLayout
        size_t numSamplesWithLabelOfNetwork = wasDataRead ? net->GetNumSamplesWithLabelOfNetwork(actualMBSize) : 0; // (0 for empty MB)
        // Note: All accumulation into an EpochCriterion uses 'numSamplesWithLabelOfNetwork' as the generic,
        // fallback minibatch size. If that is 0, then nodes are considered containing zero samples,
        // independent of their actual content (which is considered outdated).

        // Sum of actualMBSize across all nodes when using parallel training
        // 'aggregate' here means accross-worker aggregate for this one minibatch.
        size_t aggregateNumSamples = actualMBSize; // (0 for empty MB)
        size_t aggregateNumSamplesWithLabel = CriterionAccumulator<ElemType>::GetNumSamples(criterionNodes[0], numSamplesWithLabelOfNetwork); // (0 for empty MB)

        if (!useGradientAggregation)
        {
            // accumulate criterion values (objective, eval)
            assert(wasDataRead || numSamplesWithLabelOfNetwork == 0);
            // criteria are in Value()(0,0), we accumulate into another 1x1 Matrix (to avoid having to pull the values off the GPU)
            localEpochCriterion.Add(0, numSamplesWithLabelOfNetwork);
            for (size_t i = 0; i < evaluationNodes.size(); i++)
                localEpochEvalErrors.Add(i, numSamplesWithLabelOfNetwork);
        }
        else
        {
            // distributed gradient aggregation
            if (learnParamsGradients.size() == 0)
            {
                // lazily form the list of smoothedGradients to exchange
                learnParamsGradients.reserve(learnableNodes.size());
                for (auto nodeIter = learnableNodes.begin(); nodeIter != learnableNodes.end(); nodeIter++)
                {
                    ComputationNodePtr node = dynamic_pointer_cast<ComputationNode<ElemType>>(*nodeIter);
                    if (node->IsParameterUpdateRequired())
                    {
                        Matrix<ElemType>* currParamsGradient = &(node->Gradient()); // TODO: we can use shared_ptrs now

                        // Sometimes, in parallel training, the current node may not get any samples to process
                        // In this case, the gradient matrix may not have been sized yet. If so, lets size it.
                        if (currParamsGradient->GetNumCols() == 0)
                        {
                            Matrix<ElemType>* currParamsValues = &(node->Value());
                            currParamsGradient->Resize(currParamsValues->GetNumRows(), currParamsValues->GetNumCols());
                        }

                        learnParamsGradients.push_back(currParamsGradient);
                    }
                }
            }

            // hoist the criterion into CPU space for all-reduce
            localEpochCriterion.Assign(0, numSamplesWithLabelOfNetwork);
            for (size_t i = 0; i < evaluationNodes.size(); i++)
                localEpochEvalErrors.Assign(i, numSamplesWithLabelOfNetwork);

            // copy all values to be aggregated into the header
            m_gradHeader->numSamples = aggregateNumSamples;
            m_gradHeader->criterion           = localEpochCriterion.GetCriterion(0).first;
            m_gradHeader->numSamplesWithLabel = localEpochCriterion.GetCriterion(0).second; // same as aggregateNumSamplesWithLabel
            assert(m_gradHeader->numSamplesWithLabel == aggregateNumSamplesWithLabel);
            for (size_t i = 0; i < evaluationNodes.size(); i++)
                m_gradHeader->evalErrors[i] = localEpochEvalErrors.GetCriterion(i);

            // aggregate
            m_gradHeader->numEvalNode = evaluationNodes.size(); // TODO: rename numEvalNode (plural)
            bool samplesProcessed = m_distGradAgg->AggregateGradients(learnParamsGradients, m_gradHeader.get(), isFirstMinibatch);
            noMoreSamplesToProcess = !samplesProcessed;

            // read out the header--now everything is aggregated
            aggregateNumSamples          = m_gradHeader->numSamples;
            aggregateNumSamplesWithLabel = m_gradHeader->numSamplesWithLabel;
            epochCriterion += EpochCriterion(m_gradHeader->criterion, m_gradHeader->numSamplesWithLabel);
            for (size_t i = 0; i < epochEvalErrors.size(); i++)
            {
                if (ContainsAccumulatedResult(evaluationNodes[i]))
                {
                    // We don't accumulate error in epoch criterion as this node has already accumulated error for
                    // all samples that passed through network in forward pass.
                    if (samplesProcessed)
                    {
                        epochEvalErrors[i] = m_gradHeader->evalErrors[i];
                    }
                    // else: no samples processed, no aggregation happened -> we do not want to override current value
                    // with 0.
                }
                else
                    epochEvalErrors[i] += m_gradHeader->evalErrors[i];
            }
        }

        ProfilerTimeEnd(profGradientAgg, profilerEvtMainGradient);
        auto profWeights = ProfilerTimeBegin();

        // update model parameters
        if ((aggregateNumSamples > 0) && (learnRatePerSample > m_minLearnRate * 0.01))
        {
#if 1       // BUGBUG: We must skip gaps in our momentum, clipping, regularization etc. criteria.
            // This will break test cases. So for now, we will only enable this for per-sample criteria.
            size_t numSamplesInMinibatch = aggregateNumSamples;
            if (criterionNodes[0]->HasMBLayout())
#endif
            numSamplesInMinibatch = aggregateNumSamplesWithLabel;
#if 0
            if (numSamplesInMinibatch != aggregateNumSamples)
                fprintf(stderr, "SGD: using true #samples %d instead of MB size %d\n", (int)numSamplesInMinibatch, (int)aggregateNumSamples);
#endif
            auto smoothedGradientIter = smoothedGradients.begin();
            auto smoothedCountIter = smoothedCounts.begin();
            for (auto nodeIter = learnableNodes.begin(); nodeIter != learnableNodes.end(); nodeIter++, smoothedGradientIter++, smoothedCountIter++)
            {
                ComputationNodeBasePtr node = *nodeIter;
                if (node->IsParameterUpdateRequired())
                {
#ifdef _DEBUG
                    if (smoothedGradientIter->HasNan("TrainOneEpoch/UpdateWeights(): "))
                        LogicError("%ls %ls operation has NaNs in smoothedGradient.", node->NodeName().c_str(), node->OperationName().c_str());
#endif
                    double nodeDependentLearningRatePerSample = learnRatePerSample * node->GetLearningRateMultiplier();
                    double nodeDependentRegMultiplier = dynamic_pointer_cast<LearnableParameter<ElemType>>(node)->GetRegMultiplier();
                    double momentumPerSample = GetMomentumPerSample(epochNumber /*BUGBUG workaround:*/, net->GetMBLayoutPtrOfNetwork()->GetNumParallelSequences());
                    // TODO: Check why l2Factor is not applied to L1. Bug?
                    // BUGBUG (Issue #95): Access to net MBLayout can no longer be done if we have multiple input layouts
                    UpdateWeights(dynamic_pointer_cast<ComputationNode<ElemType>>(node)->Value(),
                                  dynamic_pointer_cast<ComputationNode<ElemType>>(node)->Gradient(),
                                  *smoothedGradientIter, *smoothedCountIter,
                                  nodeDependentLearningRatePerSample, momentumPerSample,
                                  numSamplesInMinibatch,
                                  m_L2RegWeight * nodeDependentRegMultiplier, m_L1RegWeight * nodeDependentRegMultiplier,
                                  m_needAveMultiplier, m_useNesterovMomentum);
                    node->BumpEvalTimeStamp();
#ifdef _DEBUG
                    if (dynamic_pointer_cast<ComputationNode<ElemType>>(node)->Value().HasNan("TrainOneEpoch/UpdateWeights(): "))
                        LogicError("%ls %ls operation has NaNs in functionValues after parameter update.", node->NodeName().c_str(), node->OperationName().c_str());
#endif
                }
            }
        }


        // aggregation by model averaging or block momentum 
        if (useModelAggregation)
        {
            if (nSamplesSinceLastModelSync >= blockSizePerWorker)
            {
                bool synced = m_pMASGDHelper->OnArrivingAtSyncPoint(learnableNodes, smoothedGradients, nSamplesSinceLastModelSync);
                if (synced)
                {
                    nSamplesSinceLastModelSync = 0;
                }
            }
            // prepare break condition
            if (useDistributedMBReading)
            {
                noMoreSamplesToProcess = !wasDataRead;
            }
        }

        // using parameter server for parameter update
        if (useAsyncGradientAggregation && m_mpi->NumNodesInUse() > 1)
        {
            // Determine if any samples were processed across any of the ranks
            if (useDistributedMBReading)
            {
                noMoreSamplesToProcess = !wasDataRead;
            }

            if (nSamplesSinceLastModelSync >= m_nSyncSamplesPerWorker[epochNumber])
            {
                m_pASGDHelper->PushAndPullModel(learnableNodes, nSamplesSinceLastModelSync);
                nSamplesSinceLastModelSync = 0;
            } 
        }


        ProfilerTimeEnd(profWeights, profilerEvtMainWeights);
        auto profPost = ProfilerTimeBegin();

        timer.Stop();

        numMBsRun++;
        totalTimeInMBs += timer.ElapsedSeconds();

        bool progressPrintNeeded = numMBsRun <= m_firstMBsToShowResult || (m_numMBsToShowResult && (numMBsRun % m_numMBsToShowResult == 0));
        bool tensorBoardWriteNeeded = tensorBoardWriter && m_tensorBoardNumMBsToLogResult && 
            ((totalMBsSeenBefore + numMBsRun) % m_tensorBoardNumMBsToLogResult == 0);

        // Get the epoch Values updated. Take care to fetch values from GPU only when this is really needed.
        if ((progressPrintNeeded || tensorBoardWriteNeeded) && !useGradientAggregation)
        {
            // if no aggregation, we directly get the values from the minibatch accumulators
            timer.Restart();
            epochCriterion = localEpochCriterion.GetCriterion(0);
            for (size_t i = 0; i < epochEvalErrors.size(); i++)
                epochEvalErrors[i] = localEpochEvalErrors.GetCriterion(i);
            timer.Stop();

            // Add the last trailing compute
            totalTimeInMBs += timer.ElapsedSeconds();
        }

        // log
        // This shows the criterion since last logged.
        if (progressPrintNeeded)
        {
            // epochCriterion aggregates over entire epoch, but we only show difference to last time we logged
            EpochCriterion epochCriterionSinceLastLogged = epochCriterion - epochCriterionLastLogged;
            let trainLossSinceLastLogged    =      epochCriterionSinceLastLogged.Average(); // TODO: Check whether old trainSamplesSinceLastLogged matches this ^^ difference
            let trainSamplesSinceLastLogged = (int)epochCriterionSinceLastLogged.second;

            // determine progress in percent
            int mbProgNumPrecision = 2;
            double mbProg = 0.0;
            if (epochNumber > 0 || (int)epochSize > 0) // TODO: explain this condition in a comment
            {
                if (m_maxComputedEpochSize != 0)
                {
                    double numMBPerEpoch = (double)m_maxComputedEpochSize / (double)tunedMBSize;
                    mbProg = (double)numMBsRun / numMBPerEpoch;
                    mbProgNumPrecision = (int)ceil(log10(numMBPerEpoch / (double)(numMBsRun - numMBsRunSinceLastLogged)));
                    mbProgNumPrecision = max(mbProgNumPrecision - 2, 2);
                }
            }
            else // estimate epoch size
                m_maxComputedEpochSize = numMBsRun * trainSamplesSinceLastLogged / (numMBsRun - numMBsRunSinceLastLogged);

            // progress tracing for compute cluster management
            let wasProgressPrinted = ProgressTracing::TraceProgressPercentage(epochNumber, mbProg, false);

            // progress tracing for regular log
            if (m_traceLevel > 0)
            {
                PREPENDTS(stderr);
                fprintf(stderr, "%s Epoch[%2d of %d]-Minibatch[%4d-%4d",
                        prefixMsg.c_str(), epochNumber + 1, (int)m_maxEpochs,
                        (int)(numMBsRunSinceLastLogged + 1), numMBsRun);
                if (epochNumber > 0 || (int)epochSize > 0) // got anything?  --TODO: why cast epochSize to (int) for this comparison?
                    fprintf(stderr, (", %2." + to_string(mbProgNumPrecision) + "f%%").c_str(), mbProg * 100); // --TODO: use a * format?
                fprintf(stderr, "]: ");
                epochCriterionSinceLastLogged.LogCriterion(criterionNodes[0]->NodeName());
                for (size_t i = 0; i < epochEvalErrors.size(); i++)
                {
                    const std::wstring& nodeName = evaluationNodes[i]->NodeName();
                    if (ContainsAccumulatedResult(evaluationNodes[i]))
                    {
                        // For aggregation nodes, we don't report per minibatch error. These nodes calculate
                        // aggregated error for all samples that passed through network, instead of calculating per
                        // sample error. Aggregated error for all samples will be reported for these nodes.
                        epochEvalErrors[i].LogCriterion(nodeName);
                    }
                    else
                    {
                        // Report per minibatch error.
                        (epochEvalErrors[i] - epochEvalErrorsLastLogged[i]).LogCriterion(nodeName);
                    }
                }

                fprintf(stderr, ("time = " + GeneratePaddedFloatOrExpFormat(0, 4, totalTimeInMBs) + "s; samplesPerSecond = %.1f\n").c_str(),
                        totalTimeInMBs, trainSamplesSinceLastLogged / totalTimeInMBs);
            }

            // progress tracing for compute cluster management
            if (wasProgressPrinted)
                ProgressTracing::TraceTrainLoss(trainLossSinceLastLogged);

            if (m_traceLevel > 0)
                fflush(stderr);

            if (epochCriterion.IsNan())
                RuntimeError("The training criterion is not a number (NAN).");

            // reset statistics for differential logging
            epochCriterionLastLogged  = epochCriterion;
            epochEvalErrorsLastLogged = epochEvalErrors;
            numMBsRunSinceLastLogged = numMBsRun;
            for (size_t i = 0; i < epochEvalErrors.size(); i++)
            {
                if (ContainsAccumulatedResult(evaluationNodes[i]))
                {
                    // For nodes that accumulate result we report accumulated error for all samples that passed through
                    // network so far, instead of per minibatch error. So, we reset last logged error here.
                    epochEvalErrorsLastLogged[i] = EpochCriterion(0);
                }
            }

            totalTimeInMBs = 0;
        }

        // Log progress to TensorBoard.
        // Only do this if TensorBoard logging is enabled, the current worker has rank 0, and it is time to write
        // the log (as controlled by tensorBoardNumMBsToLogResult).
        if (tensorBoardWriteNeeded)
        {
            // epochCriterion aggregates over entire epoch, but we only show difference to last time we logged
            EpochCriterion epochCriterionSinceLastLogged = epochCriterion - tensorBoardEpochCriterionLastLogged;
            double trainLossSinceLastLogged = epochCriterionSinceLastLogged.Average();

            // numMBsRun is specific to the current epoch and is reset for each epoch.
            // We cannot use it if we want to view progress of loss/eval since the start of training. 
            // Instead, we use a total number of minibatches run from the start of training as a step.
            const size_t step = totalMBsSeenBefore + (size_t)numMBsRun;
            tensorBoardWriter->WriteValue(L"minibatch/" + criterionNodes[0]->NodeName(), (float)trainLossSinceLastLogged, step);
            for (size_t i = 0; i < epochEvalErrors.size(); i++)
            {
                const std::wstring& nodeName = evaluationNodes[i]->NodeName();
                // For aggregation nodes, we don't report per minibatch error. These nodes calculate
                // aggregated error for all samples that passed through network, instead of calculating per
                // sample error. Aggregated error for all samples will be reported for these nodes.
                const EpochCriterion& evalErrorSinceLastLogged = ContainsAccumulatedResult(evaluationNodes[i])
                    ? epochEvalErrors[i]
                    : epochEvalErrors[i] - tensorBoardEpochEvalErrorsLastLogged[i];
                tensorBoardWriter->WriteValue(L"minibatch/" + nodeName, (float)evalErrorSinceLastLogged.Average(), step);
            }

            tensorBoardWriter->Flush();

            // reset statistics for differential logging
            tensorBoardEpochCriterionLastLogged = epochCriterion;
            tensorBoardEpochEvalErrorsLastLogged = epochEvalErrors;
            for (size_t i = 0; i < epochEvalErrors.size(); i++)
            {
                if (ContainsAccumulatedResult(evaluationNodes[i]))
                {
                    // For nodes that accumulate result we report accumulated error for all samples that passed through
                    // network so far, instead of per minibatch error. So, we reset last logged error here.
                    tensorBoardEpochEvalErrorsLastLogged[i] = EpochCriterion(0);
                }
            }
        }

        timer.Restart();
        totalEpochSamples += aggregateNumSamplesWithLabel;

        // call DataEnd function
        // This signals something from SGD to the reader.
        // DataEnd does reader specific process if sentence ending is reached
        trainSetDataReader->DataEnd();

        // Attempts to compute the error signal for the whole utterance, which will
        // be fed to the neural network as features. Currently it is a workaround
        // for the two-forward-pass sequence and ctc training, which allows
        // processing more utterances at the same time. Only used in Kaldi2Reader.
        // TODO: move the two-forward-pass support out of the reader.
        AttemptUtteranceDerivativeFeatures(net, trainSetDataReader, featureNodes, inputMatrices);

        profiler.NextSample();
        isFirstMinibatch = false;

        ProfilerTimeEnd(profPost, profilerEvtMainPost);
        ProfilerTimeEnd(profMinibatch, profilerEvtMainMinibatch);
    }

    // --- END MAIN MINIBATCH LOOP

    if (useModelAggregation )
    {
        m_pMASGDHelper->OnEpochEnd(learnableNodes, smoothedGradients, nSamplesSinceLastModelSync);
        nSamplesSinceLastModelSync = 0;
    }

    if (useAsyncGradientAggregation && (m_mpi->NumNodesInUse() > 1))
    {
        m_pASGDHelper->PushAndPullModel(learnableNodes, nSamplesSinceLastModelSync);
        nSamplesSinceLastModelSync = 0;
    }

    // hoist the accumulated criterion value from GPU side to our 'out'  variables
    // (unless we useGradientAggregation, in which case they are accumulated in the 'out' variables directly)
    if (!useGradientAggregation)
    {
        epochCriterion = localEpochCriterion.GetCriterion(0);
        for (size_t i = 0; i < epochEvalErrors.size(); i++)
            epochEvalErrors[i] = localEpochEvalErrors.GetCriterion(i);
    }

    // in case of model averaging, do one more final aggregation of criteria
    if (useModelAggregation && (m_mpi->NumNodesInUse() > 1))
    {
        // 1. total epoch samples processed by all workers
        size_t totalEpochSamplesOfAllWorkers = totalEpochSamples;
        m_mpi->AllReduce(&totalEpochSamplesOfAllWorkers, 1);

        // get criteria for this worker
        assert(!useGradientAggregation); // (otherwise the data would not be in localEpochCriterion)
        epochCriterion = localEpochCriterion.GetCriterion(0);
        for (size_t i = 0; i < epochEvalErrors.size(); i++)
            epochEvalErrors[i] = localEpochEvalErrors.GetCriterion(i);

        // all-reduce epochCriterion and epochEvalErrors over nodes
        m_mpi->AllReduce(&epochCriterion.first,  1);
        m_mpi->AllReduce(&epochCriterion.second, 1);
        // to transfer the eval vectors, we must pull them apart into STL objects and exchange them separately
        // TODO: merge with training criteria
        vector<double> numer(epochEvalErrors.size());
        vector<size_t> denom(epochEvalErrors.size());
        for (size_t i = 0; i < epochEvalErrors.size(); i++)
        {
            numer[i] = epochEvalErrors[i].first;
            denom[i] = epochEvalErrors[i].second;
        }
        m_mpi->AllReduce(numer);
        m_mpi->AllReduce(denom);
        for (size_t i = 0; i < epochEvalErrors.size(); i++)
            epochEvalErrors[i] = EpochCriterion(numer[i], denom[i]);

        totalEpochSamples = totalEpochSamplesOfAllWorkers;
    }

    if (useGradientAggregation && !evaluationNodesWhichAccumulateResult.empty())
    {
        // Each worker contains accumulated values for part of the data set, we have to aggregate accumulated values
        // and recalculate evaluation errors based on accumulators.
        AggregateAccumulatorValuesAndUpdateEpochEvaluation<ElemType>(
            net, evaluationNodesWhichAccumulateResult, m_gradHeader, m_mpi, epochEvalErrors, evaluationNodes,
            localEpochEvalErrors, ContainsAccumulatedResult, m_packThresholdSizeInBytes);
    }

    return numMBsRun;
}

// -----------------------------------------------------------------------
// subroutines and helpers follow below
// -----------------------------------------------------------------------

static double MomentumPerMB(double momentumPerSample, size_t minibatchSize)
{
    return pow(momentumPerSample, minibatchSize);
}

template <class ElemType>
const std::vector<ComputationNodeBasePtr>& SGD<ElemType>::GetTrainCriterionNodes(ComputationNetworkPtr net)
{
    if (!m_trainCriterionNodeName.empty())
    {
        return net->CriterionNodesFrom(m_trainCriterionNodeName);
    }
    else
        return net->FinalCriterionNodes();
}

template <class ElemType>
const std::vector<ComputationNodeBasePtr>& SGD<ElemType>::GetEvalCriterionNodes(ComputationNetworkPtr net)
{
    if (!m_evalCriterionNodeName.empty())
    {
        return net->CriterionNodesFrom(m_evalCriterionNodeName);
    }
    else
        return net->EvaluationNodes();
}

// execute PreComputeNodes
// Returns true if precomputation was executed.
template <class ElemType>
bool SGD<ElemType>::PreCompute(ComputationNetworkPtr net,
                               IDataReader* trainSetDataReader,
                               const std::vector<ComputationNodeBasePtr>& featureNodes,
                               const std::vector<ComputationNodeBasePtr>& labelNodes,
                               StreamMinibatchInputs* inputMatrices)
{
    std::list<ComputationNodeBasePtr> nodes = net->GetNodesRequiringPreComputation(); // this tests all HasComputed() flags

    if (nodes.size() == 0)
    {
        if (m_traceLevel > 0)
        LOGPRINTF(stderr, "No PreCompute nodes found, or all already computed. Skipping pre-computation step.\n");
        return false;
    }

    fprintf(stderr, "\n");
    LOGPRINTF(stderr, "Precomputing --> %lu PreCompute nodes found.\n\n", (unsigned long)nodes.size());
    if (m_traceLevel > 0)
    {
        for (const auto & node : nodes)
        {
            LOGPRINTF(stderr, "\t%ls = %ls()\n", node->NodeName().c_str(), node->OperationName().c_str());
        }
    }

    // compute
    ScopedNetworkOperationMode modeGuard(net, NetworkOperationMode::preComputing);

    // trainSetDataReader->StartMinibatchLoop(m_mbSize[0],  0 , requestDataSize);
    // trainSetDataReader->StartMinibatchLoop(m_mbSize[0],  0 , m_epochSize); // only based on one epoch
    // To support large dataset, we usually partition whole dataset into several epoch's,
    // so we need to use all the data to do precomputing
    if (m_useAllDataForPreComputedNode) // using all the data
        trainSetDataReader->StartMinibatchLoop(m_mbSize[0], 0, inputMatrices->GetStreamDescriptions());
    else // using only one epoch. Note: One epoch is often enough for feature mean/stddev, but not for estimating priors.
        trainSetDataReader->StartMinibatchLoop(m_mbSize[0], 0, inputMatrices->GetStreamDescriptions(), m_epochSize);
    net->StartEvaluateMinibatchLoop(nodes);

    // initialize
    for (auto & node : nodes)
        dynamic_pointer_cast<IPreComputeNode>(node)->MarkComputed(false /*begin accumulating*/);

    const size_t numIterationsBeforePrintingProgress = 100;
    size_t numItersSinceLastPrintOfProgress = 0;
    size_t actualMBSizeDummy;
    while (DataReaderHelpers::GetMinibatchIntoNetwork<ElemType>(*trainSetDataReader, net, nullptr, false, false, *inputMatrices, actualMBSizeDummy, m_mpi))
    {
        // TODO: move these into GetMinibatchIntoNetwork()  --but those are passed around; necessary? Can't we get them from 'net'?
        ComputationNetwork::BumpEvalTimeStamp(featureNodes);
        ComputationNetwork::BumpEvalTimeStamp(labelNodes);

        net->ForwardProp(nodes);

        numItersSinceLastPrintOfProgress = ProgressTracing::TraceFakeProgress(numIterationsBeforePrintingProgress, numItersSinceLastPrintOfProgress);
    }

    // finalize
    for (auto & node : nodes)
        dynamic_pointer_cast<IPreComputeNode>(node)->MarkComputed(true /*done accumulating*/);

    fprintf(stderr, "\n");
    LOGPRINTF(stderr, "Precomputing --> Completed.\n\n");

    return true;
}

// return a reasonable initial learning rate based on the initial mbsize
template <class ElemType>
double SGD<ElemType>::SearchForBestLearnRate(ComputationNetworkPtr net,
                                             ComputationNetworkPtr refNet,
                                             const ComputationNodeBasePtr& refNode, const int epochNumber,
                                             const double curLearnRate,
                                             IDataReader* trainSetDataReader,
                                             const std::vector<ComputationNodeBasePtr>& featureNodes,
                                             const std::vector<ComputationNodeBasePtr>& labelNodes,
                                             const std::vector<ComputationNodeBasePtr>& criterionNodes,
                                             const std::vector<ComputationNodeBasePtr>& evaluationNodes,
                                             StreamMinibatchInputs* inputMatrices,
                                             const std::list<ComputationNodeBasePtr>& learnableNodes,
                                             std::list<Matrix<ElemType>>& smoothedGradients, vector<double> smoothedCounts,
                                             const bool learnRateInitialized,
                                             const double largestPrevLearnRatePerSample)
{
    double bestLearnRatePerSample = curLearnRate;

    size_t numFramesToUseInSearch = m_numSamples4Search[epochNumber];
    if (m_epochSize != requestDataSize)
    {
        // ensure the numFramesToUseInSearch does not exceed the total number of frames in the epoch
        numFramesToUseInSearch = min(numFramesToUseInSearch, m_epochSize);
    }

    double minLearnRate = m_minLearnRate * 0.3f;
    double learnRatePerSample = 1.0f / 8.0f / 0.618f / sqrt((double) m_mbSize[epochNumber]); // TODO: comment on these magic constants

    if (learnRateInitialized && largestPrevLearnRatePerSample > 0)
    {
        // largestPrevLearnRatePerSample is per sample, first 0.618f is for compensation, second one is for safety
        learnRatePerSample = largestPrevLearnRatePerSample / 0.618f / 0.618f;
    }

    int baseModelEpoch = epochNumber - 1;
    net->RereadPersistableParameters<ElemType>(GetModelNameForEpoch(baseModelEpoch));

    double learnRate = learnRatePerSample;
    size_t dummyMinibatchSize;            // (not used)
    size_t dummyTotalTrainingSamplesSeen; // (not used)
    double prevCriterion = numeric_limits<double>::infinity();
    LoadCheckPointInfo(baseModelEpoch,
                       /*out*/ dummyTotalTrainingSamplesSeen,
                       /*out*/ learnRate,
                       smoothedGradients,
                       smoothedCounts,
                       /*out*/ prevCriterion,
                       /*out*/ dummyMinibatchSize);

    // if model is not changed this is what we will get
    EpochCriterion baseCriterion;
    vector<EpochCriterion> epochEvalErrors(evaluationNodes.size(), EpochCriterion::Infinity()); // these are ignored in this entire method
    TrainOneMiniEpochAndReloadModel(net, refNet, refNode, epochNumber,
                                    m_epochSize, trainSetDataReader, 0, m_mbSize[epochNumber],
                                    featureNodes, labelNodes,
                                    criterionNodes, evaluationNodes,
                                    inputMatrices, learnableNodes,
                                    smoothedGradients, smoothedCounts,
                                    /*out*/ baseCriterion, /*out*/ epochEvalErrors,
                                    "BaseAdaptiveLearnRateSearch:",
                                    numFramesToUseInSearch);

    if (m_autoLearnRateSearchType == LearningRateSearchAlgorithm::SearchBeforeEpoch)
    {
        if (prevCriterion == numeric_limits<double>::infinity())
            prevCriterion = baseCriterion.Average();

        double ratio = 0.3;

        if (m_epochSize != requestDataSize)
            ratio = pow(((double) numFramesToUseInSearch) / m_epochSize, 1.0f / 2);

        // interpolate prevCriterion into 'baseCriterion'
        baseCriterion.first = baseCriterion.second * max(ratio * prevCriterion + (1 - ratio) * baseCriterion.Average(), baseCriterion.Average());
    }

    EpochCriterion epochCriterion(EpochCriterion::Infinity());
    do
    {
        learnRatePerSample *= 0.618;
        TrainOneMiniEpochAndReloadModel(net, refNet, refNode, epochNumber,
                                        m_epochSize, trainSetDataReader,
                                        learnRatePerSample, m_mbSize[epochNumber], featureNodes,
                                        labelNodes, criterionNodes,
                                        evaluationNodes, inputMatrices,
                                        learnableNodes, smoothedGradients, smoothedCounts,
                                        /*out*/ epochCriterion, /*out*/ epochEvalErrors,
                                        "AdaptiveLearnRateSearch:",
                                        numFramesToUseInSearch);
    } while (epochCriterion.IsNan() || (epochCriterion.Average() > baseCriterion.Average() && learnRatePerSample > minLearnRate));

    bestLearnRatePerSample = learnRatePerSample;

    // grid search for the first m_numBestSearchEpoch  epochs
    if (epochNumber < m_numBestSearchEpoch)
    {
        double leftLearnRatePerSample = 0.01 / m_mbSize[epochNumber];
        double rightLearnRatePerSample = learnRatePerSample;
        EpochCriterion rightCriterion = epochCriterion;
        EpochCriterion leftCriterion; // we compute this from the mini epoch

        TrainOneMiniEpochAndReloadModel(net, refNet, refNode, epochNumber,
                                        m_epochSize, trainSetDataReader,
                                        leftLearnRatePerSample, m_mbSize[epochNumber],
                                        featureNodes, labelNodes,
                                        criterionNodes, evaluationNodes,
                                        inputMatrices, learnableNodes,
                                        smoothedGradients, smoothedCounts,
                                        /*out*/ leftCriterion, /*out*/ epochEvalErrors,
                                        "DetailBaseAdaptiveLearnRateSearch:",
                                        numFramesToUseInSearch);

        while (rightLearnRatePerSample > leftLearnRatePerSample * 1.2)
        {
            if (rightCriterion.Average() > leftCriterion.Average())
            {
                rightLearnRatePerSample *= 0.618;

                TrainOneMiniEpochAndReloadModel(net, refNet, refNode,
                                                epochNumber, 
                                                m_epochSize,
                                                trainSetDataReader,
                                                rightLearnRatePerSample, m_mbSize[epochNumber],
                                                featureNodes, labelNodes,
                                                criterionNodes,
                                                evaluationNodes,
                                                inputMatrices,
                                                learnableNodes,
                                                smoothedGradients, smoothedCounts,
                                                /*out*/ rightCriterion,
                                                /*out*/ epochEvalErrors,
                                                "DetailRightAdaptiveLearnRateSearch:",
                                                numFramesToUseInSearch);
            }
            else
            {
                leftLearnRatePerSample /= 0.618;

                TrainOneMiniEpochAndReloadModel(net, refNet, refNode,
                                                epochNumber,
                                                m_epochSize,
                                                trainSetDataReader,
                                                leftLearnRatePerSample, m_mbSize[epochNumber],
                                                featureNodes, labelNodes,
                                                criterionNodes,
                                                evaluationNodes,
                                                inputMatrices,
                                                learnableNodes,
                                                smoothedGradients, smoothedCounts,
                                                /*out*/ leftCriterion,
                                                /*out*/ epochEvalErrors,
                                                "DetailLeftAdaptiveLearnRateSearch:",
                                                numFramesToUseInSearch);
            }
        }

        bestLearnRatePerSample = (leftCriterion.Average() < rightCriterion.Average()) ? leftLearnRatePerSample : rightLearnRatePerSample;
    }

    LOGPRINTF(stderr, " SearchForBestLearnRate Epoch[%d]: Best learningRatePerSample = %.10g, baseCriterion=%.10g\n",
              (int) epochNumber + 1, bestLearnRatePerSample, baseCriterion.Average());

    return bestLearnRatePerSample;
}

// AdaptiveMinibatchSizing() -- choose the largest feasible minibatch size
// This is necessary for data-parallel operation. The aim is to minimize model updates, and hence bandwidth
// This implements
//    F. Seide, H. Fu, J. Droppo, G. Li, and D. Yu:
//    "On Parallelizability of Stochastic Gradient Descent for Speech DNNs"
//    In Proc. ICASSP 2014.
template <class ElemType>
size_t SGD<ElemType>::AdaptiveMinibatchSizing(ComputationNetworkPtr net,
                                              ComputationNetworkPtr refNet,
                                              const ComputationNodeBasePtr& refNode,
                                              const int epochNumber,
                                              const size_t numFramesToUseInSearch,
                                              IDataReader* trainSetDataReader,
                                              const double learnRatePerSample,
                                              const size_t initialMinibatchSize,
                                              const std::vector<ComputationNodeBasePtr>& featureNodes,
                                              const std::vector<ComputationNodeBasePtr>& labelNodes,
                                              const std::vector<ComputationNodeBasePtr>& criterionNodes,
                                              const std::vector<ComputationNodeBasePtr>& evaluationNodes,
                                              StreamMinibatchInputs* inputMatrices,
                                              const std::list<ComputationNodeBasePtr>& learnableNodes,
                                              std::list<Matrix<ElemType>>& smoothedGradients, vector<double> smoothedCounts,
                                              const double learningRateAdjustmentFactor)
{
    size_t minMinibatchSize = initialMinibatchSize;
    size_t chosenMinibatchSize = initialMinibatchSize;

    // do some pre-adjustment based on LR
    // Basically we assume that the LR for epoch 1 is safe for mbsize.
    // If LR control led to a smaller LR, then we can safely increase the lower bound of the MB size.
    double learningRateChangeSoFar = GetLearningRatePerSample(epochNumber /*BUGBUG workaround:*/, trainSetDataReader->GetNumParallelSequencesForFixingBPTTMode()) / GetLearningRatePerSample(0 /*BUGBUG workaround:*/, trainSetDataReader->GetNumParallelSequencesForFixingBPTTMode());
    learningRateChangeSoFar *= learningRateAdjustmentFactor;

    // increasing by the full factor is found to be too aggressive; sqrt() seems more robust
    learningRateChangeSoFar = sqrt(learningRateChangeSoFar);

    // LR was indeed reduced
    if (learningRateChangeSoFar < 1.0f)
    {
        // we can safely increase MB size (note: this may be bigger than our max)
        minMinibatchSize = (size_t)(minMinibatchSize / learningRateChangeSoFar);
    }

    if (epochNumber < 2 && m_prevChosenMinibatchSize != 0)
    {
        // newly started training: any previous MB size stored in the model is to be ignored
        LOGPRINTF(stderr, " Before Epoch[2], previous minibatchSize %d is considered invalid -> resetting.\n",
                  (int)m_prevChosenMinibatchSize);
        m_prevChosenMinibatchSize = 0;
    }

    // check if we need to skip
    if (m_prevChosenMinibatchSize != 0 &&
        (epochNumber + 1) > m_minibatchSizeTuningFrequency &&
        (epochNumber + 1) % m_minibatchSizeTuningFrequency != 0)
    {
        LOGPRINTF(stderr, " AdaptiveMinibatchSearch: Search for a better minibatchSize in epoch %d skipped, keeping minibatchSize of %d\n",
            (int)epochNumber + 1, (int)m_prevChosenMinibatchSize);
        chosenMinibatchSize = m_prevChosenMinibatchSize;
    }
    else
    {
        if (m_prevChosenMinibatchSize != 0)
        {
            // if m_prevChosenMinibatchSize (the chosen minibatch size for the previous epoch) div 2
            // is higher than initialMinibatchSize (the minibatch size we start with for this epoch),
            // then start the search with m_prevChosenMinibatchSize/2 instead of initialMinibatchSize.
            //LOGPRINTF(stderr, " AdaptiveMinibatchSearch: Limiting minMinibatchSize to largest of previous minibatchSize = (%d / 2) or %d\n",
            //          (int) m_prevChosenMinibatchSize, (int) minMinibatchSize);
            minMinibatchSize = max(minMinibatchSize, m_prevChosenMinibatchSize / 2);
        }

        size_t maxMinibatchSize = m_minibatchSizeTuningMax;

        // only grow at most 2 x compared to previous step
        if (m_prevChosenMinibatchSize != 0.0f)
        {
            assert(m_prevChosenMinibatchSize >= chosenMinibatchSize);

            //LOGPRINTF(stderr, " AdaptiveMinibatchSearch: Limiting maxMinibatchSize to previous minibatchSize %d*2\n",
            //          (int) m_prevChosenMinibatchSize);
            maxMinibatchSize = min(maxMinibatchSize, m_prevChosenMinibatchSize * 2);
        }

        chosenMinibatchSize = SearchForBestMinibatchSize(net, refNet, refNode, epochNumber,
                                                         numFramesToUseInSearch, trainSetDataReader,
                                                         learnRatePerSample, featureNodes,
                                                         labelNodes, criterionNodes,
                                                         evaluationNodes, inputMatrices,
                                                         learnableNodes, smoothedGradients, smoothedCounts,
                                                         minMinibatchSize, maxMinibatchSize);
    }

    return chosenMinibatchSize;
}

static size_t RoundToMultipleOf64(float val)
{
    return 64 * (size_t)((val + 32) / 64);
}

static size_t RoundToMultipleOf64(size_t val)
{
    return 64 * ((val + 32) / 64);
}

// uses a small percentage of training data of minibatch to
// speculatively train with various MB sizes; then picks the best
template <class ElemType>
size_t SGD<ElemType>::SearchForBestMinibatchSize(ComputationNetworkPtr net,
                                                 ComputationNetworkPtr refNet,
                                                 const ComputationNodeBasePtr& refNode,
                                                 const int epochNumber,
                                                 const size_t numFramesToUseInSearch,
                                                 IDataReader* trainSetDataReader,
                                                 const double learnRatePerSample,
                                                 const std::vector<ComputationNodeBasePtr>& featureNodes,
                                                 const std::vector<ComputationNodeBasePtr>& labelNodes,
                                                 const std::vector<ComputationNodeBasePtr>& criterionNodes,
                                                 const std::vector<ComputationNodeBasePtr>& evaluationNodes,
                                                 StreamMinibatchInputs* inputMatrices,
                                                 const std::list<ComputationNodeBasePtr>& learnableNodes,
                                                 std::list<Matrix<ElemType>>& smoothedGradients, std::vector<double> smoothedCounts,
                                                 const size_t minMinibatchSize, const size_t maxMinibatchSize)
{
    // may happen for automatically reduced learning rates
    if (minMinibatchSize > maxMinibatchSize)
    {
        return maxMinibatchSize;
    }

    size_t trialMinibatchSize = 0;
    bool isFirstIteration = true;
    EpochCriterion baseCriterion(0);

    // increase the minibatch size by a factor of sqrt(2) in each step.
    const float minibatchSizeTuningFactor = sqrtf(2.0f);

    LOGPRINTF(stderr, " AdaptiveMinibatchSearch Epoch[%d]: Evaluating minibatchSizes %d..%d\n",
        (int)epochNumber + 1, (int)RoundToMultipleOf64(minMinibatchSize), (int)RoundToMultipleOf64(maxMinibatchSize));

    size_t lastGoodMinibatchSize = 0;
    EpochCriterion lastGoodEpochCriterion(0);
    for (float trialMinibatchSizeFloat = (float) minMinibatchSize;
         trialMinibatchSizeFloat <= maxMinibatchSize;
         trialMinibatchSizeFloat *= minibatchSizeTuningFactor)
    {
        // round mbsize to something meaningful
        trialMinibatchSize = RoundToMultipleOf64(trialMinibatchSizeFloat);
        if (m_traceLevel > 0)
        {
            LOGPRINTF(stderr, " AdaptiveMinibatchSearch Epoch[%d]: Evaluating trial minibatchSize=%d (search range: %d..%d)...\n",
                      (int)epochNumber+1, (int)trialMinibatchSize, (int)RoundToMultipleOf64(minMinibatchSize), (int)RoundToMultipleOf64(maxMinibatchSize));
        }
        std::vector<EpochCriterion> epochEvalErrors(evaluationNodes.size(), EpochCriterion::Infinity());
        EpochCriterion epochCriterion(EpochCriterion::Infinity());

        // Train on a few minibatches and so we can observe the epochCriterion as we try increasing
        // minibatches with iteration of this loop.
        TrainOneMiniEpochAndReloadModel(net, refNet, refNode, epochNumber,
                                        m_epochSize, trainSetDataReader,
                                        learnRatePerSample, trialMinibatchSize, featureNodes,
                                        labelNodes, criterionNodes,
                                        evaluationNodes, inputMatrices,
                                        learnableNodes, smoothedGradients, smoothedCounts,
                                        /*out*/ epochCriterion, /*out*/ epochEvalErrors,
                                        isFirstIteration ? "BaseAdaptiveMinibatchSearch:" : "AdaptiveMinibatchSearch:",
                                        numFramesToUseInSearch);

        if (isFirstIteration)
        {
            // for the first iteration of the loop only, set baseCriterion
            // to the result we got from TrainOneMiniEpochAndReloadModel().
            baseCriterion = epochCriterion;
            lastGoodMinibatchSize = trialMinibatchSize;
            lastGoodEpochCriterion = baseCriterion;
            isFirstIteration = false;

            if (m_traceLevel > 0)
            {
                LOGPRINTF(stderr, " AdaptiveMinibatchSearch Epoch[%d]: Computed baseCriterion %.8f for minibatchSize=%d\n",
                          (int)epochNumber + 1, baseCriterion.Average(), (int)trialMinibatchSize);
            }
        }
        else if (!epochCriterion.IsNan() &&
                 epochCriterion.Average() > (baseCriterion.Average() * (1.0 + (m_minibatchSearchCriterionErrorMargin / 100.0))))
        {
            // As soon as we see the Criterion (a measure of error) start to get larger than the
            // Criterion we started with, we stop.
            // TODO: if this is too sensitive, we can add a margin on the bases of percentage of
            // baseCriterion.
            break;
        }
        else
        {
            lastGoodMinibatchSize = trialMinibatchSize;
            lastGoodEpochCriterion = epochCriterion;
            if (m_traceLevel > 0 && trialMinibatchSizeFloat * minibatchSizeTuningFactor <= maxMinibatchSize)
            {
                LOGPRINTF(stderr, " AdaptiveMinibatchSearch Epoch[%d]: Keep searching... epochCriterion = %.8f vs. baseCriterion = %.8f\n",
                          (int)epochNumber+1, epochCriterion.Average(), baseCriterion.Average());
            }
        }
    }
    if (m_traceLevel > 0)
    {
        LOGPRINTF(stderr, " AdaptiveMinibatchSearch Epoch[%d]: Search successful. New minibatchSize is %d. epochCriterion = %.8f vs baseCriterion = %.8f\n",
                  (int)epochNumber + 1, (int)lastGoodMinibatchSize, lastGoodEpochCriterion.Average(), baseCriterion.Average());
    }
    return lastGoodMinibatchSize;
}

// run training over a small subset of an epoch, used by automatic LR and MB-size tuning
template <class ElemType>
void SGD<ElemType>::TrainOneMiniEpochAndReloadModel(ComputationNetworkPtr net,
                                                    ComputationNetworkPtr refNet,
                                                    const ComputationNodeBasePtr& refNode, const int epochNumber,
                                                    const size_t epochSize, IDataReader* trainSetDataReader,
                                                    const double learnRatePerSample,
                                                    const size_t minibatchSize,
                                                    const std::vector<ComputationNodeBasePtr>& featureNodes,
                                                    const std::vector<ComputationNodeBasePtr>& labelNodes,
                                                    const std::vector<ComputationNodeBasePtr>& criterionNodes,
                                                    const std::vector<ComputationNodeBasePtr>& evaluationNodes,
                                                    StreamMinibatchInputs* inputMatrices,
                                                    const std::list<ComputationNodeBasePtr>& learnableNodes,
                                                    std::list<Matrix<ElemType>>& smoothedGradients, vector<double> smoothedCounts,
                                                    /*out*/ EpochCriterion& epochCriterion,
                                                    /*out*/ std::vector<EpochCriterion>& epochEvalErrors,
                                                    std::string prefixMsg,
                                                    const size_t maxNumOfSamples)
{
    TrainOneEpoch(net, refNet, refNode, epochNumber, epochSize,
                  trainSetDataReader, learnRatePerSample, minibatchSize, featureNodes,
                  labelNodes, criterionNodes, evaluationNodes,
                  inputMatrices, learnableNodes, smoothedGradients, smoothedCounts,
                  /*out*/ epochCriterion, /*out*/ epochEvalErrors,
                  "  " + prefixMsg, maxNumOfSamples); // indent log msg by 2 (that is 1 more than the Finished message below)

    LOGPRINTF(stderr, " Finished Mini-Epoch[%d]: ", (int)epochNumber+1);
    epochCriterion.LogCriterion(criterionNodes[0]->NodeName());
    for (size_t j = 0; j < epochEvalErrors.size(); j++)
        epochEvalErrors[j].LogCriterion(evaluationNodes[j]->NodeName());
    fprintf(stderr, "learningRatePerSample = %.8g; minibatchSize = %d\n", learnRatePerSample, (int)minibatchSize);

    // go back to where we came from
    int baseModelEpoch = epochNumber - 1;
    let path = GetModelNameForEpoch(baseModelEpoch);
    //fprintf(stderr, "Reverting parameters back to %ls\n", path.c_str());
    net->RereadPersistableParameters<ElemType>(path);

    double dummyLearnRate;
    double dummyPrevCriterion;
    size_t dummyTotalTrainingSamplesSeen; // (not used)
    size_t dummyMinibatchSize;
    LoadCheckPointInfo(baseModelEpoch,
                       /*out*/ dummyTotalTrainingSamplesSeen,
                       /*out*/ dummyLearnRate,
                       smoothedGradients,
                       smoothedCounts,
                       /*out*/ dummyPrevCriterion,
                       /*out*/ dummyMinibatchSize);
}

// Attemps to compute the error signal for the whole utterance, which will
// be fed to the neural network as features. Currently it is a workaround
// for the two-forward-pass sequence and ctc training, which allows
// processing more utterances at the same time. Only used in Kaldi2Reader.
// TODO: move the two-forward-pass support out of the reader.
template <class ElemType>
void SGD<ElemType>::AttemptUtteranceDerivativeFeatures(ComputationNetworkPtr net,
                                                       IDataReader* trainSetDataReader,
                                                       const std::vector<ComputationNodeBasePtr>& featureNodes,
                                                       StreamMinibatchInputs* inputMatrices)
{
    assert(trainSetDataReader != NULL);
    std::vector<std::vector<std::pair<wstring, size_t>>> uttInfo;
    auto pMBLayout = make_shared<MBLayout>();
    // TODO: use GetMinibatchIntoNetwork().
    while (trainSetDataReader->GetMinibatchCopy(uttInfo, *inputMatrices, pMBLayout))
    {
        ComputationNetwork::BumpEvalTimeStamp(featureNodes);

        auto& outputNodes = net->OutputNodes();
        if (outputNodes.empty())
            LogicError("no output node was found.");

        if (Globals::ShouldEnableShareNodeValueMatrices())
            InvalidArgument("AttemptUtteranceDerivativeFeatures cannot be used together with forward value memory sharing. "
                            "Set 'shareNodeValueMatrices=false' at the top level of your CNTK config file to get around this error");

        // BUGBUG (Issue #95): This is no longer correct once we have multiple input layouts.
        trainSetDataReader->CopyMBLayoutTo(net->GetMBLayoutPtrOfNetwork());
        net->ForwardProp(outputNodes[0]); // only evaluate the first output
        trainSetDataReader->SetNetOutput(uttInfo,
                                         dynamic_pointer_cast<ComputationNode<ElemType>>(outputNodes[0])->Value(),
                                         pMBLayout);
    }
}

template <class ElemType>
void SGD<ElemType>::InitDistGradAgg(int numEvalNodes, int numGradientBits, int deviceId, int traceLevel)
{
    assert(GetParallelizationMethod() == ParallelizationMethod::dataParallelSGD);

    if (numGradientBits != (8 * sizeof(ElemType)))
    {
        if (traceLevel > 0)
            fprintf(stderr, "Initializing dataParallelSGD for %d-bit quantization.\n", numGradientBits);
#ifdef CNTK_PARALLEL_TRAINING_SUPPORT
        if (Globals::UseV2Aggregator())
        {
            auto communicator = ::CNTK::QuantizedMPICommunicator(m_zeroThresholdFor1Bit, true, numGradientBits);
            m_distGradAgg = std::make_shared<V2AllReduceDistGradAggregator<ElemType>>(communicator, m_bufferedAsyncGradientAggregation, traceLevel, m_syncStatsTrace);
        }
        else
            m_distGradAgg = std::make_shared<AllReduceDistGradAggregator<ElemType>>(m_mpi, numGradientBits, m_zeroThresholdFor1Bit, true /*useQuantizationForSelfStripe*/, m_bufferedAsyncGradientAggregation, traceLevel, m_syncStatsTrace);
#else
        RuntimeError("Gradient quantization is unsupported in CNTK binaries built without quantized gradient aggregation support!");
#endif // !CNTK_PARALLEL_TRAINING_SUPPORT
    }
    else
    {
        if (traceLevel > 0)
            fprintf(stderr, "Initializing dataParallelSGD with FP%d aggregation.\n", numGradientBits);
        if (Globals::UseV2Aggregator()) // Currently used to check V2 against baselines.
            m_distGradAgg = std::make_shared<V2SimpleDistGradAggregator<ElemType>>(m_mpi, m_bufferedAsyncGradientAggregation, deviceId, m_syncStatsTrace, ::CNTK::MPICommunicator(m_packThresholdSizeInBytes));
        else
            m_distGradAgg = std::make_shared<SimpleDistGradAggregator<ElemType>>(m_mpi, m_bufferedAsyncGradientAggregation, deviceId, m_syncStatsTrace, m_packThresholdSizeInBytes);
    }

    m_gradHeader.reset(DistGradHeader::Create(numEvalNodes), [](DistGradHeader* ptr) { DistGradHeader::Destroy(ptr); });
}

template <class ElemType>
void SGD<ElemType>::InitModelAggregationHandler(int traceLevel, DEVICEID_TYPE devID)
{
    if (m_pMASGDHelper)
    {
        return; // no need to do anything if already initialized. TODO: make it singleton 
    }
    if (GetParallelizationMethod() == ParallelizationMethod::modelAveragingSGD)
    {
        m_pMASGDHelper = make_shared<BasicModelAveragingSGD<ElemType>>(m_mpi, traceLevel, devID);
    }
    else if (GetParallelizationMethod() == ParallelizationMethod::blockMomentumSGD)
    {
#ifndef CNTK_PARALLEL_TRAINING_SUPPORT
        RuntimeError("Block Momentum is not supported in the main CNTK repo. You need to enable 1bit submodule.");
#else
        if (Globals::UseV2Aggregator())
        {
            auto communicator = ::CNTK::MPICommunicator();
            m_pMASGDHelper = make_shared<V2BlockMomentumSGD<ElemType>>(
                m_mpi,
                communicator,
                traceLevel,
                devID,
                m_useNesterovBlockMomentum,
                m_resetSGDMomentum,
                m_blockLearningRate,
                m_blockMomentumAsTimeConstant,
                m_modelAggregationBlockSize);
        }
        else
            m_pMASGDHelper = make_shared<BlockMomentumSGD<ElemType>>(m_mpi, traceLevel, devID, 
                                                                 m_useNesterovBlockMomentum, m_resetSGDMomentum, 
                                                                 m_blockLearningRate, m_blockMomentumAsTimeConstant, 
                                                                 m_modelAggregationBlockSize);
#endif 
    }
}

// public:
// UpdateWeights() - actual weight update, implementing various update rules
template <class ElemType>
void SGD<ElemType>::UpdateWeights(Matrix<ElemType>& functionValues, Matrix<ElemType>& gradientValues,
                                  Matrix<ElemType>& smoothedGradientValues, double& smoothedCount,
                                  const double learnRatePerSample, const double momentumPerSample,
                                              size_t actualMBSize,
                                  const double L2RegWeight, const double L1RegWeight,
                                              const bool needAveMultiplier,
                                  const bool useNesterovMomentum) const
{
    // we use simple linear (instead of log linear) exponentiation here
    const double momentum = MomentumPerMB(momentumPerSample, actualMBSize);
#if DUMPOUTPUT
    LOGPRINTF(stderr, "learnRatePerSample=%0.8f, momentum=%0.8f, actualMBSize=%ld\n",
              learnRatePerSample, momentum, actualMBSize);
    LOGPRINTF(stderr, "GradUpdateType()=%d, GradientUpdateNoiseStd()=%0.8f\n",
              GradUpdateType(), GradientUpdateNoiseStd());
    gradientValues.Print("Gradient Input");
    smoothedGradientValues.Print("Smoothed Gradient Input");
#endif

    // make actualMBSize is a valid value
    assert(actualMBSize > 0);

    // clipping gradients to prevent outliers
    ClipGradient(gradientValues, actualMBSize);

    GradientsUpdateType adpType = GradUpdateType();
    double noiseStd = GradientUpdateNoiseStd();
    Matrix<ElemType> sgdUpdateNoise((DEVICEID_TYPE) functionValues.GetDeviceId());
    if (noiseStd > 0)
    {
        // get the gradient structure since gradient is sparse
        sgdUpdateNoise.SetValue(gradientValues);

        // reset its value to random
        sgdUpdateNoise.SetGaussianRandomValue(0, (ElemType) noiseStd);
    }

    // L2 regularizer
    if (L2RegWeight > 0)
    {
        // multiply by actualMBSize so that it's invariant to minibatch size since learning rate is per sample
        Matrix<ElemType>::ScaleAndAdd((ElemType)(L2RegWeight * actualMBSize), functionValues, gradientValues);
    }

    if (adpType == GradientsUpdateType::None)
    {
        // even if momentum is 0.0, still need to call a momentum-based update to store 
        // [learning rate * current gradient values] in the smoothed gradients, in case
        // the momentum value for the next epoch is non-zero.
        if (!useNesterovMomentum)
        {
            functionValues.MomentumSGDUpdate(gradientValues, smoothedGradientValues, 
                                             ElemType(learnRatePerSample), ElemType(momentum));
        }
        else
        {
            functionValues.NesterovAcceleratedMomentumSGDUpdate(gradientValues, smoothedGradientValues, 
                                                                ElemType(learnRatePerSample), ElemType(momentum));
        }
    }
    else if (adpType == GradientsUpdateType::AdaGrad)
    {
        double aveMultiplier = smoothedGradientValues.Adagrad(gradientValues, needAveMultiplier);
        Matrix<ElemType>::ScaleAndAdd((ElemType)(-learnRatePerSample / aveMultiplier), gradientValues, functionValues);
    }
    else if (adpType == GradientsUpdateType::FSAdaGrad)
    {
        const double varMomentum = (exp(-1.0 * actualMBSize / m_gradType.varianceTimeConstant));
#if 0   // BUGBUG!!! This replicates a bug carried over from Alexey's original implementation.
        static double smoothedCount = 0;
#endif

        smoothedGradientValues.FSAdagradUpdate(actualMBSize,
                                         gradientValues, functionValues, smoothedCount,
                                         learnRatePerSample, m_gradType.targetAdagradAvDenom,
                                         momentum, varMomentum);
    }
    else if (adpType == GradientsUpdateType::RmsProp)
    {
        double aveMultiplier = smoothedGradientValues.RmsProp(gradientValues, (ElemType) m_rpi.gamma,
                                                        (ElemType) m_rpi.inc, (ElemType) m_rpi.max,
                                                        (ElemType) m_rpi.dec, (ElemType) m_rpi.min, needAveMultiplier);
        Matrix<ElemType>::ScaleAndAdd((ElemType)(-learnRatePerSample / aveMultiplier), gradientValues, functionValues);
    }

    if (noiseStd > 0)
    {
        Matrix<ElemType>::ScaleAndAdd(1.0, sgdUpdateNoise, functionValues);
    }

    // L1 regularizer with proximal gradient descent method
    if (L1RegWeight > 0)
    {
        // multiply by actualMBSize so that it's invariant to minibatch size since learning rate is per sample
        functionValues.InplaceSoftThreshold((ElemType)(learnRatePerSample * L1RegWeight * actualMBSize));
    }

#if DUMPOUTPUT
    functionValues.Print("Parameter Update");
#endif
}

// protected:
template <class ElemType>
void SGD<ElemType>::ClipGradient(Matrix<ElemType>& gradient, const size_t actualMBSize) const
{
    if (m_clippingThresholdPerSample != std::numeric_limits<double>::infinity())
    {
        double maxGradientPerMB = m_clippingThresholdPerSample * actualMBSize;
        if (m_gradientClippingWithTruncation)
            gradient.InplaceTruncate((ElemType)(maxGradientPerMB));
        else
        {
            // norm2 normalized
            double gradientNorm = gradient.FrobeniusNorm();
            if (gradientNorm > maxGradientPerMB)
            {
                double normFactor = maxGradientPerMB / gradientNorm;
                gradient *= (ElemType) normFactor;
            }
        }
    }
}

template <class ElemType>
void SGD<ElemType>::SaveCheckPointInfo(const size_t epoch, const size_t totalSamplesSeen,
                                       const double learnRatePerSample,
                                       const std::list<Matrix<ElemType>>& smoothedGradients,
                                       const std::vector<double>& smoothedCounts,
                                       const double prevCriterion,
                                       const size_t minibatchSize)
{
    // In case of parallel training only the main node should we saving the checkpoint to prevent
    // the parallel training nodes from colliding to write the same file
    if ((m_mpi == nullptr) || m_mpi->IsMainNode())
    {
        wstring checkPointFileName = GetCheckPointFileNameForEpoch(int(epoch));
        // Saving into temporary file and then renaming it to the checkPointFileName
        // This is a standard trick to avoid havign corrupted checkpoints files if process dies during writing
        wstring tempFileName = checkPointFileName + L".tmp";

        {
            File fstream(tempFileName, FileOptions::fileOptionsBinary | FileOptions::fileOptionsWrite);
            // Buffer writes in memory then flush to filesystem, which reduces number of small writes
            fstream.Setvbuf();
            fstream.PutMarker(FileMarker::fileMarkerBeginSection, L"BVersion"); 
            fstream << (size_t)CURRENT_CNTK_CHECKPOINT_VERSION; 
            fstream.PutMarker(FileMarker::fileMarkerEndSection, L"EVersion");

            fstream.PutMarker(FileMarker::fileMarkerBeginSection, L"BCKP");
            fstream.PutMarker(FileMarker::fileMarkerBeginSection, L"BLearnRate");
            fstream << totalSamplesSeen << learnRatePerSample << prevCriterion;
            fstream.PutMarker(FileMarker::fileMarkerEndSection, L"ELearnRate");

            fstream.PutMarker(FileMarker::fileMarkerBeginSection, L"BMinibatchSize");
            fstream << minibatchSize;
            fstream.PutMarker(FileMarker::fileMarkerEndSection, L"EMinibatchSize");

            fstream.PutMarker(FileMarker::fileMarkerBeginSection, L"BGradient");

            for (auto smoothedGradientIter = smoothedGradients.begin(); smoothedGradientIter != smoothedGradients.end(); smoothedGradientIter++)
            {
                const Matrix<ElemType>& smoothedGradientValues = *smoothedGradientIter;
                fstream << smoothedGradientValues;
            }

            fstream.PutMarker(FileMarker::fileMarkerEndSection, L"EGradient");

            fstream.PutMarker(FileMarker::fileMarkerEndSection, L"BCount");

            for (auto sc : smoothedCounts)
                fstream << sc;

            fstream.PutMarker(FileMarker::fileMarkerEndSection, L"ECount");

            fstream.PutMarker(FileMarker::fileMarkerEndSection, L"ECKP");
            if (m_pMASGDHelper)
                m_pMASGDHelper->SaveToCheckPoint(fstream);
            // Ensuring that data is written
            fstream.Flush();
        }

        _wunlink(checkPointFileName.c_str());
        renameOrDie(tempFileName, checkPointFileName);
    }
}

template <class ElemType>
bool SGD<ElemType>::TryLoadCheckPointInfo(const size_t epochNumber,
                                          /*out*/ size_t& totalSamplesSeen,
                                          /*out*/ double& learnRatePerSample,
                                          std::list<Matrix<ElemType>>& smoothedGradients,
                                          std::vector<double>& smoothedCounts,
                                          /*out*/ double& prevCriterion,
                                          /*out*/ size_t& minibatchSize)
{
    // gracefully handle if a checkpoint file is missing
    // This means a user wanted to continue training from an older model, but that model had no checkpoint info anymore.
    // This is valid, we just don't get the features that require previous models, such as LR or MBSize control.
    let checkPointFileName = GetCheckPointFileNameForEpoch(int(epochNumber));
    if (!fexists(checkPointFileName.c_str()))
    {
        // initialize as if nothing
        totalSamplesSeen = 0;
        learnRatePerSample = numeric_limits<double>::quiet_NaN(); // must be overwritten
        prevCriterion = 0;
        minibatchSize = m_mbSize[epochNumber];

        LOGPRINTF(stderr, "Warning: Checkpoint file is missing. Parameter-learning state (such as momentum) will be reset.\n");
        return false;
    }

    LoadCheckPointInfo(epochNumber, totalSamplesSeen, learnRatePerSample, smoothedGradients, smoothedCounts, prevCriterion, minibatchSize);
    return true;
}

template <class ElemType>
void SGD<ElemType>::LoadCheckPointInfo(const size_t epochNumber,
                                       /*out*/ size_t& totalSamplesSeen,
                                       /*out*/ double& learnRatePerSample,
                                       std::list<Matrix<ElemType>>& smoothedGradients,
                                       std::vector<double>& smoothedCounts,
                                       /*out*/ double& prevCriterion,
                                       /*out*/ size_t& minibatchSize)
{
    let checkPointFileName = GetCheckPointFileNameForEpoch(int(epochNumber));
    //fprintf(stderr, "Loading checkpoint info from %ls\n", checkPointFileName.c_str());
    File fstream(checkPointFileName,
                 FileOptions::fileOptionsBinary | FileOptions::fileOptionsRead);

    // version info 
    size_t ckpVersion = CNTK_CHECKPOINT_VERSION_1; // if no version info is found -> version 1
    if (fstream.TryGetMarker(FileMarker::fileMarkerBeginSection, L"BVersion"))
    {
        fstream >> ckpVersion; 
        fstream.GetMarker(FileMarker::fileMarkerEndSection, L"EVersion");
    }

    fstream.GetMarker(FileMarker::fileMarkerBeginSection, L"BCKP");

    fstream.GetMarker(FileMarker::fileMarkerBeginSection, L"BLearnRate");
    fstream >> totalSamplesSeen >> learnRatePerSample >> prevCriterion;
    fstream.GetMarker(FileMarker::fileMarkerEndSection, L"ELearnRate");

    if (fstream.TryGetMarker(FileMarker::fileMarkerBeginSection, L"BMinibatchSize"))
    {
        fstream >> minibatchSize;
        fstream.GetMarker(FileMarker::fileMarkerEndSection, L"EMinibatchSize");
    }
    else // some legacy files do not have this
    {
        minibatchSize = m_mbSize[epochNumber];
    }

    fstream.GetMarker(FileMarker::fileMarkerBeginSection, L"BGradient");

    for (auto smoothedGradientIter = smoothedGradients.begin(); smoothedGradientIter != smoothedGradients.end(); smoothedGradientIter++)
    {
        Matrix<ElemType>& smoothedGradientValues = *smoothedGradientIter;
        fstream >> smoothedGradientValues;
    }
    fstream.GetMarker(FileMarker::fileMarkerEndSection, L"EGradient");

    if (fstream.TryGetMarker(FileMarker::fileMarkerBeginSection, L"BCount"))
    {
        for (auto& sc : smoothedCounts)
            fstream >> sc;
        fstream.GetMarker(FileMarker::fileMarkerEndSection, L"ECount");
    }
    else // deal with legacy checkpoints
        std::fill(smoothedCounts.begin(), smoothedCounts.end(), static_cast<double>(minibatchSize));

    fstream.GetMarker(FileMarker::fileMarkerEndSection, L"ECKP");

    if (m_pMASGDHelper)
    {
        m_pMASGDHelper->LoadFromCheckPoint(fstream);
    }

    return;
}

template <class ElemType>
wstring SGD<ElemType>::GetCheckPointFileNameForEpoch(const int epoch)
{
    return GetModelNameForEpoch(epoch) + L".ckp";
}

template <class ElemType>
wstring SGD<ElemType>::GetModelNameForEpoch(const int epoch, bool bLastModel)
{
    int epoch1Base = epoch + 1;
    if (epoch1Base == m_maxEpochs || bLastModel)
    {
        return m_modelPath;
    }
    else
    {
        wstring w = msra::strfun::wstrprintf(L"%ls.%d", m_modelPath.c_str(), (int) epoch1Base);
        return w;
    }
}

// return -1 if nothing exists
template <class ElemType> // TODO: needed?
int SGD<ElemType>::DetermineStartEpoch(const bool makeMode)
{
    if (!makeMode)
    {
        // always start from scratch
        return -1;
    }

    int firstEpoch = -1;

    wstring curEpochFile = GetModelNameForEpoch(int(m_maxEpochs) - 1);
    for (int e = int(m_maxEpochs) - 1; e >= -1; e--)
    {
        const wstring prevEpochFile = GetModelNameForEpoch(e - 1);

        if (msra::files::fuptodate(curEpochFile, prevEpochFile, false))
        {
            firstEpoch = e + 1;
            break;
        }
        else
        {
            curEpochFile = prevEpochFile;
        }
    }
    if (firstEpoch == m_maxEpochs)
        LOGPRINTF(stderr, "Final model exists: %ls\n", GetModelNameForEpoch(firstEpoch - 1).c_str());

    return firstEpoch;
}

#define EPSILON 1e-5

// this probes the automatic gradient computation with random inputs
template <class ElemType>
bool SGD<ElemType>::GradientCheck(ComputationNetworkPtr net,
                                  const std::vector<ComputationNodeBasePtr>& criterionNodes,
                                  const std::list<ComputationNodeBasePtr>& learnableNodes,
                                  int npos2)
{
    ScopedNetworkOperationMode modeGuard(net, NetworkOperationMode::training);

    net->StartEvaluateMinibatchLoop(criterionNodes[npos2]);

    vector<string> errMsgs; // TODO: These are created but actually not returned, only their count is checked.

    // gradient checking
    for (auto nodeIter = learnableNodes.begin(); nodeIter != learnableNodes.end(); nodeIter++)
    {
        ComputationNodePtr node = dynamic_pointer_cast<ComputationNode<ElemType>>(*nodeIter);
        char wstrtmp[2048];

        for (size_t itry = 0; itry < min((size_t) 50, node->Value().GetNumElements()); itry++)
        {
            // no support to sparse matrix yet
            int irow = (int)fmod(rand(), node->Value().GetNumRows() - 1);
            int icol = (int)fmod(rand(), node->Value().GetNumCols() - 1);
            irow = max(0, irow);
            icol = max(0, icol);

            fprintf(stderr, "\n");
            LOGPRINTF(stderr, "###### d%ls######\n", node->NodeName().c_str());

            double eOrg = node->Value()(irow, icol);
            node->Value().TransferToDeviceIfNotThere(net->GetDeviceId(), true);

            node->BumpEvalTimeStamp();

            net->ForwardProp(criterionNodes[npos2]);
            net->Backprop(criterionNodes[npos2]);

            if (node->Gradient().GetMatrixType() == MatrixType::SPARSE)
            {
                break;
            }

            // double mbEvalCri =
            // criterionNode should be a scalar
            // TODO: why is this value not used?
            criterionNodes[npos2]->Get00Element();
            double eGradErr = node->Gradient()(irow, icol);
            node->Gradient().TransferToDeviceIfNotThere(net->GetDeviceId(), true);

            double ePos = eOrg + EPSILON;
            double eNeg = eOrg - EPSILON;

            node->Value()(irow, icol) = (ElemType) ePos;
            node->Value().TransferToDeviceIfNotThere(net->GetDeviceId(), true);

            node->BumpEvalTimeStamp();
            net->ForwardProp(criterionNodes[npos2]);
            // criterionNode should be a scalar

            double mbEvalCriPos = criterionNodes[npos2]->Get00Element(); // TODO: make Get00Element() a function of ComputationNodeBase

            node->Value()(irow, icol) = (ElemType) eNeg;
            node->Value().TransferToDeviceIfNotThere(net->GetDeviceId(), true);

            node->BumpEvalTimeStamp();
            net->ForwardProp(criterionNodes[npos2]);

            // criterionNode should be a scalar
            double mbEvalCriNeg = criterionNodes[npos2]->Get00Element();

            // back to its original parameter value
            node->Value()(irow, icol) = (ElemType) eOrg;
            node->Value().TransferToDeviceIfNotThere(net->GetDeviceId(), true);

            // check if they are consistent
            double eGradNum = ((mbEvalCriPos - mbEvalCriNeg) / (ePos - eNeg));
            double threshold = pow(10.0,
                                   max(0.0,
                                       ceil(log10(min(fabs(eGradErr),
                                                      fabs(eGradNum))))) -
                                       (int) m_gradientCheckSigDigit);
            double diff = fabs(eGradErr - eGradNum);
            bool wrong = (std::isnan(diff) || diff > threshold);
            if (wrong)
            {
                fprintf(stderr, "\n");
                LOGPRINTF(stderr, "d%ls Numeric gradient = %e, Error BP gradient = %e\n",
                          node->NodeName().c_str(), eGradNum, eGradErr);
                sprintf(wstrtmp, "\nd%ls Numeric gradient = %e, Error BP gradient = %e\n",
                        node->NodeName().c_str(), eGradNum, eGradErr);
                errMsgs.push_back(wstrtmp);
            }
        }
    }

    return errMsgs.empty();
}

template <class ElemType>
void SGD<ElemType>::MarkDropoutNodesEvalTimeStampAsOutdated(const ComputationNetworkPtr& net, const ComputationNodeBasePtr& criterionNode)
{
    list<ComputationNodeBasePtr> dropoutNodes = net->GetNodesWithType(OperationNameOf(DropoutNode), criterionNode);
    for (auto& nodeIter : dropoutNodes)
        nodeIter->SetEvalTimeStampOutdatedWrtAll();
}

template class SGD<float>;
template class SGD<double>;

// =======================================================================
// class SGDParams
// =======================================================================

static AdaptationRegType ParseAdaptationRegType(const wstring& s)
{
    if      (EqualCI(s, L"") || EqualCI(s, L"none"))    return AdaptationRegType::None;
    else if (EqualCI(s, L"kl") || EqualCI(s, L"klReg")) return AdaptationRegType::KL;
    else
        InvalidArgument("ParseAdaptationRegType: Invalid Adaptation Regularization Type. Valid values are (none | kl)");
}

static GradientsUpdateType ParseGradUpdateType(const wstring& s)
{
    if      (EqualCI(s, L"") || EqualCI(s, L"none")) return GradientsUpdateType::None;
    else if (EqualCI(s, L"adagrad"))                 return GradientsUpdateType::AdaGrad;
    else if (EqualCI(s, L"rmsProp"))                 return GradientsUpdateType::RmsProp;
    else if (EqualCI(s, L"fsAdagrad"))               return GradientsUpdateType::FSAdaGrad;
    // legacy, deprecated
    else if (EqualCI(s, L"normal") || EqualCI(s, L"simple")) return GradientsUpdateType::None;
    else InvalidArgument("ParseGradUpdateType: Invalid Gradient Updating Type. Valid values are (none | adagrad | rmsProp | fsAdagrad )");
}

static ParallelizationMethod ParseParallelizationMethod(const wstring& s)
{
    if      (EqualCI(s, L"") || EqualCI(s, L"none")) return ParallelizationMethod::none;
    else if (EqualCI(s, L"DataParallelSGD"))         return ParallelizationMethod::dataParallelSGD;
    else if (EqualCI(s, L"ModelAveragingSGD"))       return ParallelizationMethod::modelAveragingSGD;
    else if (EqualCI(s, L"BlockMomentumSGD"))        return ParallelizationMethod::blockMomentumSGD;
    else if (EqualCI(s, L"dataParallelASGD"))        return ParallelizationMethod::dataParallelASGD;
    else InvalidArgument("ParseParallelizationMethod: Invalid Parallelization Method. Valid values are (none | DataParallelSGD | ModelAveragingSGD | BlockMomentumSGD | dataParallelASGD)");
}

static LearningRateSearchAlgorithm ParseLearningRateSearchType(const wstring& s)
{
    if      (EqualCI(s, L"false") || EqualCI(s, L"none")) return LearningRateSearchAlgorithm::None;
    else if (EqualCI(s, L"searchBeforeEpoch"))            return LearningRateSearchAlgorithm::SearchBeforeEpoch;
    else if (EqualCI(s, L"adjustAfterEpoch"))             return LearningRateSearchAlgorithm::AdjustAfterEpoch;
    // legacy, deprecated
    else if (EqualCI(s, L"beforeEpoch") || EqualCI(s, L"before")) return LearningRateSearchAlgorithm::SearchBeforeEpoch;
    else if (EqualCI(s, L"afterEpoch")  || EqualCI(s, L"after"))  return LearningRateSearchAlgorithm::AdjustAfterEpoch;
    else InvalidArgument("autoAdjustLR: Invalid learning rate search type. Valid values are (none | searchBeforeEpoch | adjustAfterEpoch)");
}
  
#ifdef ASGD_PARALLEL_SUPPORT
static AdjustLearningRateAtBeginning AdjustLearningRateAtBeginningType(const wstring& s)
{
    if      (EqualCI(s.c_str(), L"") || EqualCI(s.c_str(), L"none")) return AdjustLearningRateAtBeginning::None;
    else if (EqualCI(s.c_str(), L"linearly"))                        return AdjustLearningRateAtBeginning::Linearly;
    else if (EqualCI(s.c_str(), L"staircase"))                       return AdjustLearningRateAtBeginning::Staircase;
    else InvalidArgument("AdjustLearningRateatBeginningType: Invalid Type. Valid values are (None | Linearly | Staircase)");
}
#endif
  
template<class ConfigRecordType>
SGDParams::SGDParams(const ConfigRecordType& configSGD, size_t sizeofElemType)
{
    floatargvector learningRatesPerMB = configSGD(L"learningRatesPerMB", ConfigRecordType::Array(floatargvector()));

    floatargvector learningRatesPerSample = configSGD(L"learningRatesPerSample", ConfigRecordType::Array(floatargvector()));

    string executionEngineValue = configSGD(L"executionEngine", "synchronous");

    // AutoAdjust Parameters
    const ConfigRecordType& configAALR(configSGD(L"AutoAdjust", ConfigRecordType::Record()));
    m_autoLearnRateSearchType = ParseLearningRateSearchType(configAALR(L"autoAdjustLR", L"None"));
    m_reduceLearnRateIfImproveLessThan = configAALR(L"reduceLearnRateIfImproveLessThan", 0.0);
    m_continueReduce = configAALR(L"continueReduce", false);
    m_learnRateAdjustInterval = configAALR(L"learnRateAdjustInterval", (size_t) 1);
    m_learnRateAdjustInterval = max((size_t) 1, m_learnRateAdjustInterval); // minimum interval is 1 epoch
    m_learnRateDecreaseFactor = configAALR(L"learnRateDecreaseFactor", 0.618);
    m_increaseLearnRateIfImproveMoreThan = configAALR(L"increaseLearnRateIfImproveMoreThan", numeric_limits<double>::infinity());
    m_learnRateIncreaseFactor = configAALR(L"learnRateIncreaseFactor", 1.382);

    // AutoAdjust Auto Adjust Minibatch Parameters
    m_autoAdjustMinibatch = configAALR(L"autoAdjustMinibatch", false);
    m_minibatchSizeTuningFrequency = configAALR(L"minibatchSizeTuningFrequency", (size_t) 1);
    m_minibatchSizeTuningMax = configAALR(L"minibatchSizeTuningMax", (size_t) 1048576);
    m_minibatchSearchCriterionErrorMargin = configAALR(L"minibatchSearchCriterionErrorMargin", (size_t) 1);

    m_numPrevLearnRates = configAALR(L"numPrevLearnRates", (size_t) 5);
    m_numBestSearchEpoch = configAALR(L"numBestSearchEpoch", (size_t) 1);
    m_loadBestModel = configAALR(L"loadBestModel", true);
    m_useCVSetControlLRIfCVExists = configAALR(L"UseCVSetControlLRIfCVExists", true);
    m_useEvalCriterionControlLR = configAALR(L"UseEvalCriterionControlLR", false);

    // TODO: mbSize and truncated should be specified differently for truncated BPTT:
    //       mbSize = total number of samples after which a model update should happen
    //       truncated = truncation length
    m_mbSize = configSGD(L"minibatchSize", ConfigRecordType::Array(intargvector(vector<int>{256})));
    m_truncated = configSGD(L"truncated", false);
    m_maxSamplesInRAM = configSGD(L"maxSamplesInRAM", (size_t) SIZE_MAX);
    m_numSubminiBatches = configSGD(L"numSubminibatches", (size_t) 1);

    m_packThresholdSizeInBytes = configSGD(L"packThresholdSizeInKB", DEFAULT_PACK_THRESHOLD_SIZE_IN_KB) * 1024;

    if (configAALR.Exists(L"numMiniBatch4LRSearch"))
    {
        LOGPRINTF(stderr, "WARNING: 'numMiniBatch4LRSearch' is deprecated, please remove it and use 'numSamples4Search' instead.\n");
        // the number of minibatches used to search
        // the learning rate. It's typically set to 10-20% of
        // the total minibatches in an epoch.
        auto numMiniBatch4LRSearch = configAALR(L"numMiniBatch4LRSearch", ConfigRecordType::Array(intargvector(vector<int>{500})));
        m_numSamples4Search.resize(numMiniBatch4LRSearch.size());
        for (size_t i = 0; i < numMiniBatch4LRSearch.size(); ++i)
            m_numSamples4Search[i] = numMiniBatch4LRSearch[i] * m_mbSize[i];
    }
    else
    {
        // Default is default mbSize * 500, same as above.
        intargvector defaultValues;
        defaultValues.resize(m_mbSize.size());
        std::transform(m_mbSize.begin(), m_mbSize.end(), defaultValues.begin(), [](int v) { return v * 500; });
        m_numSamples4Search = configAALR(L"numSamples4Search", ConfigRecordType::Array(defaultValues));
    }

    // the number of samples in each epoch (0 means, use all the samples in each epoch).
    m_epochSize = configSGD(L"epochSize", (size_t) 0);
    // the number of samples in each epoch (0 means, use all the samples in each epoch).
    if (m_epochSize == 0)
        m_epochSize = requestDataSize;
    m_maxComputedEpochSize = m_epochSize;

    // the total number of epochs to run.
    m_maxEpochs = configSGD(L"maxEpochs");

    // parameters for large scale warmup
    m_warmupEpochs = configSGD(L"warmupEpochs", (size_t)0);
    size_t datasetSize = configSGD(L"datasetSize", (size_t)0);
    m_mbNumsPerEpoch = (int)datasetSize / m_mbSize[0] + 1;
    m_startLearnRatePerMB = configSGD(L"startLearnRatePerMB", (double)0);
    m_endLearnRatePerMB = configSGD(L"endLearnRatePerMB", (double)learningRatesPerMB[0]);

    // Note: Momentum is best specified as a MB-size agnostic fashion.
    // Because momentum per sample is a number very close to 1, it is more handy to use a logarithmic specification.
    // We use 'momentumAsTimeConstant' to specify the time constant of the low-pass filter that momentum really is.
    // To convert a typical per-MB momentum value of 'm' used with a MB size of 'N', use momentumAsTimeConstant = -N/ln(m).
    // For the common configuration of momentum 0.9 at MB size of 256, that is momentumAsTimeConstant = 2429.8.
    floatargvector momentumPerMB = configSGD(L"momentumPerMB", ConfigRecordType::Array(floatargvector()));
    floatargvector momentumPerSample = configSGD(L"momentumPerSample", ConfigRecordType::Array(floatargvector()));
    floatargvector momentumAsTimeConstant = configSGD(L"momentumAsTimeConstant", ConfigRecordType::Array(floatargvector()));
    bool useNesterovMomentum = configSGD(L"useNAG", false);

    m_maxTempMemSizeInSamplesForCNN = configSGD(L"maxTempMemSizeInSamplesForCNN", (size_t) 0);

    m_traceLevel = configSGD(L"traceLevel", 0);
    m_numMBsToShowResult = configSGD(L"numMBsToShowResult", (size_t)10);
    m_firstMBsToShowResult = configSGD(L"firstMBsToShowResult", (size_t)0);
    m_numMBsToCUDAProfile = configSGD(L"numMBsToCUDAProfile", (size_t)0);

    // Parameters that control logging of training progress in TensorBoard.
    // Directory to create TensorBoard event files in. If empty (default), the progress is not logged as event files.
    m_tensorBoardLogDir = msra::strfun::utf16(configSGD(L"tensorBoardLogDir", L""));
    // Frequency at which to log intermediate training progress results. Used only when tensorBoardLogDir is not empty.
    // Setting this to 0 disables intermediate progress logging (only per-epoch loss/eval metric are logged).
    // Setting this to any other value (n) will log average loss/eval metric for each n minibatches.
    m_tensorBoardNumMBsToLogResult = configSGD(L"tensorBoardNumMBsToLogResult", m_numMBsToShowResult);

    m_gradientClippingWithTruncation = configSGD(L"gradientClippingWithTruncation", true);
    m_clippingThresholdPerSample = configSGD(L"clippingThresholdPerSample", numeric_limits<double>::infinity());

    // sequence-training parameters
    m_hSmoothingWeight = configSGD(L"hSmoothingWeight", 0.95);
    m_frameDropThresh = configSGD(L"frameDropThresh", 1e-10);
    m_doReferenceAlign = configSGD(L"doReferenceAlign", false);
    m_seqGammarCalcUsesMBR = configSGD(L"seqGammarUsesMBR", false);
    m_seqGammarCalcAMF = configSGD(L"seqGammarAMF", 14.0);
    m_seqGammarCalcLMF = configSGD(L"seqGammarLMF", 14.0);
    m_seqGammarCalcbMMIFactor = configSGD(L"seqGammarBMMIFactor", 0.0);
    m_seqGammarCalcWP = configSGD(L"seqGammarWordPen", 0.0);
    m_disableRegInBatchNormalization = configSGD(L"disableRegInBatchNormalization", false);

    m_dropoutRates = configSGD(L"dropoutRate", ConfigRecordType::Array(doubleargvector(vector<double>{0.0})));
    m_batchNormalizationTimeConstant = configSGD(L"batchNormalizationTimeConstant", ConfigRecordType::Array(doubleargvector(vector<double>{0})));
    m_batchNormalizationBlendTimeConstant = configSGD(L"batchNormalizationBlendTimeConstant", ConfigRecordType::Array(doubleargvector(vector<double>{0})));

    GradientsUpdateType gradUpdateType = ParseGradUpdateType(configSGD(L"gradUpdateType", L"None"));
    m_gradType.type = gradUpdateType;
    m_gradType.gaussianNoiseInjectStd = (float)configSGD(L"gaussianNoiseInjectStd", 0.0);

    // parameters for FSAdaGrad
    m_gradType.varianceTimeConstant = configSGD(L"varianceTimeConstant", 2 * 3600 * 100); // default originates from 2h of speech
    m_gradType.targetAdagradAvDenom = configSGD(L"fsAdagradTargetAvDenom", 1.0); // TODO: deprecated parameter kept for back compat (set to 0.0025 inconjunction with reenabling the static bug)

    // extract RMSProp parameters from config, if they exist. Default to reasonable values.
    m_rpi.dec = configSGD(L"rms_wgt_dec", 0.75);
    m_rpi.inc = configSGD(L"rms_wgt_inc", 1.2);
    m_rpi.min = configSGD(L"rms_wgt_min", 0.1);
    m_rpi.max = configSGD(L"rms_wgt_max", 10.0);
    m_rpi.gamma = configSGD(L"rms_gamma", 0.99);

    m_needAveMultiplier = configSGD(L"normWithAveMultiplier", true);
    m_L2RegWeight = configSGD(L"L2RegWeight", 0.0);
    m_L1RegWeight = configSGD(L"L1RegWeight", 0.0);

    // for backward support. future setups should use gradUpdateType='AdaGrad', instead of useAdagrad=true
    if (configSGD(L"useAdagrad", false))
        m_gradType.type = GradientsUpdateType::AdaGrad;

    m_adaptationRegType = ParseAdaptationRegType(configSGD(L"adaptationRegType", L"None"));
    m_adaptationRegWeight = configSGD(L"adaptationRegWeight", 0.0);

    // gradient check setup
    m_doGradientCheck = configSGD(L"gradientcheck", false);
    m_gradientCheckSigDigit = configSGD(L"sigFigs", 6.0); // TODO: why is this a double?

    if (m_doGradientCheck && sizeofElemType != sizeof(double))
    {
        LogicError("Gradient check needs to use precision = 'double'.");
    }

    m_useAllDataForPreComputedNode = configSGD(L"UseAllDataForPreComputedNode", true);

    // consistency checks
    for (size_t i = 0; i < m_mbSize.size(); i++)
    {
        if (m_epochSize != requestDataSize && m_epochSize < m_mbSize[i])
        {
            InvalidArgument("epoch size must be larger than mbsize.");
        }
    }

    if (m_autoLearnRateSearchType == LearningRateSearchAlgorithm::None &&
        (learningRatesPerSample.size() == 0 && learningRatesPerMB.size() == 0))
    {
        InvalidArgument("If autoLearnRateSearchType is false you must specify the learningRatesPerSample or learningRatesPerMB parameter.");
    }

    if (learningRatesPerSample.size() > 0 && learningRatesPerMB.size() > 0)
    {
        InvalidArgument("You specified both learningRatesPerSample and learningRatesPerMB. Please comment out one of them.");
    }

    if (learningRatesPerSample.size() > 0)
    {
        m_learningRatesParam = learningRatesPerSample;
        m_learningRatesSpecifiedForMBSize = intargvector(L"1");
    }
    else if (learningRatesPerMB.size() > 0) // this actually means per specified minibatch size
    {
        m_learningRatesParam = learningRatesPerMB;
        m_learningRatesSpecifiedForMBSize = m_mbSize;
    }

    if ((int) (momentumPerSample.size() > 0) + (int) (momentumPerMB.size() > 0) + (int) (momentumAsTimeConstant.size() > 0) > 1)
    {
        InvalidArgument("You specified more than one of momentumPerSample, momentumPerMB, and momentumAsTimeConstant. Please only specify one.");
    }

    if (momentumPerSample.size() > 0) // note: noone would ever use this; use momentumAsTimeConstant instead
    {
        m_momentumParam = momentumPerSample;
        m_momentumSpecifiedForMBSize = intargvector(L"1");
    }
    else if (momentumAsTimeConstant.size() > 0)
    {
        vector<float> momentumPerSampleVec;
        for (int i = 0; i < momentumAsTimeConstant.size(); i++)
        {
            double momTC = momentumAsTimeConstant[i];
            double momPS = momTC == 0.0 ? 0 : exp(-1.0 / momTC);
            momentumPerSampleVec.push_back((float) momPS);
        }
        m_momentumParam = momentumPerSampleVec;
        m_momentumSpecifiedForMBSize = intargvector(L"1");
    }
    else if (momentumPerMB.size() > 0)
    {
        m_momentumParam = momentumPerMB;
        m_momentumSpecifiedForMBSize = m_mbSize;
    }
    else // default: momentumPerMB = 0.9 per MB
    {
        m_momentumParam = floatargvector(L"0.9");
        m_momentumSpecifiedForMBSize = m_mbSize;
    }
    m_useNesterovMomentum = useNesterovMomentum;

    for (int i = 0; i < m_momentumParam.size(); i++)
    {
        if (m_momentumParam[i] >= 1.0 || m_momentumParam[i] < 0.0)
        {
            InvalidArgument("Momentum parameter must be in [0, 1).");
        }
    }

    if (m_learnRateDecreaseFactor > 1 || m_learnRateIncreaseFactor < 1)
    {
        InvalidArgument("learnRateIncreaseFactor must be >= 1 and learnRateDecreaseFactor must be <= 1.");
    }

    for (size_t i = 0; i < m_dropoutRates.size(); i++)
    {
        if (m_dropoutRates[i] >= 1 || m_dropoutRates[i] < 0)
        {
            InvalidArgument("dropoutRate must be >= 0 and < 1.");
        }
    }

    if (m_adaptationRegWeight > 1 || m_adaptationRegWeight < 0)
        InvalidArgument("adaptationRegWeight must be in [0 1]");

    m_minLearnRate = configSGD(L"minLearningRatePerSample", 1e-9f);

    m_needAdaptRegularization = false;

    // BUGBUG: these are not passed to Init()
    m_doUnitTest = configSGD(L"unitTest", false);

    // parallel training
    m_parallelizationMethod = ParallelizationMethod::none;
    m_numGradientBits = vector<int>{8 * (int)sizeofElemType}; // means no quantization
    m_zeroThresholdFor1Bit = true;
    m_bufferedAsyncGradientAggregation = false;
    m_enableDistributedMBReading = false;
    m_parallelizationStartEpochNum = 0;
    m_modelAggregationBlockSize = 0; 

    if (configSGD.Exists(L"ParallelTrain"))
    {
        MPIWrapperPtr pMPI = MPIWrapper::GetInstance(); 
        if (!pMPI) 
        {
            // some users may forget to specify parallelTrain option 
            // in this case, falling back to normal SGD
            fprintf(stderr, "parallelTrain option is not enabled. ParallelTrain config will be ignored.\n");
        }
        else
        {
            size_t numMPIWorkers = pMPI->NumNodesInUse();            
            const ConfigRecordType& configParallelTrain(configSGD(L"ParallelTrain", ConfigRecordType::Record()));
            m_parallelizationMethod = ParseParallelizationMethod(configParallelTrain(L"parallelizationMethod", L"none"));
            m_parallelizationStartEpochNum = configParallelTrain(L"parallelizationStartEpoch", (int)1) - 1; // Internally, epoch numbers are 0-based
            if (m_parallelizationStartEpochNum < 0 /* sic */)
            // Be explicit that user-facing epoch numbers are 1-based
            InvalidArgument("parallelizationStartEpoch must be greater or equal to 1");
            m_enableDistributedMBReadingNotSpecified = !configParallelTrain.Exists(L"distributedMBReading");
            m_enableDistributedMBReading = configParallelTrain(L"distributedMBReading", false);
            m_syncStatsTrace = configParallelTrain(L"syncPerfStats", (int)0);

        if (configParallelTrain.Exists(L"DataParallelSGD"))
        {
            const ConfigRecordType& configDataParallelSGD(configParallelTrain(L"DataParallelSGD", ConfigRecordType::Record()));
            let defaultGradientBits = 8 * (int)sizeofElemType;
            m_numGradientBits = configDataParallelSGD(L"gradientBits", ConfigRecordType::Array(intargvector(vector<int>{defaultGradientBits})));
            m_zeroThresholdFor1Bit = configDataParallelSGD(L"useZeroThresholdFor1BitQuantization", true);
            m_bufferedAsyncGradientAggregation = configDataParallelSGD(L"useBufferedAsyncGradientAggregation", false);
            for (size_t i = 0; i < m_numGradientBits.size(); i++)
            {
                if (m_numGradientBits[i] < 1 || m_numGradientBits[i] > defaultGradientBits)
                    InvalidArgument("gradientBits values must be in the range [1, 32] when using precision=float and in range [1, 64] when using precision=double.");
            }
        }
        if (configParallelTrain.Exists(L"ModelAveragingSGD"))
        {
            const ConfigRecordType& configMASGD(configParallelTrain(L"ModelAveragingSGD", ConfigRecordType::Record()));
            if (configMASGD.Exists(L"blockSizePerWorker") && configMASGD.Exists(L"blockSize"))
                InvalidArgument("It is only allowed to set blockSizePerWorker or blockSize, not both of them");
            else if (configMASGD.Exists(L"blockSize"))
                m_modelAggregationBlockSize = configMASGD(L"blockSize");
            else if (configMASGD.Exists(L"blockSizePerWorker"))
            {
                m_modelAggregationBlockSize = configMASGD(L"blockSizePerWorker");
                m_modelAggregationBlockSize *= numMPIWorkers;
            }
            else
                m_modelAggregationBlockSize = 40000 * numMPIWorkers;    // default value 
#if 1           // legacy option 
            if (configMASGD.Exists(L"syncFrequencyInFrames"))
            {
                if (configMASGD.Exists(L"blockSizePerWorker") || configMASGD.Exists(L"blockSize"))
                    InvalidArgument("syncFrequencyInFrames is a deprecated alias of blockSizePerWorker. It is not allowed to specify both of them");
                m_modelAggregationBlockSize = configMASGD(L"syncFrequencyInFrames");
                m_modelAggregationBlockSize *= numMPIWorkers;
                fprintf(stderr, "WARNING: option syncFrequencyInFrames in ModelAveragingSGD is going to be deprecated. Please use blockSizePerWorker instead\n");
            }
            if (configMASGD.Exists(L"syncPeroid"))
            {
                if (configMASGD.Exists(L"blockSizePerWorker") || configMASGD.Exists(L"blockSize"))
                    InvalidArgument("syncPeriod is a deprecated alias of blockSizePerWorker. It is not allowed to specify both of them");
                m_modelAggregationBlockSize = configMASGD(L"syncPeriod");
                m_modelAggregationBlockSize *= numMPIWorkers;
                fprintf(stderr, "WARNING: option syncPeroid in ModelAveragingSGD is going to be deprecated. Please use blockSizePerWorker instead in the future.\n");
            }
#endif
        }
        if (configParallelTrain.Exists(L"BlockMomentumSGD"))
        {
#ifndef CNTK_PARALLEL_TRAINING_SUPPORT
            InvalidArgument("BlockMomentumSGD is not enabled in this version.\n");
#else
            const ConfigRecordType& configBMSGD(configParallelTrain(L"BlockMomentumSGD", ConfigRecordType::Record()));
            if (configBMSGD.Exists(L"blockSize") && configBMSGD.Exists(L"blockSizePerWorker"))
                InvalidArgument("It is only allowed to set blockSizePerWorker or blockSize, not both of them");
            else if (configBMSGD.Exists(L"blockSizePerWorker"))
            {
                m_modelAggregationBlockSize = configBMSGD(L"blockSizePerWorker");
                m_modelAggregationBlockSize *= numMPIWorkers;
            }
            else if (configBMSGD.Exists(L"blockSize"))
                m_modelAggregationBlockSize = configBMSGD(L"blockSize");
            else
                m_modelAggregationBlockSize = 120000 * numMPIWorkers; // default value 
#if 1           // legacy option
            if (configBMSGD.Exists(L"syncPeriod"))
            {
                if (configBMSGD.Exists(L"blockSizePerWorker") || configBMSGD.Exists(L"blockSize"))
                    InvalidArgument("syncPeriod is a deprecated alias of blockSizePerWorker. It is not allowed to specify both of them");
                m_modelAggregationBlockSize = configBMSGD(L"syncPeriod");
                m_modelAggregationBlockSize *= numMPIWorkers;
                fprintf(stderr, "WARNING: option syncPeroid in BlockMomentumSGD is going to be deprecated. Please use blockSizePerWorker instead in the future.\n");
            }
#endif 
            m_resetSGDMomentum = configBMSGD(L"resetSGDMomentum", true);
            m_useNesterovBlockMomentum = configBMSGD(L"useNesterovMomentum", true);
            m_blockLearningRate = configBMSGD(L"blockLearningRate", 1.0); 

            if (configBMSGD.Exists(L"blockMomentumPerSync") && configBMSGD.Exists(L"blockMomentumAsTimeConstant"))
            {
                InvalidArgument("It is only allowed to set either blockMomentumPerSync or blockMomentumAsTimeConstant, not both of them");
            }
            else if (configBMSGD.Exists(L"blockMomentumAsTimeConstant"))
            {
                m_blockMomentumAsTimeConstant = configBMSGD(L"blockMomentumAsTimeConstant"); 
            }
#if 1           // This option "blockMomentumPerSync" is going to be deprecated in the future 
            else if (configBMSGD.Exists(L"blockMomentumPerSync"))
            {
                double blockMomentum = configBMSGD(L"blockMomentumPerSync");
                m_blockMomentumAsTimeConstant = BlockMomentumSGD<double>::Momentum2TimeConstant(blockMomentum, m_modelAggregationBlockSize);
            }
#endif 
            else /*if (!configBMSGD.Exists(L"blockMomentumPerSync") && !configBMSGD.Exists(L"blockMomentumAsTimeConstant"))*/
            {
                double blockMomentum = 1.0 - 1.0 / (double)numMPIWorkers;   // this is a default value which ensures each block update contributes equally
                m_blockMomentumAsTimeConstant = BlockMomentumSGD<double>::Momentum2TimeConstant(blockMomentum, m_modelAggregationBlockSize);
            }
#endif 
        }

        if (configParallelTrain.Exists(L"DataParallelASGD"))
        {
#ifndef ASGD_PARALLEL_SUPPORT
            InvalidArgument("DataParallelASGD is not enabled in this version.\n");
#else
            const ConfigRecordType & configDataParallelASGD(configParallelTrain(L"DataParallelASGD", ConfigRecordType::Record()));
            m_nSyncSamplesPerWorker = configDataParallelASGD(L"syncPeriodPerWorker", ConfigRecordType::Array(intargvector(vector<int>{256})));
#if 1       // legacy option
            if (configDataParallelASGD.Exists(L"syncPeriod"))
            {
                if (configDataParallelASGD.Exists(L"syncPeriodPerWorker"))
                    InvalidArgument("syncPeriod is a deprecated alias of syncPeriodPerWorker. It is not allowed to specify both of them");
                m_nSyncSamplesPerWorker = configDataParallelASGD(L"syncPeriod", ConfigRecordType::Array(intargvector(vector<int>{256})));
            }
#endif
            m_isAsyncBufferEnabled = configDataParallelASGD(L"UsePipeline", false);
            m_isSimulateMA = configDataParallelASGD(L"SimModelAverage", false); // using parameter server-based version of ModelAveragingSGD
            if (configDataParallelASGD.Exists(L"AdjustLearningRateAtBeginning")) // adjust learning rate per m_adjustNumInBatch minibatchs until to original one,
                                                                                 // this option could be used to takcle the unstableness of DataParallelASGD if you get a chance
            {
                const ConfigRecordType & configAdjustLearningRateAtBeginning(configDataParallelASGD(L"AdjustLearningRateAtBeginning", ConfigRecordType::Record()));
                m_adjustLearningRateAtBeginning = AdjustLearningRateAtBeginningType(configAdjustLearningRateAtBeginning(L"adjustType", L"staircase"));
                m_adjustCoefficient = configAdjustLearningRateAtBeginning(L"adjustCoefficient", (double)0.1);
                m_adjustPerMinibatches = configAdjustLearningRateAtBeginning(L"adjustPerMinibatches", (size_t)256);
            }
#endif
        }
        } // if (!pMPI)
    } // if (configSGD.Exists(L"ParallelTrain"))
}

static size_t GetSizeOfPrecision(const ScriptableObjects::IConfigRecordPtr configp)
{
    wstring precision = configp->Get(L"precision");
    if (precision == L"float")
        return sizeof(float);
    else if (precision == L"double")
        return sizeof(double);
    else
        RuntimeError("invalid value '%ls' for 'precision', must be 'float' or 'double'", precision.c_str());
}

SGDParams::SGDParams(const ScriptableObjects::IConfigRecordPtr configp)
    : SGDParams(*configp, GetSizeOfPrecision(configp))
{
}

void SGDParams::InitializeAndCheckBlockMomentumSGDParameters()
{
#ifdef CNTK_PARALLEL_TRAINING_SUPPORT 
    // final argument checking in case of user specifying a bad parameter
    size_t numMPIWorker = MPIWrapper::GetInstance()->NumNodesInUse();
    double blockMomentum = BlockMomentumSGD<double>::TimeConstant2Momentum(m_blockMomentumAsTimeConstant, m_modelAggregationBlockSize);
    if ((1 - blockMomentum)*m_blockLearningRate*numMPIWorker >= 2.0)
    {
        fprintf(stderr, "WARNING: (1-blockMomentumPerSync)*blockLearningRate is larger than 2*numWorkers; it is possible to overshoot.");
    }
    if (blockMomentum == 0.0)
    {
        fprintf(stderr, "WARNING: blockMomentum equals to zero. \n");
    }
#else
    // don't need do anything here 
    m_blockMomentumAsTimeConstant = 0.0;
    m_blockLearningRate = 1.0;
#endif 
}

// register SGD<> with the ScriptableObject system
ScriptableObjects::ConfigurableRuntimeTypeRegister::AddFloatDouble<SGD<float>, SGD<double>> registerSGDOptimizer(L"SGDOptimizer");

}}}<|MERGE_RESOLUTION|>--- conflicted
+++ resolved
@@ -1133,31 +1133,12 @@
                                               dynamic_pointer_cast<ComputationNode<ElemType>>(labelNodes[0])->Value());
             }
 
-<<<<<<< HEAD
-             double warmupLr = GetWarmupLearningRate(epochNumber, numMBsRun, trainSetDataReader->GetNumParallelSequencesForFixingBPTTMode());
-             learnRatePerSample = warmupLr == -1 ? learnRatePerSample : warmupLr;
+
+            double warmupLr = GetWarmupLearningRate(epochNumber, numMBsRun, trainSetDataReader->GetNumParallelSequencesForFixingBPTTMode());
+            learnRatePerSample = warmupLr == -1 ? learnRatePerSample : warmupLr;
             // for debug
             if (numMBsRun % 100 == 0)
                 fprintf(stderr, "Epoch: %d, Iters: %d, LearnRate: %.9f\n", epochNumber + 1, numMBsRun, learnRatePerSample);
-=======
-#define SSGD_WARMUP
-#ifdef SSGD_WARMUP
-            if (epochNumber < 5) {
-                int minibatchSize = 16 * 32;
-                int totalSamples = 1281167;
-
-                int totalMBsPerEpoch = totalSamples / minibatchSize + 1;
-
-                double baseLearnRatePerSample = 1.0 / minibatchSize;
-                double learnRateIncrePerEpoch = (0.00390625 - baseLearnRatePerSample) / 5.0; //each epoch each samlpe lr incre value.
-                learnRatePerSample = baseLearnRatePerSample + learnRateIncrePerEpoch * epochNumber + (learnRateIncrePerEpoch / (double)totalMBsPerEpoch) * numMBsRun;
-                if (numMBsRun % 100 == 0)
-                    fprintf(stderr, "Iters: %d, LearnRate: %.9f\n", numMBsRun, (float)learnRatePerSample);
-            }
-
-
-#endif // SSGD_WARMUO
->>>>>>> 41c03a8e
 
             // do forward and back propagation
 
