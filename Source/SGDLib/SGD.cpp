--- conflicted
+++ resolved
@@ -34,11 +34,8 @@
 #include "SimpleDistGradAggregator.h"
 #include "V2SimpleDistGradAggregator.h"
 #include "ProgressTracing.h"
-<<<<<<< HEAD
 #include "LatticeFreeMMINode.h"
-=======
 #include "PerformanceProfiler.h"
->>>>>>> 2bd14b70
 
 #include <map>
 #include <set>
@@ -1037,13 +1034,9 @@
     // for differential logging, we keep the previous criterion values around
     EpochCriterion         epochCriterionLastLogged  = epochCriterion;
     vector<EpochCriterion> epochEvalErrorsLastLogged = epochEvalErrors;
-<<<<<<< HEAD
-=======
-
     EpochCriterion         tensorBoardEpochCriterionLastLogged = epochCriterion;
     vector<EpochCriterion> tensorBoardEpochEvalErrorsLastLogged = epochEvalErrors;
 
->>>>>>> 2bd14b70
     // NOTE: For ResNet, the regularization in BatchNormalization should be disabled.
     if (m_disableRegInBatchNormalization) {
         let bnNodes = net->GetNodesWithType(L"BatchNormalization");
@@ -1257,6 +1250,7 @@
                     if (node->IsParameterUpdateRequired())
                     {
                         Matrix<ElemType>* currParamsGradient = &(node->Gradient()); // TODO: we can use shared_ptrs now
+
                         // Sometimes, in parallel training, the current node may not get any samples to process
                         // In this case, the gradient matrix may not have been sized yet. If so, lets size it.
                         if (currParamsGradient->GetNumCols() == 0)
@@ -1333,11 +1327,6 @@
                 ComputationNodeBasePtr node = *nodeIter;
                 if (node->IsParameterUpdateRequired())
                 {
-
-                    //char buffer[100];
-                    //std::wcstombs(buffer, node->GetName().c_str(), node->GetName().length());
-                    //smoothedGradient.Print(buffer, -3, -3, -3, -3);
-                    //fwprintf(stderr, L"Node %ls:\n", node->GetName().c_str());
 #ifdef _DEBUG
                     if (smoothedGradientIter->HasNan("TrainOneEpoch/UpdateWeights(): "))
                         LogicError("%ls %ls operation has NaNs in smoothedGradient.", node->NodeName().c_str(), node->OperationName().c_str());
@@ -1460,7 +1449,6 @@
                 fprintf(stderr, "%s Epoch[%2d of %d]-Minibatch[%4d-%4d",
                         prefixMsg.c_str(), epochNumber + 1, (int)m_maxEpochs,
                         (int)(numMBsRunSinceLastLogged + 1), numMBsRun);
-
                 if (epochNumber > 0 || (int)epochSize > 0) // got anything?  --TODO: why cast epochSize to (int) for this comparison?
                     fprintf(stderr, (", %2." + to_string(mbProgNumPrecision) + "f%%").c_str(), mbProg * 100); // --TODO: use a * format?
                 fprintf(stderr, "]: ");
@@ -2305,7 +2293,6 @@
     gradientValues.Print("Gradient Input");
     smoothedGradientValues.Print("Smoothed Gradient Input");
 #endif
-    //gradientValues.Print("Gradient Input", -3, -3, -3, -3);
 
     // make actualMBSize is a valid value
     assert(actualMBSize > 0);
@@ -2315,7 +2302,6 @@
 
     GradientsUpdateType adpType = GradUpdateType();
     double noiseStd = GradientUpdateNoiseStd();
-    //fprintf(stderr, "noiseStd %lf\n", noiseStd);
     Matrix<ElemType> sgdUpdateNoise((DEVICEID_TYPE) functionValues.GetDeviceId());
     if (noiseStd > 0)
     {
@@ -2329,7 +2315,6 @@
     // L2 regularizer
     if (L2RegWeight > 0)
     {
-        fprintf(stderr, "L2RegWeight %lf\n", L2RegWeight);
         // multiply by actualMBSize so that it's invariant to minibatch size since learning rate is per sample
         Matrix<ElemType>::ScaleAndAdd((ElemType)(L2RegWeight * actualMBSize), functionValues, gradientValues);
     }
@@ -2383,8 +2368,6 @@
     // L1 regularizer with proximal gradient descent method
     if (L1RegWeight > 0)
     {
-        fprintf(stderr, "L1RegWeight %lf\n", L1RegWeight);
-
         // multiply by actualMBSize so that it's invariant to minibatch size since learning rate is per sample
         functionValues.InplaceSoftThreshold((ElemType)(learnRatePerSample * L1RegWeight * actualMBSize));
     }
