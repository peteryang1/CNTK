//
// Copyright (c) Microsoft. All rights reserved.
// Licensed under the MIT license. See LICENSE.md file in the project root for full license information.
//
// CPPEvalClient.cpp : Sample application using the evaluation interface from C++
//


#include "stdafx.h"
#include "eval.h"

using namespace Microsoft::MSR::CNTK;

// Used for retrieving the model appropriate for the element type (float / double)
template<typename ElemType>
using GetEvalProc = void(*)(IEvaluateModel<ElemType>**);

typedef std::pair<std::wstring, std::vector<float>*> MapEntry;
typedef std::map<std::wstring, std::vector<float>*> Layer;


/// <summary>
/// Program for demonstrating how to run model evaluations using the native evaluation interface
/// </summary>
/// <description>
/// This program is a native C++ client using the native evaluation interface
/// located in the <see cref="eval.h"/> file.
/// The CNTK evaluation dll (EvalDLL.dll), must be found through the system's path. 
/// The other requirement is that Eval.h be included
/// In order to run this program the model must already exist in the example. To create the model,
/// first run the example in <CNTK>/Examples/Image/MNIST. Once the model file 01_OneHidden is created,
/// you can run this client.
/// This program demonstrates the usage of the Evaluate method requiring the input and output layers as parameters.
/// This client can evaluate in two modes:
<<<<<<< HEAD
///     -batchMode (default) - input samples are evaluated in batches. This evaluation has some overhead because:
///             The size of the batch is not known.
///             Network nodes timestamps are reset for each batch that forces CNTK to recompute all nodes, even those that haven't changed.
///             Certain checks are performed for each batch, e.g. whether matrices have been allocated, etc.
///     -streamMode - input samples are evaluated in minibatche of fixed size. The network is initialized prior to evaluation and the overhead of processing each minibatch is minimized.
/// 
/// To run the client in stream mode, set STREAM_MODE to true.
=======
///     -batchMode (default) - input samples are evaluated in batches. Each evaluation has some overhead
///     -streamMode - input samples are evaluated one by one. The network is initialized and the overhead of processing each sample is minimized.
/// 
/// To run the client in stream mode, STREAM_MODE to true.
>>>>>>> b4be4a91
int _tmain(int argc, _TCHAR* argv[])
{
    bool STREAM_MODE = true;

    // Get the binary path (current working directory)
    argc = 0;
    std::wstring wapp(argv[0]);
    std::string app(wapp.begin(), wapp.end());
    std::string path = app.substr(0, app.rfind("\\"));
    
    // Load the eval library
    auto hModule = LoadLibrary(L"evaldll.dll");
    if (hModule == nullptr)
    {
        const std::wstring msg(L"Cannot find evaldll.dll library");
        const std::string ex(msg.begin(), msg.end());
        throw new std::exception(ex.c_str());
    }

    // Get the factory method to the evaluation engine
    std::string func = "GetEvalF";
    auto procAddress = GetProcAddress(hModule, func.c_str());
    auto getEvalProc = (GetEvalProc<float>)procAddress;

    // Native model evaluation instance
    IEvaluateModel<float> *model;
    getEvalProc(&model);

    // This relative path assumes launching from CNTK's binary folder
    const std::string modelWorkingDirectory = path + "\\..\\..\\Examples\\Image\\MNIST\\Data\\";
    const std::string modelFilePath = modelWorkingDirectory + "..\\Output\\Models\\01_OneHidden";

    // Load model
    model->CreateNetwork("modelPath=\"" + modelFilePath + "\"");

    // get the model's layers dimensions
    std::map<std::wstring, size_t> inDims;
    std::map<std::wstring, size_t> outDims;
    model->GetNodeDimensions(inDims, NodeGroup::nodeInput);
    model->GetNodeDimensions(outDims, NodeGroup::nodeOutput);
    
    // Generate dummy input values in the appropriate structure and size
    auto inputLayerName = inDims.begin()->first;
    std::vector<float> inputs;
    for (int i = 0; i < inDims[inputLayerName]; i++)
    {
        inputs.push_back(static_cast<float>(i % 255));
    }

    // Allocate the output values layer
    std::vector<float> outputs;

    // Setup the maps for inputs and output
    Layer inputLayer;
    inputLayer.insert(MapEntry(inputLayerName, &inputs));
    Layer outputLayer;
    auto outputLayerName = outDims.begin()->first;
    outputLayer.insert(MapEntry(outputLayerName, &outputs));

    // We can call the evaluate method and get back the results...
    if (STREAM_MODE) {
        //Evaluation in stream mode
<<<<<<< HEAD
        //Prepare the network
        model->PrepareForStreamMode();
        // For simpliciy, evaluate the same input sample
=======
        model->PrepareForStreamMode();
        // For simpliciy, evaluate the same sample
>>>>>>> b4be4a91
        for (int i = 0; i < 10; i++)
        {
            model->EvaluateStreamMode(inputLayer, outputLayer);
        }
    }
    else
    {
        model->Evaluate(inputLayer, outputLayer);
    }

    // Output the results
    for each (auto& value in outputs)
    {
        fprintf(stderr, "%f\n", value);
    }

    return 0;
}<|MERGE_RESOLUTION|>--- conflicted
+++ resolved
@@ -32,7 +32,6 @@
 /// you can run this client.
 /// This program demonstrates the usage of the Evaluate method requiring the input and output layers as parameters.
 /// This client can evaluate in two modes:
-<<<<<<< HEAD
 ///     -batchMode (default) - input samples are evaluated in batches. This evaluation has some overhead because:
 ///             The size of the batch is not known.
 ///             Network nodes timestamps are reset for each batch that forces CNTK to recompute all nodes, even those that haven't changed.
@@ -40,12 +39,6 @@
 ///     -streamMode - input samples are evaluated in minibatche of fixed size. The network is initialized prior to evaluation and the overhead of processing each minibatch is minimized.
 /// 
 /// To run the client in stream mode, set STREAM_MODE to true.
-=======
-///     -batchMode (default) - input samples are evaluated in batches. Each evaluation has some overhead
-///     -streamMode - input samples are evaluated one by one. The network is initialized and the overhead of processing each sample is minimized.
-/// 
-/// To run the client in stream mode, STREAM_MODE to true.
->>>>>>> b4be4a91
 int _tmain(int argc, _TCHAR* argv[])
 {
     bool STREAM_MODE = true;
@@ -108,14 +101,9 @@
     // We can call the evaluate method and get back the results...
     if (STREAM_MODE) {
         //Evaluation in stream mode
-<<<<<<< HEAD
         //Prepare the network
         model->PrepareForStreamMode();
         // For simpliciy, evaluate the same input sample
-=======
-        model->PrepareForStreamMode();
-        // For simpliciy, evaluate the same sample
->>>>>>> b4be4a91
         for (int i = 0; i < 10; i++)
         {
             model->EvaluateStreamMode(inputLayer, outputLayer);
