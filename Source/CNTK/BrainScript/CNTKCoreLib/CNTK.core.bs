--- conflicted
+++ resolved
@@ -59,7 +59,6 @@
 
 Round                   = CNTK2.Round
 Sigmoid                 = CNTK2.Sigmoid
-Softmax                 = CNTK2.Softmax
 
 ##############################################################################
 # ComputationNodes
@@ -168,19 +167,13 @@
     // Changes: input -> _, RectifiedLinear -> Relu. [Use Relu to arrive at relu() in snake_case]
     Relu(_, tag='') = new ComputationNode [ operation = 'RectifiedLinear' ; inputs = _ /*plus the function args*/ ]
     Sigmoid(_, tag='') = new ComputationNode [ operation = 'Sigmoid' ; inputs = _ /*plus the function args*/ ]
-    Softmax (z, axis=0, tag='') =
-    [
-		axis1=axis
-        Z = ReduceLogSum (axis=axis1, z) # reduce along axis
-        P = Exp (z - Z)
-    ].P
-	CrossEntropyWithSoftmax (labelSequence, z, tag='') = [ tag1 = tag; out = Minus (ReduceLogSum (z), ReduceSum (labelSequence .* z), tag=tag1) ].out
-
+    Softmax(_, tag='') = new ComputationNode [ operation = 'Softmax' ; inputs = _ /*plus the function args*/ ]
     Dropout(_, tag='') = new ComputationNode [ operation = 'Dropout' ; inputs = _ /*plus the function args*/ ]
 
     // 11. Criterion nodes
     // No changes here - we said the default input would be the label sequence here, against which the 
     // empirical sequence is compared to. Keeping this for now.
+    CrossEntropyWithSoftmax(_, outProbVectorSequence, tag='') = new ComputationNode [ operation = 'CrossEntropyWithSoftmax' ; inputs = (_ : outProbVectorSequence) /*plus the function args*/ ]
     ErrorPrediction(_, outVectorSequence, topN=1, tag='') = new ComputationNode [ operation = 'ErrorPrediction' ; inputs = if topN == 1 then (_ : outVectorSequence) else  (_ : outVectorSequence : Constant (topN)) /*plus the function args*/ ]
 
     // 12. Comparison nodes
@@ -259,6 +252,9 @@
 CosDistance(aVectorSequence, anotherVectorSequence, tag='') = new ComputationNode [ operation = 'CosDistance' ; inputs = (aVectorSequence : anotherVectorSequence) /*plus the function args*/ ]
 CosDistanceWithNegativeSamples(aVectorSequence, anotherVectorSequence, numShifts, numNegSamples, tag='') = new ComputationNode [ operation = 'CosDistanceWithNegativeSamples' ; inputs = (aVectorSequence : anotherVectorSequence : numShifts : numNegSamples) /*plus the function args*/ ]
 Cosine(x, tag='') = new ComputationNode [ operation = 'Cosine' ; inputs = x /*plus the function args*/ ]
+CrossEntropy(refProbVectorSequence, outProbVectorSequence, tag='') = new ComputationNode [ operation = 'CrossEntropy' ; inputs = (refProbVectorSequence : outProbVectorSequence) /*plus the function args*/ ]
+# once ReduceLogSum becomes proper C++, CrossEntropyWithSoftmax() will become this:
+NewCrossEntropyWithSoftmax (labelSequence, z, tag='') = [ tag1 = tag; out = Minus (ReduceLogSum (z), ReduceSum (labelSequence .* z), tag=tag1) ].out
 DiagTimes(diagonalMatrixAsColumnVector, matrix, tag='') = new ComputationNode [ operation = 'DiagTimes' ; inputs = (diagonalMatrixAsColumnVector : matrix) /*plus the function args*/ ]
 // TODO: DiagTimes = ElementTimes
 GatherPacked(indexSequence, sourceData, tag='') = new ComputationNode [ operation = 'GatherPacked' ; inputs = (indexSequence : sourceData) /*plus the function args*/ ]
@@ -281,7 +277,6 @@
 # TODO: Scale = ElementTimes
 ScatterPacked(cond, indexSequence, sourceData, tag='') = new ComputationNode [ operation = 'ScatterPacked' ; inputs = (cond : indexSequence : sourceData) /*plus the function args*/ ]
 Sin(z, tag='') = new ComputationNode [ operation = 'Sin' ; inputs = z /*plus the function args*/ ]
-<<<<<<< HEAD
 Softmax (z, axis=0, tag='') =  # TODO: replace this with more efficient version below once we have ReduceLogSum
     if axis == 0 then new ComputationNode [ operation = 'Softmax' ; inputs = z /*plus the function args*/ ]
     else
@@ -294,8 +289,6 @@
         #Z = ReduceLogSum (axis=axis0, z) # reduce along axis
         #P = Exp (z - Z)
     ].P
-=======
->>>>>>> 39c60b5c
 Hardmax(z, tag='') = new ComputationNode [ operation = 'Hardmax' ; inputs = z /*plus the function args*/ ]
 Sqrt(z, tag='') = new ComputationNode [ operation = 'Sqrt' ; inputs = z /*plus the function args*/ ]
 SquareError(aMatrix, anotherMatrix, tag='') = new ComputationNode [ operation = 'SquareError' ; inputs = (aMatrix : anotherMatrix) /*plus the function args*/ ]
