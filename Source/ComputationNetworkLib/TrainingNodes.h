--- conflicted
+++ resolved
@@ -2421,12 +2421,8 @@
         BatchNormalizationNode(configp->Get(L"deviceId"), L"<placeholder>", configp->Get(L"spatial"),
                                configp->Get(L"normalizationTimeConstant"), configp->Get(L"blendTimeConstant"),
                                configp->Get(L"epsilon"), configp->Get(L"useCntkEngine"), configp->Get(L"disableRegularization"),
-<<<<<<< HEAD
-                               ImageLayoutKindFrom(configp->Get(L"imageLayout")), configp->Get(L"reluFuse"))
-=======
-                               ImageLayoutKindFrom(configp->Get(L"imageLayout")), 
+                               ImageLayoutKindFrom(configp->Get(L"imageLayout")))
                                (configp->Find(L"reluFuse") != nullptr) ? configp->Get(L"reluFuse") : false) // Legacy models before version 31 do not have reluFuse.
->>>>>>> f980c0d9
     {
         //AttachInputsFromConfig(configp, this->GetExpectedNumInputs());
         // To support legacy models, runCount is optional. Hence, we cannot use NumInputs<>, and must check ourselves in Validation.
@@ -2478,14 +2474,10 @@
                 fstream >> mbCount; // converted below
             fstream >> m_epsilon;
             fstream >> m_useCntkEngine;
-<<<<<<< HEAD
+            if (modelVersion >= CNTK_MODEL_VERSION_31)
             fstream >> m_reluFuse;
-=======
-            if (modelVersion >= CNTK_MODEL_VERSION_31)
-                fstream >> m_reluFuse;
             else
                 m_reluFuse = false;
->>>>>>> f980c0d9
         }
         else
         {
