//
// Copyright (c) Microsoft. All rights reserved.
// Licensed under the MIT license. See LICENSE.md file in the project root for full license information.
//
// ComputationNetworkBuilder -- helper class for constructing ComputationNetworks and ComputationNodes from C++ (internal and external)
//

#define _CRT_SECURE_NO_WARNINGS // "secure" CRT not available on all platforms  --add this at the top of all CPP files that give "function or variable may be unsafe" warnings

#include "Basics.h"
#include "ComputationNetworkBuilder.h"
#include "ComputationNode.h"

#include "ConvolutionalNodes.h"
#include "RNNNodes.h"
#include "DeprecatedNodes.h"
#include "EvaluationNodes.h"
#include "InputAndParamNodes.h"
#include "LinearAlgebraNodes.h"
#include "NonlinearityNodes.h"
#include "PreComputeNodes.h"
#include "ReshapingNodes.h"
#include "RecurrentNodes.h"
#include "SpecialPurposeNodes.h"
#include "TrainingNodes.h"

#include <string>

namespace Microsoft { namespace MSR { namespace CNTK {

using namespace std;

// create a new node of a type given as a string, with var args so that this can be used at multiple places
template <class ElemType, class... _Types>
static shared_ptr<ComputationNode<ElemType>> CreateStandardNode(const std::wstring& nodeType, _Types&&... _Args)
{
    // please keep this table sorted
#ifdef COMING_SOON
         if (nodeType == OperationNameOf(CRFNode))                              return New<CRFNode<ElemType>>(forward<_Types>(_Args)...);
    else
#endif
         if (nodeType == OperationNameOf(AbsNode))                              return New<AbsNode<ElemType>>(forward<_Types>(_Args)...);
    else if (nodeType == OperationNameOf(AcosNode))                             return New<AcosNode<ElemType>>(forward<_Types>(_Args)...);
    else if (nodeType == OperationNameOf(AsinNode))                             return New<AsinNode<ElemType>>(forward<_Types>(_Args)...);
    else if (nodeType == OperationNameOf(ClassBasedCrossEntropyWithSoftmaxNode))return New<ClassBasedCrossEntropyWithSoftmaxNode<ElemType>>(forward<_Types>(_Args)...);
    else if (nodeType == OperationNameOf(ClassificationErrorNode))              return New<ClassificationErrorNode<ElemType>>(forward<_Types>(_Args)...);
    else if (nodeType == OperationNameOf(ClipNode))                             return New<ClipNode<ElemType>>(forward<_Types>(_Args)...);
    else if (nodeType == OperationNameOf(CosDistanceNode))                      return New<CosDistanceNode<ElemType>>(forward<_Types>(_Args)...);
    else if (nodeType == OperationNameOf(CosDistanceWithNegativeSamplesNode))   return New<CosDistanceWithNegativeSamplesNode<ElemType>>(forward<_Types>(_Args)...);
    else if (nodeType == OperationNameOf(CoshNode))                             return New<CoshNode<ElemType>>(forward<_Types>(_Args)...);
    else if (nodeType == OperationNameOf(CosineNode))                           return New<CosineNode<ElemType>>(forward<_Types>(_Args)...);
    else if (nodeType == OperationNameOf(CropNode))                             return New<CropNode<ElemType>>(forward<_Types>(_Args)...);
    else if (nodeType == OperationNameOf(CrossEntropyNode))                     return New<CrossEntropyNode<ElemType>>(forward<_Types>(_Args)...);
    else if (nodeType == OperationNameOf(CrossEntropyWithSoftmaxNode))          return New<CrossEntropyWithSoftmaxNode<ElemType>>(forward<_Types>(_Args)...);
    else if (nodeType == OperationNameOf(ForwardBackwardNode))                  return New<ForwardBackwardNode<ElemType>>(forward<_Types>(_Args)...);
    else if (nodeType == OperationNameOf(DiagonalNode))                         return New<DiagonalNode<ElemType>>(forward<_Types>(_Args)...);
    else if (nodeType == OperationNameOf(DiagTimesNode))                        return New<DiagTimesNode<ElemType>>(forward<_Types>(_Args)...);
    else if (nodeType == OperationNameOf(DropoutNode))                          return New<DropoutNode<ElemType>>(forward<_Types>(_Args)...);
    else if (nodeType == OperationNameOf(DummyCriterionNode))                   return New<DummyCriterionNode<ElemType>>(forward<_Types>(_Args)...);
    else if (nodeType == OperationNameOf(DynamicAxisNode))                      return New<DynamicAxisNode<ElemType>>(forward<_Types>(_Args)...);
    else if (nodeType == OperationNameOf(EditDistanceErrorNode))                return New<EditDistanceErrorNode<ElemType>>(forward<_Types>(_Args)...);
    else if (nodeType == OperationNameOf(ElementTimesNode))                     return New<ElementTimesNode<ElemType>>(forward<_Types>(_Args)...);
    else if (nodeType == OperationNameOf(EnvironmentInputNode))                 return New<EnvironmentInputNode<ElemType>>(forward<_Types>(_Args)...);
    else if (nodeType == OperationNameOf(EpochAccumulatorNode))                 return New<EpochAccumulatorNode<ElemType>>(forward<_Types>(_Args)...);
    else if (nodeType == OperationNameOf(EqualNode))                            return New<EqualNode<ElemType>>(forward<_Types>(_Args)...);
    else if (nodeType == OperationNameOf(ExpNode))                              return New<ExpNode<ElemType>>(forward<_Types>(_Args)...);
    else if (nodeType == OperationNameOf(FloorNode))                            return New<FloorNode<ElemType>>(forward<_Types>(_Args)...);
    else if (nodeType == OperationNameOf(FutureValueNode))                      return New<FutureValueNode<ElemType>>(forward<_Types>(_Args)...);
    else if (nodeType == OperationNameOf(GatherPackedNode))                     return New<GatherPackedNode<ElemType>>(forward<_Types>(_Args)...);
#ifdef COMING_SOON
    else if (nodeType == OperationNameOf(GMMLogLikelihoodNode))                 return New<GMMLogLikelihoodNode<ElemType>>(forward<_Types>(_Args)...);
#endif
    else if (nodeType == OperationNameOf(GreaterEqualNode))                     return New<GreaterEqualNode<ElemType>>(forward<_Types>(_Args)...);
    else if (nodeType == OperationNameOf(GreaterNode))                          return New<GreaterNode<ElemType>>(forward<_Types>(_Args)...);
    else if (nodeType == OperationNameOf(HardmaxNode))                          return New<HardmaxNode<ElemType>>(forward<_Types>(_Args)...);
    else if (nodeType == OperationNameOf(IfNode))                               return New<IfNode<ElemType>>(forward<_Types>(_Args)...);
    else if (nodeType == OperationNameOf(InvStdDevNode))                        return New<InvStdDevNode<ElemType>>(forward<_Types>(_Args)...);
    else if (nodeType == OperationNameOf(LambdaRankNode))                       return New<LambdaRankNode<ElemType>>(forward<_Types>(_Args)...);
    else if (nodeType == OperationNameOf(NDCG1EvalNode))                        return New<NDCG1EvalNode<ElemType>>(forward<_Types>(_Args)...);
    else if (nodeType == OperationNameOf(KhatriRaoProductNode))                 return New<KhatriRaoProductNode<ElemType>>(forward<_Types>(_Args)...);
    else if (nodeType == OperationNameOf(LessEqualNode))                        return New<LessEqualNode<ElemType>>(forward<_Types>(_Args)...);
    else if (nodeType == OperationNameOf(LessNode))                             return New<LessNode<ElemType>>(forward<_Types>(_Args)...);
    else if (nodeType == OperationNameOf(LogNode))                              return New<LogNode<ElemType>>(forward<_Types>(_Args)...);
    else if (nodeType == OperationNameOf(LogPlusNode))                          return New<LogPlusNode<ElemType>>(forward<_Types>(_Args)...);
    else if (nodeType == OperationNameOf(LogSoftmaxNode))                       return New<LogSoftmaxNode<ElemType>>(forward<_Types>(_Args)...);
    else if (nodeType == OperationNameOf(LookupTableNode))                      return New<LookupTableNode<ElemType>>(forward<_Types>(_Args)...);
    else if (nodeType == OperationNameOf(MatrixL1RegNode))                      return New<MatrixL1RegNode<ElemType>>(forward<_Types>(_Args)...);
    else if (nodeType == OperationNameOf(MatrixL2RegNode))                      return New<MatrixL2RegNode<ElemType>>(forward<_Types>(_Args)...);
    else if (nodeType == OperationNameOf(MeanNode))                             return New<MeanNode<ElemType>>(forward<_Types>(_Args)...);
    else if (nodeType == OperationNameOf(MinusNode))                            return New<MinusNode<ElemType>>(forward<_Types>(_Args)...);
    else if (nodeType == OperationNameOf(NegateNode))                           return New<NegateNode<ElemType>>(forward<_Types>(_Args)...);
    else if (nodeType == OperationNameOf(NotEqualNode))                         return New<NotEqualNode<ElemType>>(forward<_Types>(_Args)...);
    else if (nodeType == OperationNameOf(NoiseContrastiveEstimationNode))       return New<NoiseContrastiveEstimationNode<ElemType>>(forward<_Types>(_Args)...);
    else if (nodeType == OperationNameOf(OptimizedRNNStackNode))                return New<OptimizedRNNStackNode<ElemType>>(forward<_Types>(_Args)...);
    else if (nodeType == OperationNameOf(PackedIndexNode))                      return New<PackedIndexNode<ElemType>>(forward<_Types>(_Args)...);
    else if (nodeType == OperationNameOf(PastValueNode))                        return New<PastValueNode<ElemType>>(forward<_Types>(_Args)...);
    else if (nodeType == OperationNameOf(PerDimMeanVarNormalizationNode))       return New<PerDimMeanVarNormalizationNode<ElemType>>(forward<_Types>(_Args)...);
    else if (nodeType == OperationNameOf(PerDimMeanVarDeNormalizationNode))     return New<PerDimMeanVarDeNormalizationNode<ElemType>>(forward<_Types>(_Args)...);
    else if (nodeType == OperationNameOf(PassNode))                             return New<PassNode<ElemType>>(forward<_Types>(_Args)...);
    else if (nodeType == OperationNameOf(LabelsToGraphNode))                    return New<LabelsToGraphNode<ElemType>>(forward<_Types>(_Args)...);
    else if (nodeType == OperationNameOf(PlusNode))                             return New<PlusNode<ElemType>>(forward<_Types>(_Args)...);
    else if (nodeType == OperationNameOf(RandomSampleNode))                     return New<RandomSampleNode<ElemType>>(forward<_Types>(_Args)...);
    else if (nodeType == OperationNameOf(RandomSampleInclusionFrequencyNode))   return New<RandomSampleInclusionFrequencyNode<ElemType>>(forward<_Types>(_Args)...);
    else if (nodeType == OperationNameOf(ReconcileDynamicAxisNode))             return New<ReconcileDynamicAxisNode<ElemType>>(forward<_Types>(_Args)...);
    else if (nodeType == OperationNameOf(ReciprocalNode))                       return New<ReciprocalNode<ElemType>>(forward<_Types>(_Args)...);
    else if (nodeType == OperationNameOf(RectifiedLinearNode))                  return New<RectifiedLinearNode<ElemType>>(forward<_Types>(_Args)...);
    else if (nodeType == OperationNameOf(ReduceElementsNode))                   return New<ReduceElementsNode<ElemType>>(forward<_Types>(_Args)...);
    else if (nodeType == OperationNameOf(ReshapeNode))                          return New<ReshapeNode<ElemType>>(forward<_Types>(_Args)...);
    else if (nodeType == OperationNameOf(RowRepeatNode))                        return New<RowRepeatNode<ElemType>>(forward<_Types>(_Args)...);
    else if (nodeType == OperationNameOf(RowStackNode))                         return New<RowStackNode<ElemType>>(forward<_Types>(_Args)...);
    else if (nodeType == OperationNameOf(ScatterPackedNode))                    return New<ScatterPackedNode<ElemType>>(forward<_Types>(_Args)...);
    else if (nodeType == OperationNameOf(SequenceWithSoftmaxNode))              return New<SequenceWithSoftmaxNode<ElemType>>(forward<_Types>(_Args)...);
#ifdef COMING_SOON
    else if (nodeType == OperationNameOf(SequenceDecoderNode))                  return New<SequenceDecoderNode<ElemType>>(forward<_Types>(_Args)...);
#endif
#ifdef COMING_SOON
    else if (nodeType == OperationNameOf(ShiftNode))                            return New<ShiftNode<ElemType>>(forward<_Types>(_Args)...);
#endif
    else if (nodeType == OperationNameOf(SigmoidNode))                          return New<SigmoidNode<ElemType>>(forward<_Types>(_Args)...);
<<<<<<< HEAD
    else if (nodeType == OperationNameOf(StableSigmoidNode))                    return New<StableSigmoidNode<ElemType>>(forward<_Types>(_Args)...);
=======
    else if (nodeType == OperationNameOf(StochasticBinaryNode))                 return New<StochasticBinaryNode<ElemType>>(forward<_Types>(_Args)...);
>>>>>>> 77e465b5
    else if (nodeType == OperationNameOf(SinNode))                              return New<SinNode<ElemType>>(forward<_Types>(_Args)...);
    else if (nodeType == OperationNameOf(SinhNode))                             return New<SinhNode<ElemType>>(forward<_Types>(_Args)...);
    else if (nodeType == OperationNameOf(SliceNode))                            return New<SliceNode<ElemType>>(forward<_Types>(_Args)...);
    else if (nodeType == OperationNameOf(SoftmaxNode))                          return New<SoftmaxNode<ElemType>>(forward<_Types>(_Args)...);
    else if (nodeType == OperationNameOf(SqrtNode))                             return New<SqrtNode<ElemType>>(forward<_Types>(_Args)...);
    else if (nodeType == OperationNameOf(SquareErrorNode))                      return New<SquareErrorNode<ElemType>>(forward<_Types>(_Args)...);
    else if (nodeType == OperationNameOf(LogisticNode))                         return New<LogisticNode<ElemType>>(forward<_Types>(_Args)...);
    else if (nodeType == OperationNameOf(SumColumnElementsNode))                return New<SumColumnElementsNode<ElemType>>(forward<_Types>(_Args)...);
    else if (nodeType == OperationNameOf(SumElementsNode))                      return New<SumElementsNode<ElemType>>(forward<_Types>(_Args)...);
    else if (nodeType == OperationNameOf(TanhNode))                             return New<TanhNode<ElemType>>(forward<_Types>(_Args)...);
    else if (nodeType == OperationNameOf(TraceNode))                            return New<TraceNode<ElemType>>(forward<_Types>(_Args)...);
    else if (nodeType == OperationNameOf(TimesNode))                            return New<TimesNode<ElemType>>(forward<_Types>(_Args)...);
    else if (nodeType == OperationNameOf(TransposeDimensionsNode))              return New<TransposeDimensionsNode<ElemType>>(forward<_Types>(_Args)...);
    else if (nodeType == OperationNameOf(TransposeTimesNode))                   return New<TransposeTimesNode<ElemType>>(forward<_Types>(_Args)...);
    else if (nodeType == OperationNameOf(QuantizedTimesNode))                   return New<QuantizedTimesNode<ElemType>>(forward<_Types>(_Args)...);
    else if (nodeType == OperationNameOf(WhereNode))                            return New<WhereNode<ElemType>>(forward<_Types>(_Args)...);
    // legacy names we also support for back compat of model-files
    else if (nodeType == L"ColumnElementTimes")                                 return New<ElementTimesNode<ElemType>>(forward<_Types>(_Args)...);
    else if (nodeType == L"ErrorPrediction")                                    return New<ClassificationErrorNode<ElemType>>(forward<_Types>(_Args)...);
    else if (nodeType == L"Delay")                                              return New<PastValueNode<ElemType>>(forward<_Types>(_Args)...);
    // TODO: DiagTimes is also an alias of ElementTimes; current separate implementation is unnecessary.
    else if (nodeType == L"PerDimMeanVarNormalizationNode")                     return New<PerDimMeanVarNormalizationNode<ElemType>>(forward<_Types>(_Args)...);
    else if (nodeType == L"PerDimMeanVarDeNormalizationNode")                   return New<PerDimMeanVarDeNormalizationNode<ElemType>>(forward<_Types>(_Args)...);
    else if (nodeType == L"ReconcileMBLayout")                                  return New<ReconcileDynamicAxisNode<ElemType>>(forward<_Types>(_Args)...);
    else if (nodeType == L"RNN")                                                return New<OptimizedRNNStackNode<ElemType>>(forward<_Types>(_Args)...);
    else if (nodeType == L"RowElementTimes")                                    return New<ElementTimesNode<ElemType>>(forward<_Types>(_Args)...);
    else if (nodeType == L"RowSlice")                                           return New<SliceNode<ElemType>>(forward<_Types>(_Args)...);
    else if (nodeType == L"Scale")                                              return New<ElementTimesNode<ElemType>>(forward<_Types>(_Args)...);
    else if (nodeType == L"Transpose")                                          return New<TransposeDimensionsNode<ElemType>>(forward<_Types>(_Args)...);
#if 1
    else if (nodeType == OperationNameOf(LegacyReshapeNode))                    return New<LegacyReshapeNode<ElemType>>(forward<_Types>(_Args)...);
#endif
    else if (nodeType == OperationNameOf(MaxUnpoolingNode))                     return New<MaxUnpoolingNode<ElemType>>(forward<_Types>(_Args)...);
    else InvalidArgument("Attempted to instantiate undefined operation %ls.", nodeType.c_str());
}

// create a new node of a type given as a string, with var args so that this can be used at multiple places
// This function is used for loading, while the above is used for creating standard-type networks.
template <class ElemType, class... _Types>
static shared_ptr<ComputationNode<ElemType>> CreateNode(const std::wstring& nodeType, _Types&&... _Args)
{
    // check more types
    if      (nodeType == OperationNameOf(AveragePoolingNode))       return New<AveragePoolingNode<ElemType>>(forward<_Types>(_Args)...);
    else if (nodeType == OperationNameOf(BatchNormalizationNode))   return New<BatchNormalizationNode<ElemType>>(forward<_Types>(_Args)...);
    else if (nodeType == OperationNameOf(ConvolutionNode))          return New<ConvolutionNode<ElemType>>(forward<_Types>(_Args)...);
    else if (nodeType == OperationNameOf(PoolingNode))              return New<PoolingNode<ElemType>>(forward<_Types>(_Args)...);
    else if (nodeType == OperationNameOf(SparseInputValue))         return New<SparseInputValue<ElemType>>(forward<_Types>(_Args)...);
    else if (nodeType == OperationNameOf(InputValue))               return New<InputValue<ElemType>>(forward<_Types>(_Args)...);
    else if (nodeType == OperationNameOf(LearnableParameter))       return New<LearnableParameter<ElemType>>(forward<_Types>(_Args)...);
    else if (nodeType == OperationNameOf(MaxPoolingNode))           return New<MaxPoolingNode<ElemType>>(forward<_Types>(_Args)...);
    else if (nodeType == OperationNameOf(ROIPoolingNode))           return New<ROIPoolingNode<ElemType>>(forward<_Types>(_Args)...);
    else return CreateStandardNode<ElemType>(nodeType, forward<_Types>(_Args)...);
}

// this function is called from SimpleNetworkBuilder and old NDL
template <class ElemType>
/*static*/ shared_ptr<ComputationNode<ElemType>> ComputationNetworkBuilder<ElemType>::NewStandardNode(const std::wstring& nodeType, DEVICEID_TYPE deviceId, const wstring& name)
{
    return CreateStandardNode<ElemType>(nodeType, deviceId, name);
}

// this function is used when loading from file
template <class ElemType>
/*static*/ shared_ptr<ComputationNode<ElemType>> ComputationNetworkBuilder<ElemType>::NewNode(const std::wstring& nodeType, DEVICEID_TYPE deviceId, const wstring& name)
{
    return CreateNode<ElemType>(nodeType, deviceId, name);
}

shared_ptr<ComputationNodeBase> NewComputationNodeFromConfig(const Microsoft::MSR::ScriptableObjects::IConfigRecordPtr configp)
{
    wstring precision = configp->Get(L"precision"); // dispatch on ElemType
    wstring operationName = configp->Get(L"operation");
    ComputationNodeBasePtr node;
    if (precision == L"float")
        node = CreateNode<float>(operationName, configp);
    else if (precision == L"double")
        node = CreateNode<double>(operationName, configp);
    else
        RuntimeError("NewStandardNode: Invalid value '%ls' for 'precision' parameter. Must be 'float' or 'double'.", precision.c_str());
    // add a tag
    // Tags are used to declare special node types to ComputationNetwork.
    // For now we support only a single tag, but we could in the future easily extend this to an array of tags.
    wstring tag = configp->Get(L"tag");
    if (!tag.empty())
        node->SetTag(tag);
    return node;
}

// -----------------------------------------------------------------------
// node creation
// -----------------------------------------------------------------------

// The following functions create nodes and add them to the net, but don't attach inputs (some don't have inputs).
// There are special versions for nodes with custom constructors, and a catch-all, CreateComputationNode(), for all others.
// TODO: Do we really need these? Folks who want to use C++ can instead say net->AddNodeToNet(New<>(...)), which is not that different.
// TODO: separate into nodes that have inputs and those that duplicate functions with input adding except just not adding inputs. Clear?

template <class ElemType>
shared_ptr<ComputationNode<ElemType>> ComputationNetworkBuilder<ElemType>::CreateLearnableParameter(const std::wstring& paramName, const size_t rows, const size_t cols)
{
    // TODO: in SimpleNetworkBuilder, this is very often followed by InitLearnableParameter()--we should have an overload that just does it right away
    return net.AddNodeToNetWithElemType(New<LearnableParameter<ElemType>>(net.GetDeviceId(), paramName, rows, cols));
}

// this is used in V2
template <class ElemType>
shared_ptr<ComputationNode<ElemType>> ComputationNetworkBuilder<ElemType>::CreateLearnableParameter(const std::wstring& paramName, const TensorShape& tensorShape)
{
    return net.AddNodeToNetWithElemType(New<LearnableParameter<ElemType>>(net.GetDeviceId(), paramName, tensorShape));
}

// TODO: change these to take an actual object instead of a name for dynamicAxis
template <class ElemType>
shared_ptr<ComputationNode<ElemType>> ComputationNetworkBuilder<ElemType>::CreateInputNode(const std::wstring& inputName, const size_t rows, const wstring& dynamicAxisName)
{
    return net.AddNodeToNetWithElemType(New<InputValue<ElemType>>(net.GetDeviceId(), inputName, rows, dynamicAxisName));
}

template <class ElemType>
shared_ptr<ComputationNode<ElemType>> ComputationNetworkBuilder<ElemType>::CreateSparseInputNode(const std::wstring& inputName, const size_t rows, const wstring& dynamicAxisName)
{
    return net.AddNodeToNetWithElemType(New<SparseInputValue<ElemType>>(net.GetDeviceId(), inputName, rows, dynamicAxisName));
}

template <class ElemType>
shared_ptr<ComputationNode<ElemType>> ComputationNetworkBuilder<ElemType>::CreateInputNode(const std::wstring& inputName, const TensorShape& sampleLayout, const wstring& dynamicAxisName)
{
    return net.AddNodeToNetWithElemType(New<InputValue<ElemType>>(net.GetDeviceId(), inputName, sampleLayout, dynamicAxisName));
}

template <class ElemType>
shared_ptr<ComputationNode<ElemType>> ComputationNetworkBuilder<ElemType>::CreateSparseInputNode(const std::wstring& inputName, const TensorShape& imageLayout, const wstring& dynamicAxisName)
{
    return net.AddNodeToNetWithElemType(New<SparseInputValue<ElemType>>(net.GetDeviceId(), inputName, imageLayout, dynamicAxisName));
}

template <class ElemType>
shared_ptr<ComputationNode<ElemType>> ComputationNetworkBuilder<ElemType>::CreateConvolutionNode(const std::wstring& nodeName,
                                                                                                 const size_t kernelWidth, const size_t kernelHeight, const size_t outputChannels,
                                                                                                 const size_t horizontalSubsample, const size_t verticalSubsample,
                                                                                                 ImageLayoutKind imageLayoutKind, const bool zeroPadding,
                                                                                                 const size_t maxTempMemSizeInSamples)
{
    return net.AddNodeToNetWithElemType(New<ConvolutionNode<ElemType>>(net.GetDeviceId(), nodeName,
                                                                       kernelWidth, kernelHeight, outputChannels,
                                                                       horizontalSubsample, verticalSubsample, imageLayoutKind,
                                                                       zeroPadding,
                                                                       maxTempMemSizeInSamples));
}

template <class ElemType>
shared_ptr<ComputationNode<ElemType>> ComputationNetworkBuilder<ElemType>::CreateConvolutionNode(const std::wstring& nodeName, const TensorShape& kernelShape, const TensorShape& mapCount,
                                                                                                 const TensorShape& strideShape, const std::vector<bool>& sharing,
                                                                                                 const std::vector<bool>& autoPadding, const TensorShape& lowerPad, const TensorShape& upperPad,
                                                                                                 bool transpose, const TensorShape& outputShape, ImageLayoutKind imageLayout, size_t maxTempMemSizeInSamples)
{
    return net.AddNodeToNetWithElemType(New<ConvolutionNode<ElemType>>(net.GetDeviceId(), nodeName,
                                                                       kernelShape, mapCount, strideShape,
                                                                       sharing, autoPadding, lowerPad, upperPad,
                                                                       transpose, outputShape, imageLayout, maxTempMemSizeInSamples));
}

template <class ElemType>
shared_ptr<ComputationNode<ElemType>> ComputationNetworkBuilder<ElemType>::CreatePoolingNode(const std::wstring& nodeName, PoolKind poolKind, const TensorShape& kernelShape, const TensorShape& strideShape,
                                                                                             const std::vector<bool>& autoPadding, const TensorShape& lowerPad, const TensorShape& upperPad, bool ceilOutDim,
                                                                                             const bool includePad, ImageLayoutKind imageLayout)
{
    return net.AddNodeToNetWithElemType(New<PoolingNode<ElemType>>(net.GetDeviceId(), nodeName,
                                                                   poolKind, kernelShape, strideShape, autoPadding, lowerPad, upperPad, ceilOutDim, includePad, imageLayout));
}

template <class ElemType>
shared_ptr<ComputationNode<ElemType>> ComputationNetworkBuilder<ElemType>::CreateMaxPoolingNode(const std::wstring& nodeName,
                                                                                                const size_t windowWidth, const size_t windowHeight, const size_t horizontalSubsample, const size_t verticalSubsample, ImageLayoutKind imageLayoutKind)
{
    return net.AddNodeToNetWithElemType(New<MaxPoolingNode<ElemType>>(net.GetDeviceId(), nodeName, windowWidth, windowHeight, horizontalSubsample, verticalSubsample, imageLayoutKind));
}

template <class ElemType>
shared_ptr<ComputationNode<ElemType>> ComputationNetworkBuilder<ElemType>::CreateAveragePoolingNode(const std::wstring& nodeName,
                                                                                                    const size_t windowWidth, const size_t windowHeight, const size_t horizontalSubsample, const size_t verticalSubsample, ImageLayoutKind imageLayoutKind)
{
    return net.AddNodeToNetWithElemType(New<AveragePoolingNode<ElemType>>(net.GetDeviceId(), nodeName, windowWidth, windowHeight, horizontalSubsample, verticalSubsample, imageLayoutKind));
}

template <class ElemType>
shared_ptr<ComputationNode<ElemType>> ComputationNetworkBuilder<ElemType>::CreateROIPoolingNode(const std::wstring& nodeName, PoolKind poolKind, const TensorShape& roiOutputShape, double spatialScale)
{
    return net.AddNodeToNetWithElemType(New<ROIPoolingNode<ElemType>>(net.GetDeviceId(), nodeName, poolKind, roiOutputShape, spatialScale));
}

template <class ElemType>
shared_ptr<ComputationNode<ElemType>> ComputationNetworkBuilder<ElemType>::CreateReconcileDynamicAxisNode(const std::wstring& nodeName)
{
    return net.AddNodeToNetWithElemType(New<ReconcileDynamicAxisNode<ElemType>>(net.GetDeviceId(), nodeName));
}

// this is the catch-all for all cases not covered as special cases above
// Unlike the specialized ones above, this one creates nodes by type given as a string.
template <class ElemType>
shared_ptr<ComputationNode<ElemType>> ComputationNetworkBuilder<ElemType>::CreateComputationNode(const std::wstring& nodeType, const std::wstring& nodeName)
{
    return net.AddNodeToNetWithElemType(NewStandardNode(nodeType, net.GetDeviceId(), nodeName));
}

// -----------------------------------------------------------------------
// node creation
// -----------------------------------------------------------------------

// The following functions create nodes and link them to the network and their inputs.
// TODO: Do we need both this set and the one above that does not add inputs? Can they share more code?

template <class ElemType>
shared_ptr<ComputationNode<ElemType>> ComputationNetworkBuilder<ElemType>::Convolution(const ComputationNodePtr weight,
                                                                                       const ComputationNodePtr inputValues,
                                                                                       const size_t kernelWidth, const size_t kernelHeight, const size_t outputChannels, 
                                                                                       const size_t horizontalSubsample, const size_t verticalSubsample, 
                                                                                       ImageLayoutKind imageLayoutKind, const bool zeroPadding, const size_t maxTempMemSizeInSamples,
                                                                                       const std::wstring nodeName)
{
    return net.AddNodeToNetAndAttachInputs(New<ConvolutionNode<ElemType>>(net.GetDeviceId(), nodeName,
                                                                          kernelWidth, kernelHeight, outputChannels, horizontalSubsample, verticalSubsample, imageLayoutKind, zeroPadding,
                                                                          maxTempMemSizeInSamples), { weight, inputValues });
}

template <class ElemType>
shared_ptr<ComputationNode<ElemType>> ComputationNetworkBuilder<ElemType>::Convolution(const ComputationNodePtr weight,
                                                                                       const ComputationNodePtr inputValues, 
                                                                                       const TensorShape& kernelShape, const TensorShape& mapCount, 
                                                                                       const TensorShape& strideShape, const std::vector<bool>& sharing,
                                                                                       const std::vector<bool>& autoPadding, const TensorShape& lowerPad, const TensorShape& upperPad,
                                                                                       bool transpose, const TensorShape& outputShape, ImageLayoutKind imageLayout, size_t maxTempMemSizeInSamples,
                                                                                       const std::wstring nodeName)
{
    return net.AddNodeToNetAndAttachInputs(New<ConvolutionNode<ElemType>>(net.GetDeviceId(), nodeName,
                                                                          kernelShape, mapCount, strideShape,
                                                                          sharing, autoPadding, lowerPad, upperPad,
                                                                          transpose, outputShape, imageLayout, maxTempMemSizeInSamples),
                                                                          { weight, inputValues });
}

template <class ElemType>
shared_ptr<ComputationNode<ElemType>> ComputationNetworkBuilder<ElemType>::Pooling(const ComputationNodePtr inputValues,
                                                                                   PoolKind poolKind, const TensorShape& kernelShape, const TensorShape& strideShape,
                                                                                   const std::vector<bool>& autoPadding, const TensorShape& lowerPad, const TensorShape& upperPad,
                                                                                   bool ceilOutDim, const bool includePad, ImageLayoutKind imageLayout,
                                                                                   const std::wstring nodeName)
{
    return net.AddNodeToNetAndAttachInputs(New<PoolingNode<ElemType>>(net.GetDeviceId(), nodeName,
                                                                      poolKind, kernelShape, strideShape, autoPadding, lowerPad, upperPad, ceilOutDim, includePad, imageLayout),
                                                                      { inputValues });
}

template <class ElemType>
shared_ptr<ComputationNode<ElemType>> ComputationNetworkBuilder<ElemType>::MaxUnpooling(const ComputationNodePtr unpoolInputValues,
                                                                                        const ComputationNodePtr poolInputValues,
                                                                                        const TensorShape& kernelShape, const TensorShape& strideShape,
                                                                                        const std::vector<bool>& autoPadding, const TensorShape& lowerPad, const TensorShape& upperPad,
                                                                                        ImageLayoutKind imageLayout,
                                                                                        const std::wstring nodeName)
{
    return net.AddNodeToNetAndAttachInputs(New<MaxUnpoolingNode<ElemType>>(net.GetDeviceId(), nodeName,
                                                                           kernelShape, strideShape, autoPadding, lowerPad, upperPad, imageLayout),
                                                                           { unpoolInputValues, poolInputValues });
}

template <class ElemType>
shared_ptr<ComputationNode<ElemType>> ComputationNetworkBuilder<ElemType>::MaxPooling(const ComputationNodePtr inputValues,
                                                                                      const size_t windowWidth, const size_t windowHeight, const size_t horizontalSubsample, const size_t verticalSubsample, ImageLayoutKind imageLayoutKind,
                                                                                      const std::wstring nodeName)
{
    return net.AddNodeToNetAndAttachInputs(New<MaxPoolingNode<ElemType>>(net.GetDeviceId(), nodeName, windowWidth, windowHeight, horizontalSubsample, verticalSubsample, imageLayoutKind), { inputValues });
}

template <class ElemType>
shared_ptr<ComputationNode<ElemType>> ComputationNetworkBuilder<ElemType>::AveragePooling(const ComputationNodePtr inputValues,
                                                                                          const size_t windowWidth, const size_t windowHeight, const size_t horizontalSubsample, const size_t verticalSubsample, ImageLayoutKind imageLayoutKind,
                                                                                          const std::wstring nodeName)
{
    return net.AddNodeToNetAndAttachInputs(New<AveragePoolingNode<ElemType>>(net.GetDeviceId(), nodeName, windowWidth, windowHeight, horizontalSubsample, verticalSubsample, imageLayoutKind), { inputValues });
}

template <class ElemType>
shared_ptr<ComputationNode<ElemType>> ComputationNetworkBuilder<ElemType>::ROIPooling(const ComputationNodePtr inputValues, const ComputationNodePtr inputROIs, PoolKind poolKind, const TensorShape& roiOutputShape, double spatialScale, const std::wstring nodeName)
{
    return net.AddNodeToNetAndAttachInputs(New<ROIPoolingNode<ElemType>>(net.GetDeviceId(), nodeName, poolKind, roiOutputShape, spatialScale), { inputValues, inputROIs });
}

template <class ElemType>
shared_ptr<ComputationNode<ElemType>> ComputationNetworkBuilder<ElemType>::ReconcileDynamicAxis(const ComputationNodePtr dataInput, const ComputationNodePtr layoutInput, const std::wstring nodeName)
{
    return net.AddNodeToNetAndAttachInputs(New<ReconcileDynamicAxisNode<ElemType>>(net.GetDeviceId(), nodeName), { dataInput, layoutInput });
}

template <class ElemType>
shared_ptr<ComputationNode<ElemType>> ComputationNetworkBuilder<ElemType>::Crop(const ComputationNodePtr input1, const ComputationNodePtr input2, const std::wstring nodeName)
{
    return net.AddNodeToNetAndAttachInputs(New<CropNode<ElemType>>(net.GetDeviceId(), nodeName), { input1, input2 });
}

template <class ElemType>
shared_ptr<ComputationNode<ElemType>> ComputationNetworkBuilder<ElemType>::Crop(const ComputationNodePtr input1, const ComputationNodePtr input2, size_t offsetX, size_t offsetY, const std::wstring nodeName)
{
    return net.AddNodeToNetAndAttachInputs(New<CropNode<ElemType>>(offsetX, offsetY, net.GetDeviceId(), nodeName), { input1, input2 });
}

template <class ElemType>
shared_ptr<ComputationNode<ElemType>> ComputationNetworkBuilder<ElemType>::Crop(const ComputationNodePtr input1, const ComputationNodePtr input2, const ComputationNodePtr eqNode1, const ComputationNodePtr eqNode2, const std::wstring nodeName)
{
    return net.AddNodeToNetAndAttachInputs(New<CropNode<ElemType>>(net.GetDeviceId(), nodeName), { input1, input2, eqNode1, eqNode2 });
}

template <class ElemType>
shared_ptr<ComputationNode<ElemType>> ComputationNetworkBuilder<ElemType>::ClassificationError(const ComputationNodePtr a, const ComputationNodePtr b, const std::wstring nodeName)
{
    return net.AddNodeToNetAndAttachInputs(New<ClassificationErrorNode<ElemType>>(net.GetDeviceId(), nodeName), { a, b });
}

template <class ElemType>
shared_ptr<ComputationNode<ElemType>> ComputationNetworkBuilder<ElemType>::EditDistanceError(const ComputationNodePtr a, const ComputationNodePtr b, float subPen, float delPen, float insPen, bool squashInputs, vector<size_t> tokensToIgnore, const std::wstring nodeName)
{
    return net.AddNodeToNetAndAttachInputs(New<EditDistanceErrorNode<ElemType>>(net.GetDeviceId(), nodeName, subPen, delPen, insPen, squashInputs, tokensToIgnore), { a, b });
}

template <class ElemType>
shared_ptr<ComputationNode<ElemType>> ComputationNetworkBuilder<ElemType>::PerDimMeanVarNormalization(const ComputationNodePtr feature, const ComputationNodePtr mean,
                                                                                                      const ComputationNodePtr InvStdDev, const std::wstring nodeName)
{
    return net.AddNodeToNetAndAttachInputs(New<PerDimMeanVarNormalizationNode<ElemType>>(net.GetDeviceId(), nodeName), { feature, mean, InvStdDev });
}

template <class ElemType>
shared_ptr<ComputationNode<ElemType>> ComputationNetworkBuilder<ElemType>::PerDimMeanVarDeNormalization(const ComputationNodePtr feature, const ComputationNodePtr mean,
                                                                                                        const ComputationNodePtr InvStdDev, const std::wstring nodeName)
{
    return net.AddNodeToNetAndAttachInputs(New<PerDimMeanVarDeNormalizationNode<ElemType>>(net.GetDeviceId(), nodeName), { feature, mean, InvStdDev });
}

template <class ElemType>
shared_ptr<ComputationNode<ElemType>> ComputationNetworkBuilder<ElemType>::SquareError(const ComputationNodePtr a, const ComputationNodePtr b, const std::wstring nodeName)
{
    return net.AddNodeToNetAndAttachInputs(New<SquareErrorNode<ElemType>>(net.GetDeviceId(), nodeName), { a, b });
}

template <class ElemType>
shared_ptr<ComputationNode<ElemType>> ComputationNetworkBuilder<ElemType>::Logistic(const ComputationNodePtr a, const ComputationNodePtr b, const std::wstring nodeName)
{
    return net.AddNodeToNetAndAttachInputs(New<LogisticNode<ElemType>>(net.GetDeviceId(), nodeName), { a, b });
}

template <class ElemType>
shared_ptr<ComputationNode<ElemType>> ComputationNetworkBuilder<ElemType>::Logistic(const ComputationNodePtr a, const ComputationNodePtr b, const ComputationNodePtr c, const std::wstring nodeName)
{
    return net.AddNodeToNetAndAttachInputs(New<LogisticNode<ElemType>>(net.GetDeviceId(), nodeName), { a, b, c });
}

#ifdef COMING_SOON
template <class ElemType>
shared_ptr<ComputationNode<ElemType>> ComputationNetworkBuilder<ElemType>::SequenceDecoder(const ComputationNodePtr label, const ComputationNodePtr prediction, const ComputationNodePtr pairscore, const std::wstring nodeName)
{
    return net.AddNodeToNetAndAttachInputs(New<SequenceDecoderNode<ElemType>>(net.GetDeviceId(), nodeName), { label, prediction, pairscore });
}
#endif

template <class ElemType>
shared_ptr<ComputationNode<ElemType>> ComputationNetworkBuilder<ElemType>::CrossEntropyWithSoftmax(const ComputationNodePtr label, const ComputationNodePtr prediction, const std::wstring nodeName)
{
    return net.AddNodeToNetAndAttachInputs(New<CrossEntropyWithSoftmaxNode<ElemType>>(net.GetDeviceId(), nodeName), { label, prediction });
}

template <class ElemType>
shared_ptr<ComputationNode<ElemType>> ComputationNetworkBuilder<ElemType>::LambdaRank(const ComputationNodePtr gain, const ComputationNodePtr prediction, const ComputationNodePtr queryId, const std::wstring nodeName)
{
    return net.AddNodeToNetAndAttachInputs(New<LambdaRankNode<ElemType>>(net.GetDeviceId(), nodeName), { gain, prediction, queryId });
}

template <class ElemType>
shared_ptr<ComputationNode<ElemType>> ComputationNetworkBuilder<ElemType>::NDCG1Eval(const ComputationNodePtr gain, const ComputationNodePtr prediction, const ComputationNodePtr queryId, const std::wstring nodeName)
{
    return net.AddNodeToNetAndAttachInputs(New<NDCG1EvalNode<ElemType>>(net.GetDeviceId(), nodeName), { gain, prediction, queryId });
}

template <class ElemType>
shared_ptr<ComputationNode<ElemType>> ComputationNetworkBuilder<ElemType>::SequenceWithSoftmax(const ComputationNodePtr label, const ComputationNodePtr prediction, const ComputationNodePtr loglikelihood, const std::wstring nodeName)
{
    return net.AddNodeToNetAndAttachInputs(New<SequenceWithSoftmaxNode<ElemType>>(net.GetDeviceId(), nodeName), { label, prediction, loglikelihood });
}

template <class ElemType>
shared_ptr<ComputationNode<ElemType>> ComputationNetworkBuilder<ElemType>::ForwardBackward(const ComputationNodePtr graph, const ComputationNodePtr features, int blankTokenId, int delayConstraint, const std::wstring nodeName)
{
    return net.AddNodeToNetAndAttachInputs(New<ForwardBackwardNode<ElemType>>(net.GetDeviceId(), nodeName, blankTokenId, delayConstraint), { graph, features });
}

template <class ElemType>
shared_ptr<ComputationNode<ElemType>> ComputationNetworkBuilder<ElemType>::NoiseContrastiveEstimation(const ComputationNodePtr label, const ComputationNodePtr prediction,
                                                                                                      const ComputationNodePtr input_weight,
                                                                                                      const ComputationNodePtr input_bias, const std::wstring nodeName,
                                                                                                      NCEEvalMode mode)
{
    return net.AddNodeToNetAndAttachInputs(New<NoiseContrastiveEstimationNode<ElemType>>(net.GetDeviceId(), nodeName, mode), { label, prediction, input_weight, input_bias });
}

template <class ElemType>
shared_ptr<ComputationNode<ElemType>> ComputationNetworkBuilder<ElemType>::ClassCrossEntropyWithSoftmax(const ComputationNodePtr label, const ComputationNodePtr prediction,
                                                                                                        const ComputationNodePtr input_weight,
                                                                                                        const ComputationNodePtr cls_log_post_prob,
                                                                                                        const std::wstring nodeName)
{
    return net.AddNodeToNetAndAttachInputs(New<ClassBasedCrossEntropyWithSoftmaxNode<ElemType>>(net.GetDeviceId(), nodeName), { label, prediction, input_weight, cls_log_post_prob });
}

template <class ElemType>
shared_ptr<ComputationNode<ElemType>> ComputationNetworkBuilder<ElemType>::Clip(const ComputationNodePtr a, const ComputationNodePtr b, const ComputationNodePtr c, const std::wstring nodeName)
{
    return net.AddNodeToNetAndAttachInputs(New<ClipNode<ElemType>>(net.GetDeviceId(), nodeName), { a, b, c });
}

#ifdef COMING_SOON
template <class ElemType>
shared_ptr<ComputationNode<ElemType>> ComputationNetworkBuilder<ElemType>::CRF(const ComputationNodePtr label,
                                                                               const ComputationNodePtr postDepScore,
                                                                               const ComputationNodePtr transition_score,
                                                                               const std::wstring nodeName)
{
    return net.AddNodeToNetAndAttachInputs(New<CRFNode<ElemType>>(net.GetDeviceId(), nodeName), { label, postDepScore, transition_score });
}
#endif

template <class ElemType>
shared_ptr<ComputationNode<ElemType>> ComputationNetworkBuilder<ElemType>::DummyCriterion(const ComputationNodePtr objectives, const ComputationNodePtr derivatives, const ComputationNodePtr prediction, const std::wstring nodeName)
{
    return net.AddNodeToNetAndAttachInputs(New<DummyCriterionNode<ElemType>>(net.GetDeviceId(), nodeName), { objectives, derivatives, prediction });
}

template <class ElemType>
shared_ptr<ComputationNode<ElemType>> ComputationNetworkBuilder<ElemType>::CrossEntropy(const ComputationNodePtr label, const ComputationNodePtr prediction, const std::wstring nodeName)
{
    return net.AddNodeToNetAndAttachInputs(New<CrossEntropyNode<ElemType>>(net.GetDeviceId(), nodeName), { label, prediction });
}

template <class ElemType>
shared_ptr<ComputationNode<ElemType>> ComputationNetworkBuilder<ElemType>::MatrixL1Reg(const ComputationNodePtr a, const std::wstring nodeName)
{
    return net.AddNodeToNetAndAttachInputs(New<MatrixL1RegNode<ElemType>>(net.GetDeviceId(), nodeName), { a });
}

template <class ElemType>
shared_ptr<ComputationNode<ElemType>> ComputationNetworkBuilder<ElemType>::MatrixL2Reg(const ComputationNodePtr a, const std::wstring nodeName)
{
    return net.AddNodeToNetAndAttachInputs(New<MatrixL2RegNode<ElemType>>(net.GetDeviceId(), nodeName), { a });
}

template <class ElemType>
shared_ptr<ComputationNode<ElemType>> ComputationNetworkBuilder<ElemType>::Mean(const ComputationNodePtr a, const std::wstring nodeName)
{
    return net.AddNodeToNetAndAttachInputs(New<MeanNode<ElemType>>(net.GetDeviceId(), nodeName), { a });
}

template <class ElemType>
shared_ptr<ComputationNode<ElemType>> ComputationNetworkBuilder<ElemType>::Pass(const ComputationNodePtr a, const std::wstring& nodeName)
{
    return net.AddNodeToNetAndAttachInputs(New<PassNode<ElemType>>(net.GetDeviceId(), nodeName), { a });
}

template <class ElemType>
shared_ptr<ComputationNode<ElemType>> ComputationNetworkBuilder<ElemType>::LabelsToGraph(const ComputationNodePtr a, const std::wstring& nodeName)
{
    return net.AddNodeToNetAndAttachInputs(New<LabelsToGraphNode<ElemType>>(net.GetDeviceId(), nodeName), { a });
}

template <class ElemType>
shared_ptr<ComputationNode<ElemType>> ComputationNetworkBuilder<ElemType>::DynamicAxis(const ComputationNodePtr a, const std::wstring& nodeName)
{
    return net.AddNodeToNetAndAttachInputs(New<DynamicAxisNode<ElemType>>(net.GetDeviceId(), nodeName), { a });
}

template <class ElemType>
shared_ptr<ComputationNode<ElemType>> ComputationNetworkBuilder<ElemType>::InvStdDev(const ComputationNodePtr a, const std::wstring nodeName)
{
    return net.AddNodeToNetAndAttachInputs(New<InvStdDevNode<ElemType>>(net.GetDeviceId(), nodeName), { a });
}

template <class ElemType>
shared_ptr<ComputationNode<ElemType>> ComputationNetworkBuilder<ElemType>::Negate(const ComputationNodePtr a, const std::wstring nodeName)
{
    return net.AddNodeToNetAndAttachInputs(New<NegateNode<ElemType>>(net.GetDeviceId(), nodeName), { a });
}

template <class ElemType>
shared_ptr<ComputationNode<ElemType>> ComputationNetworkBuilder<ElemType>::RectifiedLinear(const ComputationNodePtr a, const std::wstring nodeName)
{
    return net.AddNodeToNetAndAttachInputs(New<RectifiedLinearNode<ElemType>>(net.GetDeviceId(), nodeName), { a });
}

template <class ElemType>
shared_ptr<ComputationNode<ElemType>> ComputationNetworkBuilder<ElemType>::Sigmoid(const ComputationNodePtr a, const std::wstring nodeName)
{
    return net.AddNodeToNetAndAttachInputs(New<SigmoidNode<ElemType>>(net.GetDeviceId(), nodeName), { a });
}

template <class ElemType>
shared_ptr<ComputationNode<ElemType>> ComputationNetworkBuilder<ElemType>::StochasticBinary(const ComputationNodePtr a, bool neuronST, bool RFAdjusted, bool passThrough, float annealRate, const std::wstring nodeName)
{
    return net.AddNodeToNetAndAttachInputs(New<StochasticBinaryNode<ElemType>>(net.GetDeviceId(), nodeName, neuronST, RFAdjusted, passThrough, annealRate), { a });
}

template <class ElemType>
shared_ptr<ComputationNode<ElemType>> ComputationNetworkBuilder<ElemType>::Tanh(const ComputationNodePtr a, const std::wstring nodeName)
{
    return net.AddNodeToNetAndAttachInputs(New<TanhNode<ElemType>>(net.GetDeviceId(), nodeName), { a });
}

template <class ElemType>
shared_ptr<ComputationNode<ElemType>> ComputationNetworkBuilder<ElemType>::Exp(const ComputationNodePtr a, const std::wstring nodeName)
{
    return net.AddNodeToNetAndAttachInputs(New<ExpNode<ElemType>>(net.GetDeviceId(), nodeName), { a });
}

template <class ElemType>
shared_ptr<ComputationNode<ElemType>> ComputationNetworkBuilder<ElemType>::Log(const ComputationNodePtr a, const std::wstring nodeName)
{
    return net.AddNodeToNetAndAttachInputs(New<LogNode<ElemType>>(net.GetDeviceId(), nodeName), { a });
}

template <class ElemType>
shared_ptr<ComputationNode<ElemType>> ComputationNetworkBuilder<ElemType>::Acos(const ComputationNodePtr a, const std::wstring nodeName)
{
    return net.AddNodeToNetAndAttachInputs(New<AcosNode<ElemType>>(net.GetDeviceId(), nodeName), { a });
}

template <class ElemType>
shared_ptr<ComputationNode<ElemType>> ComputationNetworkBuilder<ElemType>::Cos(const ComputationNodePtr a, const std::wstring nodeName)
{
    return net.AddNodeToNetAndAttachInputs(New<CosineNode<ElemType>>(net.GetDeviceId(), nodeName), { a });
}

template <class ElemType>
shared_ptr<ComputationNode<ElemType>> ComputationNetworkBuilder<ElemType>::Asin(const ComputationNodePtr a, const std::wstring nodeName)
{
    return net.AddNodeToNetAndAttachInputs(New<AsinNode<ElemType>>(net.GetDeviceId(), nodeName), { a });
}

template <class ElemType>
shared_ptr<ComputationNode<ElemType>> ComputationNetworkBuilder<ElemType>::Sin(const ComputationNodePtr a, const std::wstring nodeName)
{
    return net.AddNodeToNetAndAttachInputs(New<SinNode<ElemType>>(net.GetDeviceId(), nodeName), { a });
}

template <class ElemType>
shared_ptr<ComputationNode<ElemType>> ComputationNetworkBuilder<ElemType>::Cosh(const ComputationNodePtr a, const std::wstring nodeName)
{
    return net.AddNodeToNetAndAttachInputs(New<CoshNode<ElemType>>(net.GetDeviceId(), nodeName), { a });
}

template <class ElemType>
shared_ptr<ComputationNode<ElemType>> ComputationNetworkBuilder<ElemType>::Sinh(const ComputationNodePtr a, const std::wstring nodeName)
{
    return net.AddNodeToNetAndAttachInputs(New<SinhNode<ElemType>>(net.GetDeviceId(), nodeName), { a });
}

template <class ElemType>
shared_ptr<ComputationNode<ElemType>> ComputationNetworkBuilder<ElemType>::Abs(const ComputationNodePtr a, const std::wstring nodeName)
{
    return net.AddNodeToNetAndAttachInputs(New<AbsNode<ElemType>>(net.GetDeviceId(), nodeName), { a });
}

template <class ElemType>
shared_ptr<ComputationNode<ElemType>> ComputationNetworkBuilder<ElemType>::Floor(const ComputationNodePtr a, const std::wstring nodeName)
{
    return net.AddNodeToNetAndAttachInputs(New<FloorNode<ElemType>>(net.GetDeviceId(), nodeName), { a });
}

template <class ElemType>
shared_ptr<ComputationNode<ElemType>> ComputationNetworkBuilder<ElemType>::Hardmax(const ComputationNodePtr a, const std::wstring nodeName)
{
    return net.AddNodeToNetAndAttachInputs(New<HardmaxNode<ElemType>>(net.GetDeviceId(), nodeName), { a });
}

template <class ElemType>
shared_ptr<ComputationNode<ElemType>> ComputationNetworkBuilder<ElemType>::If(const ComputationNodePtr a, const ComputationNodePtr b, const ComputationNodePtr c, const std::wstring nodeName)
{
    return net.AddNodeToNetAndAttachInputs(New<IfNode<ElemType>>(net.GetDeviceId(), nodeName), { a, b, c });
}

template <class ElemType>
shared_ptr<ComputationNode<ElemType>> ComputationNetworkBuilder<ElemType>::Softmax(const ComputationNodePtr a, const std::wstring nodeName)
{
    return net.AddNodeToNetAndAttachInputs(New<SoftmaxNode<ElemType>>(net.GetDeviceId(), nodeName), { a });
}

template <class ElemType>
shared_ptr<ComputationNode<ElemType>> ComputationNetworkBuilder<ElemType>::LogSoftmax(const ComputationNodePtr a, const std::wstring nodeName)
{
    return net.AddNodeToNetAndAttachInputs(New<LogSoftmaxNode<ElemType>>(net.GetDeviceId(), nodeName), { a });
}

template <class ElemType>
shared_ptr<ComputationNode<ElemType>> ComputationNetworkBuilder<ElemType>::Reciprocal(const ComputationNodePtr a, const std::wstring nodeName)
{
    return net.AddNodeToNetAndAttachInputs(New<ReciprocalNode<ElemType>>(net.GetDeviceId(), nodeName), { a });
}

template <class ElemType>
shared_ptr<ComputationNode<ElemType>> ComputationNetworkBuilder<ElemType>::Sqrt(const ComputationNodePtr a, const std::wstring nodeName)
{
    return net.AddNodeToNetAndAttachInputs(New<SqrtNode<ElemType>>(net.GetDeviceId(), nodeName), { a });
}

template <class ElemType>
shared_ptr<ComputationNode<ElemType>> ComputationNetworkBuilder<ElemType>::Sum(const ComputationNodePtr a, const std::wstring nodeName)
{
    return net.AddNodeToNetAndAttachInputs(New<SumElementsNode<ElemType>>(net.GetDeviceId(), nodeName), { a });
}

template <class ElemType>
shared_ptr<ComputationNode<ElemType>> ComputationNetworkBuilder<ElemType>::TransposeDimensions(const ComputationNodePtr matrix, int dim1, int dim2, const std::wstring nodeName)
{
    return net.AddNodeToNetAndAttachInputs(New<TransposeDimensionsNode<ElemType>>(net.GetDeviceId(), nodeName, dim1, dim2), { matrix });
}

template <class ElemType>
shared_ptr<ComputationNode<ElemType>> ComputationNetworkBuilder<ElemType>::Times(const ComputationNodePtr a, const ComputationNodePtr b, size_t outputRank, const std::wstring nodeName)
{
    return net.AddNodeToNetAndAttachInputs(New<TimesNode<ElemType>>(net.GetDeviceId(), nodeName, outputRank), { a, b });
}

template <class ElemType>
shared_ptr<ComputationNode<ElemType>> ComputationNetworkBuilder<ElemType>::TransposeTimes(const ComputationNodePtr a, const ComputationNodePtr b, const std::wstring nodeName)
{
    return net.AddNodeToNetAndAttachInputs(New<TransposeTimesNode<ElemType>>(net.GetDeviceId(), nodeName), { a, b });
}

template <class ElemType>
shared_ptr<ComputationNode<ElemType>> ComputationNetworkBuilder<ElemType>::QuantizedTimes(const ComputationNodePtr a, const ComputationNodePtr b, size_t bitSmoothingA, size_t bitSmoothingB, size_t outputRank, const std::wstring nodeName)
{
    return net.AddNodeToNetAndAttachInputs(New<QuantizedTimesNode<ElemType>>(net.GetDeviceId(), nodeName, bitSmoothingA, bitSmoothingB, outputRank), { a, b });
}

template <class ElemType>
shared_ptr<ComputationNode<ElemType>> ComputationNetworkBuilder<ElemType>::ElementTimes(const ComputationNodePtr a, const ComputationNodePtr b, const std::wstring nodeName)
{
    return net.AddNodeToNetAndAttachInputs(New<ElementTimesNode<ElemType>>(net.GetDeviceId(), nodeName), { a, b });
}

template <class ElemType>
shared_ptr<ComputationNode<ElemType>> ComputationNetworkBuilder<ElemType>::DiagTimes(const ComputationNodePtr a, const ComputationNodePtr b, const std::wstring nodeName)
{
    return net.AddNodeToNetAndAttachInputs(New<DiagTimesNode<ElemType>>(net.GetDeviceId(), nodeName), { a, b });
}

template <class ElemType>
shared_ptr<ComputationNode<ElemType>> ComputationNetworkBuilder<ElemType>::CosDistance(const ComputationNodePtr a, const ComputationNodePtr b, const std::wstring nodeName)
{
    return net.AddNodeToNetAndAttachInputs(New<CosDistanceNode<ElemType>>(net.GetDeviceId(), nodeName), { a, b });
}

template <class ElemType>
shared_ptr<ComputationNode<ElemType>> ComputationNetworkBuilder<ElemType>::KhatriRaoProduct(const ComputationNodePtr a, const ComputationNodePtr b, const std::wstring nodeName)
{
    return net.AddNodeToNetAndAttachInputs(New<KhatriRaoProductNode<ElemType>>(net.GetDeviceId(), nodeName), { a, b });
}

template <class ElemType>
shared_ptr<ComputationNode<ElemType>> ComputationNetworkBuilder<ElemType>::Plus(const ComputationNodePtr a, const ComputationNodePtr b, const std::wstring nodeName)
{
    return net.AddNodeToNetAndAttachInputs(New<PlusNode<ElemType>>(net.GetDeviceId(), nodeName), { a, b });
}

template <class ElemType>
shared_ptr<ComputationNode<ElemType>> ComputationNetworkBuilder<ElemType>::LogPlus(const ComputationNodePtr a, const ComputationNodePtr b, const std::wstring nodeName)
{
    return net.AddNodeToNetAndAttachInputs(New<LogPlusNode<ElemType>>(net.GetDeviceId(), nodeName), { a, b });
}

template <class ElemType>
shared_ptr<ComputationNode<ElemType>> ComputationNetworkBuilder<ElemType>::Less(const ComputationNodePtr a, const ComputationNodePtr b, const std::wstring nodeName)
{
    return net.AddNodeToNetAndAttachInputs(New<LessNode<ElemType>>(net.GetDeviceId(), nodeName), { a, b });
}

template <class ElemType>
shared_ptr<ComputationNode<ElemType>> ComputationNetworkBuilder<ElemType>::Equal(const ComputationNodePtr a, const ComputationNodePtr b, const std::wstring nodeName)
{
    return net.AddNodeToNetAndAttachInputs(New<EqualNode<ElemType>>(net.GetDeviceId(), nodeName), { a, b });
}

template <class ElemType>
shared_ptr<ComputationNode<ElemType>> ComputationNetworkBuilder<ElemType>::Greater(const ComputationNodePtr a, const ComputationNodePtr b, const std::wstring nodeName)
{
    return net.AddNodeToNetAndAttachInputs(New<GreaterNode<ElemType>>(net.GetDeviceId(), nodeName), { a, b });
}

template <class ElemType>
shared_ptr<ComputationNode<ElemType>> ComputationNetworkBuilder<ElemType>::GreaterEqual(const ComputationNodePtr a, const ComputationNodePtr b, const std::wstring nodeName)
{
    return net.AddNodeToNetAndAttachInputs(New<LessNode<ElemType>>(net.GetDeviceId(), nodeName), { a, b });
}

template <class ElemType>
shared_ptr<ComputationNode<ElemType>> ComputationNetworkBuilder<ElemType>::NotEqual(const ComputationNodePtr a, const ComputationNodePtr b, const std::wstring nodeName)
{
    return net.AddNodeToNetAndAttachInputs(New<EqualNode<ElemType>>(net.GetDeviceId(), nodeName), { a, b });
}

template <class ElemType>
shared_ptr<ComputationNode<ElemType>> ComputationNetworkBuilder<ElemType>::LessEqual(const ComputationNodePtr a, const ComputationNodePtr b, const std::wstring nodeName)
{
    return net.AddNodeToNetAndAttachInputs(New<GreaterNode<ElemType>>(net.GetDeviceId(), nodeName), { a, b });
}

template <class ElemType>
shared_ptr<ComputationNode<ElemType>> ComputationNetworkBuilder<ElemType>::Minus(const ComputationNodePtr a, const ComputationNodePtr b, const std::wstring nodeName)
{
    return net.AddNodeToNetAndAttachInputs(New<MinusNode<ElemType>>(net.GetDeviceId(), nodeName), { a, b });
}

template <class ElemType>
shared_ptr<ComputationNode<ElemType>> ComputationNetworkBuilder<ElemType>::Dropout(const ComputationNodePtr a, const std::wstring nodeName)
{
    return net.AddNodeToNetAndAttachInputs(New<DropoutNode<ElemType>>(net.GetDeviceId(), nodeName), { a });
}

template <class ElemType>
shared_ptr<ComputationNode<ElemType>> ComputationNetworkBuilder<ElemType>::Reshape(const ComputationNodePtr a,
                                                                                   const TensorShape& imageLayout,
                                                                                   const std::wstring nodeName)
{
    return net.AddNodeToNetAndAttachInputs(New<ReshapeNode<ElemType>>(net.GetDeviceId(), nodeName, imageLayout), { a });
}
#if 1
template <class ElemType>
shared_ptr<ComputationNode<ElemType>> ComputationNetworkBuilder<ElemType>::LegacyReshape(const ComputationNodePtr a,
                                                                                         const size_t numRows,
                                                                                         const TensorShape& imageLayout,
                                                                                         const std::wstring nodeName)
{
    return net.AddNodeToNetAndAttachInputs(New<LegacyReshapeNode<ElemType>>(net.GetDeviceId(), nodeName, numRows, imageLayout), { a });
}
#endif

template <class ElemType>
shared_ptr<ComputationNode<ElemType>> ComputationNetworkBuilder<ElemType>::RowRepeat(const ComputationNodePtr a, const size_t num_repeat, const std::wstring nodeName)
{
    return net.AddNodeToNetAndAttachInputs(New<RowRepeatNode<ElemType>>(net.GetDeviceId(), nodeName, num_repeat), { a });
}

template <class ElemType>
shared_ptr<ComputationNode<ElemType>> ComputationNetworkBuilder<ElemType>::Diagonal(const ComputationNodePtr a, const std::wstring nodeName)
{
    return net.AddNodeToNetAndAttachInputs(New<DiagonalNode<ElemType>>(net.GetDeviceId(), nodeName), { a });
}

template <class ElemType>
shared_ptr<ComputationNode<ElemType>> ComputationNetworkBuilder<ElemType>::PastValue(const ComputationNodePtr a, const float initHiddenActivity, const size_t row_size, size_t timeStep, const std::wstring nodeName)
{
    return net.AddNodeToNetAndAttachInputs(New<PastValueNode<ElemType>>(net.GetDeviceId(), nodeName, initHiddenActivity, row_size, timeStep), { a });
}

template <class ElemType>
shared_ptr<ComputationNode<ElemType>> ComputationNetworkBuilder<ElemType>::FutureValue(const ComputationNodePtr a, const float initHiddenActivity, const size_t row_size, size_t timeStep, const std::wstring nodeName)
{
    return net.AddNodeToNetAndAttachInputs(New<FutureValueNode<ElemType>>(net.GetDeviceId(), nodeName, initHiddenActivity, row_size, timeStep), { a });
}

template <class ElemType>
shared_ptr<ComputationNode<ElemType>> ComputationNetworkBuilder<ElemType>::RowSlice(const ComputationNodePtr a, const size_t start_index, const size_t num_rows, const std::wstring nodeName)
{
    std::vector<int> startIndex, endIndex; 
    startIndex.push_back((int)start_index); 
    endIndex.push_back((int)(start_index + num_rows)); 
    return net.AddNodeToNetAndAttachInputs(New<SliceNode<ElemType>>(net.GetDeviceId(), nodeName, startIndex, endIndex), { a });
}

template <class ElemType>
shared_ptr<ComputationNode<ElemType>> ComputationNetworkBuilder<ElemType>::RowStack(const std::vector<ComputationNodePtr> pinputs, const std::wstring nodeName)
{
    vector<ComputationNodeBasePtr> inputs(pinputs.size());
    for (size_t i = 0; i < inputs.size(); i++)
        inputs[i] = pinputs[i]; // convert to ComputationNodeBasePtr
    return net.AddNodeToNetAndAttachInputs(New<RowStackNode<ElemType>>(net.GetDeviceId(), nodeName), { inputs });
}

template <class ElemType>
shared_ptr<ComputationNode<ElemType>> ComputationNetworkBuilder<ElemType>::RandomSample(const ComputationNodePtr a, const std::wstring nodeName)
{
    return net.AddNodeToNetAndAttachInputs(New<RandomSampleNode<ElemType>>(net.GetDeviceId(), nodeName), { a });
}

template <class ElemType>
shared_ptr<ComputationNode<ElemType>> ComputationNetworkBuilder<ElemType>::RandomSampleInclusionFrequency(const ComputationNodePtr a, const std::wstring nodeName)
{
    return net.AddNodeToNetAndAttachInputs(New<RandomSampleInclusionFrequencyNode<ElemType>>(net.GetDeviceId(), nodeName), { a });
}

#ifdef COMING_SOON
template <class ElemType>
shared_ptr<ComputationNode<ElemType>> ComputationNetworkBuilder<ElemType>::GMMLogLikelihood(const ComputationNodePtr unnormedPrior,
                                                                                            const ComputationNodePtr mean,
                                                                                            const ComputationNodePtr logStddev,
                                                                                            const ComputationNodePtr feature,
                                                                                            const std::wstring nodeName)
{
    return net.AddNodeToNetAndAttachInputs(New<GMMLogLikelihoodNode<ElemType>>(net.GetDeviceId(), nodeName), { unnormedPrior, mean, logStddev, feature });
}
#endif

template <class ElemType>
shared_ptr<ComputationNode<ElemType>> ComputationNetworkBuilder<ElemType>::LookupTable(const ComputationNodePtr dictionary, const ComputationNodePtr input, const std::wstring nodeName)
{
    return net.AddNodeToNetAndAttachInputs(New<LookupTableNode<ElemType>>(net.GetDeviceId(), nodeName), { dictionary, input });
}

template <class ElemType>
shared_ptr<ComputationNode<ElemType>> ComputationNetworkBuilder<ElemType>::BatchNormalization(const ComputationNodePtr input,
                                                                                              const ComputationNodePtr scale, const ComputationNodePtr bias,
                                                                                              const ComputationNodePtr runMean, const ComputationNodePtr runVariance, const ComputationNodePtr runCount,
                                                                                              bool spatial, double normalizationTimeConstant, double blendTimeConstant, double epsilon, bool useCntkEngine,
                                                                                              ImageLayoutKind imageLayoutKind,
                                                                                              const std::wstring nodeName)
{
    return net.AddNodeToNetAndAttachInputs(New<BatchNormalizationNode<ElemType>>(net.GetDeviceId(), nodeName, spatial, normalizationTimeConstant, blendTimeConstant, epsilon, useCntkEngine, imageLayoutKind), { input, scale, bias, runMean, runVariance, runCount });
}

template class ComputationNetworkBuilder<float>;
template class ComputationNetworkBuilder<double>;

}}}<|MERGE_RESOLUTION|>--- conflicted
+++ resolved
@@ -117,11 +117,8 @@
     else if (nodeType == OperationNameOf(ShiftNode))                            return New<ShiftNode<ElemType>>(forward<_Types>(_Args)...);
 #endif
     else if (nodeType == OperationNameOf(SigmoidNode))                          return New<SigmoidNode<ElemType>>(forward<_Types>(_Args)...);
-<<<<<<< HEAD
     else if (nodeType == OperationNameOf(StableSigmoidNode))                    return New<StableSigmoidNode<ElemType>>(forward<_Types>(_Args)...);
-=======
     else if (nodeType == OperationNameOf(StochasticBinaryNode))                 return New<StochasticBinaryNode<ElemType>>(forward<_Types>(_Args)...);
->>>>>>> 77e465b5
     else if (nodeType == OperationNameOf(SinNode))                              return New<SinNode<ElemType>>(forward<_Types>(_Args)...);
     else if (nodeType == OperationNameOf(SinhNode))                             return New<SinhNode<ElemType>>(forward<_Types>(_Args)...);
     else if (nodeType == OperationNameOf(SliceNode))                            return New<SliceNode<ElemType>>(forward<_Types>(_Args)...);
