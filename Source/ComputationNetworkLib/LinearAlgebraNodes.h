--- conflicted
+++ resolved
@@ -948,11 +948,7 @@
                 }
                 else
                 {
-<<<<<<< HEAD
-                    ElementTimesNode<ElemType>::BackpropToImpl(*this, inputIndex, fr, false /*allowBroadcast*/);
-=======
                     ElementTimesNode<ElemType>::BackpropToImpl(*this, inputIndex, fr, true/*allowBroadcast*/);
->>>>>>> ae9c9c7c
                 }
                 return;
             }
