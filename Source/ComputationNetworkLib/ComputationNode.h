--- conflicted
+++ resolved
@@ -55,12 +55,9 @@
 #define CNTK_MODEL_VERSION_23 23 // pooling: add include pad func for average pooling
 #define CNTK_MODEL_VERSION_24 24 // ReduceElements: add keepDimensions
 #define CNTK_MODEL_VERSION_25 25 // transpose: allow specifying a permutation
-<<<<<<< HEAD
 #define CNTK_MODEL_VERSION_26 26 // Update ROI pooling format to match Caffe version.
-=======
-#define CNTK_MODEL_VERSION_26 26 // to_batch / unpack_bach axis
->>>>>>> d2d77435
-#define CURRENT_CNTK_MODEL_VERSION CNTK_MODEL_VERSION_26
+#define CNTK_MODEL_VERSION_27 27 // to_batch / unpack_bach axis
+#define CURRENT_CNTK_MODEL_VERSION CNTK_MODEL_VERSION_27
 
 // helper mode for debugging
 // If TRACK_GAP_NANS is defined then initialize layout gaps to NaN and do NaN checks. Also do detailed logging of node computations.
