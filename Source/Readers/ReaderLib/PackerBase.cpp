--- conflicted
+++ resolved
@@ -6,8 +6,6 @@
 #define _CRT_SECURE_NO_WARNINGS
 #define _SCL_SECURE_NO_WARNINGS
 
-#include <inttypes.h>
-#include <numeric>
 #include "PackerBase.h"
 #include "ElementTypeUtils.h"
 
@@ -26,10 +24,6 @@
     });
 }
 
-<<<<<<< HEAD
-
-=======
->>>>>>> 06003ea6
 PackerBase::PackerBase(MemoryProviderPtr memoryProvider,
     TransformerPtr transformer,
     size_t minibatchSize,
@@ -60,11 +54,10 @@
         assert(stream->m_name == m_inputStreamDescriptions[i]->m_name);
         assert(stream->m_id == m_inputStreamDescriptions[i]->m_id);
         assert(GetSampleSize(m_inputStreamDescriptions[i]) == GetSampleSize(stream));
-<<<<<<< HEAD
 
         if (m_inputStreamDescriptions[i]->m_storageType == StorageType::dense &&
             stream->m_storageType == StorageType::sparse_csc)
-        {
+{
             RuntimeError("Dense to sparse re-packing requested for stream '%ls' is not supported.",
                 stream->m_name.c_str());
     }
@@ -73,51 +66,6 @@
     }
 }
 
-Minibatch PackerBase::ReadMinibatch()
-{
-    auto sequences = m_transformer->GetNextSequences(m_minibatchSize);
-    const auto& batch = sequences.m_data;
-
-    Minibatch minibatch(sequences.m_endOfEpoch);
-    if (batch.empty())
-    {
-        return minibatch;
-=======
-
-        if (m_inputStreamDescriptions[i]->m_storageType == StorageType::dense &&
-            stream->m_storageType == StorageType::sparse_csc)
-        {
-            RuntimeError("Dense to sparse re-packing requested for stream '%ls' is not supported.",
-                stream->m_name.c_str());
-        }
-
-        m_streamBuffers.push_back(StreamBuffer(memoryProvider));
->>>>>>> 06003ea6
-    }
-
-<<<<<<< HEAD
-    assert(m_outputStreamDescriptions.size() == batch.size());
-
-    for (int streamIndex = 0; streamIndex < batch.size(); ++streamIndex)
-{
-        const auto& streamBatch = batch[streamIndex];
-        const auto& type = m_outputStreamDescriptions[streamIndex]->m_storageType;
-        auto pMBLayout = (type == StorageType::dense) ?
-            PackDenseStream(streamBatch, streamIndex) : PackSparseStream(streamBatch, streamIndex);
-
-        auto& buffer = m_streamBuffers[streamIndex];
-
-        auto streamMinibatch = std::make_shared<StreamMinibatch>();
-        streamMinibatch->m_data = buffer.m_data.get();
-        streamMinibatch->m_layout = pMBLayout;
-        minibatch.m_data.push_back(streamMinibatch);
-    }
-
-    return minibatch;
-}
-
-=======
->>>>>>> 06003ea6
 // Gets samples size in bytes.
 size_t PackerBase::GetSampleSize(StreamDescriptionPtr stream)
 {
@@ -126,181 +74,4 @@
     return stream->m_sampleLayout->GetNumElements() * elementSize;
 }
 
-<<<<<<< HEAD
-MBLayoutPtr PackerBase::PackDenseStream(const StreamBatch& batch, size_t streamIndex)
-{
-    assert(m_outputStreamDescriptions[streamIndex]->m_storageType == StorageType::dense);
-    const auto& stream = m_inputStreamDescriptions[streamIndex];
-    auto& buffer = m_streamBuffers[streamIndex];
-    size_t sampleSize = GetSampleSize(stream);
-    auto pMBLayout = CreateMBLayout(batch);
-    size_t requiredSize = pMBLayout->GetNumCols() * sampleSize;
-    if (buffer.m_size < requiredSize)
-    {
-        buffer.Resize(requiredSize);
-    }
-
-    auto elementSize = GetSizeByType(stream->m_elementType);
-
-    const auto& sequenceInfos = pMBLayout->GetAllSequences();
-
-    for (const auto& sequenceInfo : sequenceInfos)
-    {
-        if (sequenceInfo.seqId == GAP_SEQUENCE_ID)
-        {
-            continue;
-        }
-
-        const auto& sequence = batch[sequenceInfo.seqId];
-        size_t numSamples = sequence->m_numberOfSamples;
-        assert(numSamples == sequenceInfo.GetNumTimeSteps());
-
-        char* bufferPtr = buffer.m_data.get();
-        for (size_t sampleIndex = 0, sampleOffset = 0; sampleIndex < numSamples; ++sampleIndex)
-        {
-            auto* destination = bufferPtr + pMBLayout->GetColumnIndex(sequenceInfo, sampleIndex) * sampleSize;
-            assert(destination <= bufferPtr + buffer.m_size - sampleSize);
-            if (stream->m_storageType == StorageType::dense)
-            {
-                assert(sampleOffset == sampleIndex * sampleSize);
-                PackDenseSample(destination, sequence, sampleOffset, sampleSize);
-                sampleOffset += sampleSize;
-            }
-            else if (stream->m_storageType == StorageType::sparse_csc)
-            {
-                // TODO: make type casts members of the SparseSequenceData
-                SparseSequenceDataPtr sparseSequence = static_pointer_cast<SparseSequenceData>(sequence);
-                assert(numSamples == sparseSequence->m_nnzCounts.size());
-                PackSparseSampleAsDense(destination, sparseSequence, sampleIndex, sampleOffset, sampleSize, elementSize);
-                sampleOffset += sparseSequence->m_nnzCounts[sampleIndex];
-                assert(sampleOffset <= sparseSequence->m_totalNnzCount);
-            }
-            else
-            {
-                RuntimeError("Storage type %d is not supported.", (int)stream->m_storageType);
-            }
-        }
-    }
-
-    return pMBLayout;
-}
-
-MBLayoutPtr PackerBase::PackSparseStream(const StreamBatch& batch, size_t streamIndex)
-{
-    assert(m_outputStreamDescriptions[streamIndex]->m_storageType == StorageType::sparse_csc);
-
-    size_t nnzCount = 0;
-    for (const auto& sequence : batch)
-    {
-        const auto& sparseSequence = reinterpret_cast<const SparseSequenceData&>(*sequence);
-        nnzCount += sparseSequence.m_totalNnzCount;
-    }
-
-    if (nnzCount > numeric_limits<IndexType>::max())
-    {
-        RuntimeError("Minibatch NNZ count (%" PRIu64 ") exceeds the maximum allowed "
-            "value (%" PRIu64 ")\n", nnzCount, (size_t)numeric_limits<IndexType>::max());
-    }
-
-    const auto& stream = m_inputStreamDescriptions[streamIndex];
-    assert(stream->m_storageType == StorageType::sparse_csc);
-    auto elementSize = GetSizeByType(stream->m_elementType);
-    auto indexSize = sizeof(IndexType);
-    auto pMBLayout = CreateMBLayout(batch);
-
-    // size of nnz type + nnz * (size of the element type) + nnz * (size of the row index type) + 
-    // (number of columns + 1) * (size of the column index type). 
-    size_t requiredSize =
-        sizeof(nnzCount) +
-        nnzCount * (elementSize + indexSize) +
-        indexSize * (pMBLayout->GetNumCols() + 1);
-
-    auto& buffer = m_streamBuffers[streamIndex];
-    if (buffer.m_size < requiredSize)
-    {
-        buffer.Resize(requiredSize);
-    }
-
-    auto* destination = buffer.m_data.get();
-    // insert the nnzCount as the first element in the buffer.
-    memcpy(destination, &nnzCount, sizeof(nnzCount));
-
-    auto* dataDst = destination + sizeof(nnzCount);
-    auto* indicesDst = dataDst + elementSize* nnzCount;
-    IndexType columnOffset = 0;
-    vector<IndexType> sparseColumnIndices;
-    vector<IndexType>  sequenceOffsets(batch.size(), 0);
-
-    const auto& infos = pMBLayout->GetAllSequences();
-    vector<const MBLayout::SequenceInfo*> sequenceInfos(infos.size());
-
-    for (auto i = 0; i < infos.size(); ++i)
-    {
-        sequenceInfos[i] = &infos[i];
-    }
-
-    // sort the vector in ascending order of the parallel sequence index.
-    sort(sequenceInfos.begin(), sequenceInfos.end(),
-        [](const MBLayout::SequenceInfo* a, const MBLayout::SequenceInfo* b){ return a->s < b->s; });
-
-    for (auto timeStep = 0; timeStep < pMBLayout->GetNumTimeSteps(); ++timeStep)
-    {
-        for (const auto* sequenceInfo : sequenceInfos)
-        {
-
-            if (timeStep < sequenceInfo->tBegin || timeStep >= sequenceInfo->tEnd)
-            {
-                continue;
-            }
-
-            sparseColumnIndices.push_back(columnOffset);
-
-            auto seqId = sequenceInfo->seqId;
-            if (seqId == GAP_SEQUENCE_ID)
-{
-                continue;
-            }
-
-            size_t sampleIndex = timeStep - sequenceInfo->tBegin;
-
-            const auto& sequence = batch[seqId];
-            assert(sampleIndex < sequence->m_numberOfSamples);
-
-            auto& sequenceOffset = sequenceOffsets[seqId];
-            const auto& sparseSequence = reinterpret_cast<SparseSequenceData&>(*sequence);
-            IndexType nnz = sparseSequence.m_nnzCounts[sampleIndex];
-
-            size_t sampleOffset = sequenceOffset * elementSize;
-            const auto* dataSrc = reinterpret_cast<const char*>(sequence->m_data) + sampleOffset;
-            memcpy(dataDst, dataSrc, nnz * elementSize);
-            dataDst += nnz * elementSize;
-
-            const auto* indicesSrc = sparseSequence.m_indices + sequenceOffset;
-            memcpy(indicesDst, indicesSrc, nnz * indexSize);
-            indicesDst += nnz * indexSize;
-
-            sequenceOffset += nnz;
-            columnOffset += nnz;
-        }
-    }
-
-    // at this point each element in sequenceOffsets should be equal to the total
-    // nnz count of the respective sequence and the sum of all elements - to the 
-    // overall nnz count.
-    assert(accumulate(sequenceOffsets.begin(), sequenceOffsets.end(), 0) == nnzCount);
-
-    assert(indicesDst == dataDst + nnzCount * indexSize);
-    assert(columnOffset == nnzCount);
-    sparseColumnIndices.push_back(columnOffset);
-    assert((pMBLayout->GetNumCols() + 1) == sparseColumnIndices.size());
-
-    assert(indicesDst + sparseColumnIndices.size()*indexSize <= destination + requiredSize);
-
-    memcpy(indicesDst, sparseColumnIndices.data(), sparseColumnIndices.size() * indexSize);
-
-    return pMBLayout;
-}
-
-=======
->>>>>>> 06003ea6
 }}}