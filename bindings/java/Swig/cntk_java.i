//
// Copyright (c) Microsoft. All rights reserved.
// Licensed under the MIT license. See LICENSE.md file in the project root for full license information.
//
// cntk_java.i -- SWIG Interface file for Java
//

//JNI defines UNUSED macro as well, undefining it so it doesn't conflict with CNTK's
%{
#undef UNUSED
%}

%{
    #pragma warning(disable : 4267) //warning C4267: 'initializing': conversion from 'size_t' to 'jsize', possible loss of data
%}

%include "CNTKManagedCommon.i"

%pragma(java) jniclasscode=%{
  static {
<<<<<<< HEAD
    String libName = "Cntk.Core.JavaBinding-2.2";
    try {
       System.loadLibrary(libName);
    } catch (UnsatisfiedLinkError e) {
       try {
           System.loadLibrary(libName+'d');
       } catch (UnsatisfiedLinkError e2) {
          System.err.println("Native code library failed to load. \n" + e2);
          System.exit(1);
       }
    }
=======
      CNTKNativeUtils.loadAll();
>>>>>>> 6a3e5c06
  }
%}

// Java specific extention.
%typemap(javacode) CNTK::DeviceDescriptor %{

    public java.util.List<DeviceDescriptor> getAllDevices() {
        DeviceDescriptorVector devices = _AllDevices();
        java.util.ArrayList<DeviceDescriptor> ret = new java.util.ArrayList<DeviceDescriptor>((int)devices.size());
        for (int i = 0; i < devices.size(); ++i){
            ret.add(devices.get(i));
        }
        return ret;
    }

    @Override
    public boolean equals(Object o) {
        if (this == o) return true;
        if (o == null) return false;
        DeviceDescriptor p = (DeviceDescriptor)o;
        if (p == null) return false;
        return CNTKLib.AreEqual(this, p);
    }

    public boolean equals(DeviceDescriptor p) {
        if (p == null) return false;
        return CNTKLib.AreEqual(this, p);
    }

    @Override
    public int hashCode() {
        return getType().hashCode();
    }
%}

%typemap(javacode) CNTK::Axis %{

    @Override
    public boolean equals(Object o) {
        if (this == o) return true;
        if (o == null) return false;
        Axis p = (Axis)o;
        if (p == null) return false;
        return CNTKLib.AreEqual(this, p);
    }

    public boolean equals(Axis p) {
        if (p == null) return false;
        return CNTKLib.AreEqual(this, p);
    }

    @Override
    public int hashCode() {
        if (this.isDynamicAxis()) {
            return getName().hashCode();
        } else {
            return this.getStaticAxisIndex();
        }
    }
%}


%typemap(javacode) CNTK::Function %{
    private FunctionPtrVector ref;
    public void addReference(FunctionPtrVector fpv) {
        ref = fpv;
    }

    public static Function load(byte[] modelBuffer, DeviceDescriptor computeDevice)
    {
        return load(modelBuffer, (long)modelBuffer.length, computeDevice);
    }

    public java.util.List<Variable> getInputs() {
        VariableVector inputVector = _Inputs();
        java.util.ArrayList<Variable> inputList = new java.util.ArrayList<Variable>((int)inputVector.size());
        for (int i = 0; i < inputVector.size(); ++i){
            Variable var = inputVector.get(i);
            var.addReference(inputVector);
            inputList.add(var);
        }
        return inputList;
    }

    public java.util.List<Variable> getOutputs() {
        VariableVector outputVector = _Outputs();
        java.util.ArrayList<Variable> outputList = new java.util.ArrayList<Variable>((int)outputVector.size());
        for (int i = 0; i < outputVector.size(); ++i){
            Variable var = outputVector.get(i);
            var.addReference(outputVector);
            outputList.add(var);
        }
        return outputList;
    }

    public java.util.List<Variable> getArguments() {
        VariableVector argumentVector = _Arguments();
        java.util.ArrayList<Variable> argumentList = new java.util.ArrayList<Variable>((int)argumentVector.size());
        for (int i = 0; i < argumentVector.size(); ++i){
            Variable var = argumentVector.get(i);
            var.addReference(argumentVector);
            argumentList.add(var);
        }
        return argumentList;
    }

    public java.util.List<Function> findAllWithName(String x) {
        FunctionPtrVector functionVector = _FindAllWithName(x);
        java.util.ArrayList<Function> functionList = new java.util.ArrayList<Function>((int)functionVector.size());
        for (int i = 0; i < functionVector.size(); ++i){
            Function func = functionVector.get(i);
            func.addReference(functionVector);
            functionList.add(func);
        }
        return functionList;
    }

    public static Function combine(java.util.ArrayList<Variable> outputVariable) {
        VariableVector varVect = new VariableVector();
        for (int i = 0; i < outputVariable.size(); ++i)
        {
            varVect.add(outputVariable.get(i));
        }
        return CNTKLib.Combine(varVect);
    }
%}

%typemap(javacode) CNTK::Variable %{
    private VariableVector ref;
    public void addReference(VariableVector vv) {
        ref = vv;
    }

    @Override
    public boolean equals(Object o) {
        if (this == o) return true;
        if (o == null) return false;
        Variable p = (Variable)o;
        if (p == null) return false;
        return CNTKLib.AreEqual(this, p);
    }

    public boolean equals(Variable p) {
        if (p == null) return false;
        return CNTKLib.AreEqual(this, p);
    }

    @Override
    public int hashCode() {
        return (int)_GetHashValue();
    }
%}

%typemap(javacode) CNTK::NDShape %{

    public long[] getDimensions(){
        SizeTVector dimensionVector = _Dimensions();
        long[] ret = new long[(int)getRank()];
        for (int i = 0; i < dimensionVector.size(); ++i ) {
            ret[i] = dimensionVector.get(i);
        }
        return ret;
    }

    @Override
    public boolean equals(Object o) {
        if (this == o) return true;
        if (o == null) return false;
        NDShape p = (NDShape)o;
        if (p == null) return false;
        return CNTKLib.AreEqual(this, p);
    }

    public boolean equals(NDShape p) {
        if (p == null) return false;
        return CNTKLib.AreEqual(this, p);
    }

    @Override
    public int hashCode() {
        return _Dimensions().hashCode();
    }
%}

%include "CNTKLibraryInternals.h"
%include "CNTKLibrary.h"<|MERGE_RESOLUTION|>--- conflicted
+++ resolved
@@ -18,21 +18,7 @@
 
 %pragma(java) jniclasscode=%{
   static {
-<<<<<<< HEAD
-    String libName = "Cntk.Core.JavaBinding-2.2";
-    try {
-       System.loadLibrary(libName);
-    } catch (UnsatisfiedLinkError e) {
-       try {
-           System.loadLibrary(libName+'d');
-       } catch (UnsatisfiedLinkError e2) {
-          System.err.println("Native code library failed to load. \n" + e2);
-          System.exit(1);
-       }
-    }
-=======
       CNTKNativeUtils.loadAll();
->>>>>>> 6a3e5c06
   }
 %}
 
