--- conflicted
+++ resolved
@@ -397,12 +397,7 @@
                            enable_self_stabilization=enable_self_stabilization, name=name)
 
 
-<<<<<<< HEAD
-# TODO: needs better name.. RNNStep?
-def RNNUnit(shape, cell_shape=None, activation=default_override_or(sigmoid),
-=======
 def RNNStep(shape, cell_shape=None, activation=default_override_or(sigmoid),
->>>>>>> 0877ae9e
             init=default_override_or(glorot_uniform()), init_bias=default_override_or(0),
             enable_self_stabilization=default_override_or(False),
             name=''):
