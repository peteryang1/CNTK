--- conflicted
+++ resolved
@@ -8,13 +8,8 @@
 import collections
 import numpy as np
 import scipy.sparse
-<<<<<<< HEAD
 from .. import cntk_py
-=======
-from cntk import cntk_py
 from cntk.device import cpu, gpu, use_default_device
-from .persist import load_model, save_model
->>>>>>> 38db9b0f
 from .swig_helper import typemap
 from ..axis import Axis
 
@@ -202,13 +197,9 @@
     Convert to Variable so that it can be passed as Variable to the
     CNTK operators.
      * If `arg` is a NumPy array and its type is neither `np.float32` nor
-<<<<<<< HEAD
-    `np.float64`, it sets it to `np.float32`.
-=======
-    `np.float64`, it sets it to `np.float32`. 
->>>>>>> 38db9b0f
+      `np.float64`, it sets it to `np.float32`.
      * If `arg` is an op, it is assumed that it has only one output, which will
-       be returned.
+      be returned.
 
     Args:
         arg (number, NumPy array, :cntk:`cntk.ops.variables.Variable`, or
@@ -572,7 +563,7 @@
                     var, ", ".join(var_name_map.keys())))
 
         if isinstance(batch, MinibatchData):
-            batch = batch.data()
+            batch = batch.m_data
         elif not isinstance(batch, Value):                
             batch = sanitize_batch(
                 var, batch, seq_starts, precision, device)
