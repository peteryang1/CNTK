# Copyright (c) Microsoft. All rights reserved.
# Licensed under the MIT license. See LICENSE.md file in the project root
# for full license information.
# ==============================================================================

import sys
import numbers
import collections
import numpy as np
import scipy.sparse
from cntk import cntk_py
from cntk.device import cpu, gpu, use_default_device
from .persist import load_model, save_model
from .swig_helper import typemap


def sanitize_precision(precision):
    '''
    Converts precision to NumPy precision

    Args:
        precision (`str` or `np.float32` or `np.float64`): precision, if string
         it can be one of 'float' 'float32, 'double', or 'float64'

    Returns:
        NumPy precision
    '''
    if precision in ['float', 'float32', np.float32]:
        return np.float32
    elif precision in ['double', 'float64', np.float64]:
        return np.float64
    else:
        raise ValueError('precision value: "%s" is not supported' % precision)


def cntk_device(device_id):
    '''
    Converts the legacy device ID as it was used in CNTK 1 to CNTK
    DeviceDescriptor instance.

    Args:
        device_id (int): device id, -1 for CPU, 0 or higher for GPU

    Returns:
        CNTK DeviceDescriptor
    '''
    if device_id == -1:
        return cpu()
    else:
        return gpu(device_id)


def is_string(value):
    if sys.version_info.major < 3:
        return isinstance(value, basestring)

    return isinstance(value, str)


def dense_to_str(data):
    return ' '.join(data.ravel(order='C').astype(np.str))


def sparse_to_str(data):
    return ' '.join('%s:%s' % (k, v) for k, v in sorted(data.items()))


def tensors_to_text_format(sample_idx, alias_tensor_map):
    '''
    Converts a list of NumPy arrays representing tensors of inputs into a
    format that is readable by `CNTKTextReader`.

    Args:
        sample_idx (int): number of current sample
        alias_tensor_map (dict): maps alias (str) to tensor (ndarray). Tensors
          are assumed to have dynamic axis.

    Returns:
        String representation in CNTKTextReader format
    '''

    max_seq_length = max(len(t) for t in alias_tensor_map.values())

    if max_seq_length == 0:
        return ''

    lines = []
    for seq_idx in range(0, max_seq_length):
        line = []

        for alias, tensor in sorted(alias_tensor_map.items()):
            if seq_idx >= len(tensor):
                # for this alias there no more sequence elements
                continue

            if is_tensor(tensor):
                if not isinstance(tensor, np.ndarray):
                    tensor = np.asarray(tensor)
                to_str = dense_to_str
            elif isinstance(tensor, list) and isinstance(tensor[0], dict):
                to_str = sparse_to_str
            else:
                raise ValueError(
                    'expected a tensor (dense) or list of dicts (sparse), but got "%s"' % type(tensor))

            line.append('%s %s' % (alias, to_str(tensor[seq_idx])))

        lines.append('%i\t|' % sample_idx + ' |'.join(line))

    return '\n'.join(lines)


def is_tensor(data):
    '''
    Checks whether the data is a tensor, i.e. whether it is a NumPy array or a
    list of NumPy arrays.

    Args:
        data: data to check

    Returns: True, if it is a tensor.
    '''
    if isinstance(data, np.ndarray):
        return True

    if not isinstance(data, list):
        return False

    while len(data) > 0:
        # All but the innermost dimension's values have to be lists
        try:
            data[0][0]
        except:
            # We reached the innermost dimension
            try:
                data[0] + 0
                return True
            except:
                # Innermost type is not a number
                return False

        if isinstance(data, np.ndarray):
            return True

        if not isinstance(data[0], list):
            return False

        data = data[0]

    return True


def is_tensor_list(data):
    '''
    Checks whether the data is a CNTK sequence, which is expressed in Python as
    a list of varying sized NumPy objects.
    '''
    is_list = isinstance(data, list)
    return is_list and len(data) > 0 and isinstance(data[0], np.ndarray)


def get_temp_filename(directory=None):
    '''
    Create and return a temporary filename.

    Args:
        directory (str): optional directory, in which the temporary file will
        be created

    Returns:
        Filename of the temporary file 
    '''
    import tempfile

    # We have to use NamedTemporaryFile and close it, because the obvious first
    # choice, mkstemp(), would later fail in cntk.exe because the file would
    # still be locked.
    tf = tempfile.NamedTemporaryFile(prefix='_input_', suffix='.txt',
                                     dir=directory, delete=False)
    tf.close()

    return tf.name


def sanitize_shape(shape):
    """
    If shape is scalar, it creates a tuple out of it and reverse it as cntk uses
    column major.
    """
    if np.isscalar(shape):
        shape = (shape,)
    return tuple(reversed(shape))


def sanitize_input(arg, fallback_dtype=np.float32):
    """
    Convert to Variable or Constant so that it can be passed as Variable to the
    CNTK operators.
     * If `arg` is a NumPy array and its type is neither `np.float32` nor
    `np.float64`, it sets it to `np.float32`. 
     * If `arg` is an op, it is assumed that it has only one output, which will
       be returned.

    Args:
        arg (number, NumPy array, `Variable`, or `Function`): input
        fallback_dtype (numpy dtype): fallback dtype in case `arg` is a list

    Returns:
        Constant, if `arg` was a number or NumPy array. Variable otherwise.
    """

    from cntk.ops.variables import Constant, Variable
    from cntk.ops import constant

    # is it a Variable?
    if isinstance(arg,
                  (Constant, Variable, cntk_py.Constant, cntk_py.Variable)):
        return arg

    # or a Function?
    if isinstance(arg, cntk_py.Function):
        try:
            return arg.output()
        except RuntimeError:
            raise ValueError(
                'the argument has more than one output, please provide the one you want')

    # maybe a Python list that we can interpret as a NumPy array?
    if isinstance(arg, list) and not arg:
        raise ValueError('input is empty')

    if not isinstance(arg, np.ndarray):
        arg = np.asarray(arg, dtype=fallback_dtype)

    return constant(value=arg)


def get_data_type(*args):
    """
    Calculates the highest precision numpy datatype of the provided parameters.
    If the parameter is a Function instance, it calculates it based on its
    inputs.

    Args:
        args (number, `list`, NumPy array, `Variable`, or `Function`): input
    Returns:
        `np.float32` or `np.float64`
    """

    dtypes = set()
    if len(args) == 1 and isinstance(args, cntk_py.Function):
        args = [args]

    for arg in args:
        if isinstance(arg,
                      (cntk_py.Variable, cntk_py.Value, cntk_py.NDArrayView)):
            if cntk_py.DataType_Double == arg.get_data_type():
                dtypes.add(np.float64)
            else:
                dtypes.add(np.float32)
        elif isinstance(arg, np.ndarray):
            if arg.dtype not in (np.float32, np.float64):
                raise ValueError(
                    'NumPy type "%s" is not supported' % arg.dtype)
            dtypes.add(arg.dtype.type)
        elif isinstance(arg, cntk_py.Function):
            var_outputs = arg.outputs()
            if len(var_outputs) > 1:
                raise ValueError(
                    'expected single output, but got %i' % len(var_outputs))

            var_type = var_outputs[0].get_data_type()
            if cntk_py.DataType_Double == var_type:
                dtypes.add(np.float64)
            elif cntk_py.DataType_Float == var_type:
                dtypes.add(np.float32)
            else:
                raise ValueError('type %s is not supported'%var_type)
        else:
            # We don't know anything so we convert everything to float32. If it
            # works, we know the type.
            # TODO figure out a better/faster way.
            np.asarray(arg, dtype=np.float32)
            dtypes.add(np.float32)

    if np.float64 in dtypes:
        return np.float64
    elif np.float32 in dtypes:
        return np.float32
    else:
        raise ValueError('could not determine data type')


def pad_to_dense(batch):
    """Appends the minimal required amount of zeroes at the end of each sample
    in the batch so that it becomes rectangular. `batch` is assumed to be
    row-major: first index is batch item, second is sequence item, then comes
    that actual sample. The sequence length is assumed to be the only varying
    dimension.

    Args:
        batch (list of NumPy arrays): list of arrays that differ only in their
        first dimension (different sequence lengths)

    Returns:
        Padded NumPy array
    """

    max_seq_len = max(len(r) for r in batch)

    # Assuming all sequences elements in all samples have the same shape
    data_point = np.asarray(batch[0][0])

    # FIXME
    # This is not the most efficient way of dealing with variable length
    # sequences, but so far the only one supported. Once, ragged arrays are
    # natively supported in CNTK, this will change.
    Z = np.zeros((len(batch), max_seq_len) +
                 (data_point.shape), dtype=data_point.dtype)
    for idx, seq in enumerate(batch):
        if seq[0].shape != data_point.shape:
            raise ValueError('shape mismatch: expected %s but got %s'
                             % (str(data_point.shape), str(seq[0].shape)))
        Z[idx, :len(seq)] += seq
    return Z


def sanitize_batch(var, batch, seq_starts=None, data_type=None, device=None):
    '''
    Convert to :cntk:`Value` with `data_type`. If the samples in `batch` have
    different sequence lengths, pad them to max sequence length and create a
    mask.

    Args:
        var (`:class:Variable`): variable node for which the `batch` is
         meant
        batch (`list` of NumPy arrays): input
        seq_starts (`list` of `bool`s or `None`): if `None`, every sequence is
         treated as a new sequence. Otherwise, it is interpreted as a list of
         Booleans that tell whether a sequence is a new sequence (`True`) or a
         continuation of the previous one (`False`)

    Returns:
        `:class:Value`: converted batch
    '''
    from ..cntk_py import Value

    if isinstance(batch, Value):
        return batch

    use_mask = False

    if isinstance(batch, np.ndarray):
        if batch.dtype == np.int:
            batch = batch.astype(np.float32)
        elif batch.dtype not in (np.float32, np.float64):
            raise ValueError('only float32 and float64 are supported')
    elif isinstance(batch, list):
        if is_tensor_list(batch):
            use_mask =  len(var.dynamic_axes()) > 1

    if device is None:
        device = cntk_py.DeviceDescriptor.use_default_device()

    if not use_mask and seq_starts is not None:
        raise ValueError('specification of individual sequence begins does not'
                ' make sense when not using the sequence axis')

    # Use the mask, if we have additional dynamic axes besides the batch axis
    
    if use_mask:
        seq_lens = [len(seq) for seq in batch]

        try:
            num_seq = len(batch)
        except TypeError:
            raise ValueError('expected an object of type Value or a NumPy ' +
                             'array and not "%s"' % type(batch))

        from cntk.cntk_py import NDMask
        mask = NDMask((max(seq_lens), num_seq), device)
        for idx, seq_len in enumerate(seq_lens):
            if seq_starts is None:
                mask.mark_sequence_begin((0, idx))
            elif seq_starts[idx]:
                mask.mark_sequence_begin((0, idx))
                mask.invalidate_section((seq_len, idx),
                                        (cntk_py.InferredDimension, 1))

        # Then we pad the batch to rectangular shape
        if isinstance(batch, list):
            if len(batch) == 0:
                raise ValueError('batch is empty')

            batch = pad_to_dense(batch)

    # If it still is not an NumPy array, try brute force...
    if not isinstance(batch, np.ndarray):
        if data_type is None:
            data_type = get_data_type(var)
        batch = np.asarray(batch, dtype=data_type)

    # Maybe a NumPy dtype was given, but with lower accuracy than float32, then
    # convert it to float32
    if np.issubdtype(batch.dtype, int):
        batch = batch.astype(np.float32)

        if len(cntk_shape) == 0:
            raise ValueError('values should be an array of input samples')

    ndav = create_NDArrayView_from_NumPy(batch, device)

    if use_mask:
        value = Value(ndav, mask)
    else:
        value = Value(ndav)

    return value


def sanitize_function(arg):
    '''
    Tries to retrieve a Function from the argument or throws an exception if
    that's not possible.
    '''
    
    if isinstance(arg, cntk_py.Variable):
        arg = arg.owner

    if not isinstance(arg, cntk_py.Function):
        raise "Object of type %s cannot be cast to Variable" % str(type(arg))

    return arg


def sanitize_var_map(op_arguments, arguments, precision=None,
                     device=None):
    '''
    Sanitizes a dictionary of `Variable`s to input data such that it can be
    handed off to the `Forward` method.

    Args:
        op_arguments (:class:`cntk.ops.functions.Function`): arguments of the root function. In
         forward pass it is typically `op.arguments()`, in backward mode it is
         `op.outputs()`
        arguments (`dict` or `list` or `tuple`): maps variables to their
         input data. The interpretation depends on the input type:
           * `dict`: keys are input variable or names, and values are the input data. 
           * `list`: elements are input data in the order their respective variables have been defined in the network. 
         In both cases, every every sample in the data will be interpreted
         as a new sequence. To mark samples as continuations of the
         previous sequence, specify `arguments` as `tuple`: the
         first element will be used as `arguments`, and the second one will
         be used as a list of bools, denoting whether a sequence is a new
         one (`True`) or a continuation of the previous one (`False`).
         Data should be either NumPy arrays or a
         :class:`cntk.io.MinibatchData` instance.
        precision (`str` or `np.float32` or `np.float64`): if string it can be
         one of 'float' 'float32, 'double', 'float64', or `None` 
        device (`DeviceDescriptor` or `None`): CNTK DeviceDescriptor

    Returns:
        `dict` that maps variables to sanitized batches
    '''
    from ..cntk_py import Value
    from ..io import MinibatchData

    if arguments is None or isinstance(arguments, (dict, list, tuple)) and len(arguments) == 0:
        if len(op_arguments) > 0:
            raise ValueError('function expects %i arguments' %
                             len(op_arguments))
        return {}

    if len(arguments) < len(op_arguments):
        raise ValueError('your graph has %i inputs, but you specified %i' %
                         (len(op_arguments), len(arguments)))

    if isinstance(arguments, tuple):
        arguments, seq_starts = arguments
    else:
        seq_starts = None

    if isinstance(arguments, list):
        arguments = dict(zip(op_arguments, arguments))

    if isinstance(arguments, dict):
        arg_names = [var.name() for var in op_arguments]
        name_counter = collections.Counter(arg_names)

        var_name_map = dict((var.name(), var) for var in op_arguments)
    else:
        raise ValueError('type "%s" is not supported' % type(arguments))

    sample_sizes = [len(v) for v in arguments.values()]
    if len(set(sample_sizes)) != 1:
        raise ValueError('not all inputs have the same number of samples: ' +
                         ", ".join([str(s) for s in sample_sizes]))

    if seq_starts is not None:
        if not isinstance(seq_starts, (tuple, list)):
            raise ValueError(
                'if you specify seq_starts, it needs to be a list')

        sample_size = sample_sizes.pop()
        if len(seq_starts) != sample_size:
            raise ValueError('you have %i samples, but seq_starts has only %i' +
                             'elements' % (sample_sizes, len(seq_starts)))

    if precision is not None:
        precision = sanitize_precision(precision)

    var_map = {}
    for var, batch in arguments.items():
        if isinstance(var, str):
            if name_counter[var] == 0:
                raise ValueError('variable with name "%s" does not exist in the network. Available variable names: %s' % (
                    var, ", ".join(var_name_map)))
            elif name_counter[var] > 1:
                raise ValueError('node name "%s" is not unique' % var)

            try:
                var = var_name_map[var]
            except KeyError:
                raise KeyError("no input with the name '%s' was found.  Available: %s" % (
                    var, ", ".join(var_name_map.keys())))

        if isinstance(batch, MinibatchData):
            batch = batch.data()
        elif not isinstance(batch, Value):                
            batch = sanitize_batch(
                var, batch, seq_starts, precision, device)

        var_map[var] = batch

    return var_map


def ones_like(batch, precision):
    '''
    Returns a new batch, which has the same format as `batch` but all values
    set to 1.

    Args:
        batch (list of NumPy arrays): a list of sequences, which are NumPy arrays
    '''
    return [np.ones_like(sample, dtype=sanitize_precision(precision)) for sample in batch]


def create_NDArrayView(shape, data_type=cntk_py.DataType_Float, dev=None):
    shape = sanitize_shape(shape)
    if not dev:
        dev = use_default_device()
    # FIXME only dense supported so far
    view = cntk_py.NDArrayView(
        data_type, cntk_py.StorageFormat_Dense, shape, dev)
    return view


def create_NDArrayView_from_NumPy(nd, dev=None):
    if not dev:
        dev = use_default_device()

    return cntk_py.NDArrayView(nd, dev, False)


def create_Value(shape, data_type, dev):
    value = cntk_py.Value(create_NDArrayView(shape, data_type, dev))
    return value


def create_Value_from_NumPy(nd, dev):
    view = create_NDArrayView_from_NumPy(nd, dev)
    value = cntk_py.Value(view)
    return value


def sanitize_dtype_numpy(dtype):
    if dtype in ('float', 'float32', np.float32):
        return np.float32
    elif dtype in ('double', 'float64', np.float64):
        return np.float64
    else:
        raise ValueError('data type "%s" is not supported' % dtype)


def sanitize_dtype_cntk(dtype):
    if dtype in (cntk_py.DataType_Float, cntk_py.DataType_Double,
                 cntk_py.DataType_Unknown):
        return dtype
    if dtype in ('float', 'float32', np.float32):
        return cntk_py.DataType_Float
    elif dtype in ('double', 'float64', np.float64):
        return cntk_py.DataType_Double
    elif not dtype:
        return cntk_py.DataType_Unknown
    else:
        raise ValueError('data type "%s" is not supported' % dtype)


def sanitize_axis(axis):
    '''
    Sanitizes the axis.

    Args:
        axis (`:class:Axis` or `int` or `None`): the axis to be used.
          * `:class:Axis`: use axis instance directly (will convert row- to
             col-major in case of static axis.
          * `int`: if positive, use it as static axis. If negative, count from
            last to first axis
          * `None`: denote all available axes
    '''
    if axis is None:
        return cntk_py.Axis.all_static_axes()
    elif isinstance(axis, numbers.Integral):
        return cntk_py.Axis(-axis - 1)
    elif axis.is_static_axis():
        return cntk_py.Axis(-1 - axis.static_axis_index())
    else:
        return axis


def sanitize_dynamic_axes(axes):
    if axes is not cntk_py.Axis.default_input_variable_dynamic_axes:
        if not type(axes) in (list, tuple):
            axes = [axes]
        else:
            axes = tuple(reversed(axes))
    return axes


def get_train_loss(trainer):
    '''
    Fetch the train loss from the last minibatch and copy it to the CPU in case it is on the GPU.
    Args:
        trainer (:class:`Trainer`): the trainer used.
    Returns: 
        the loss value
    '''
    import copy
    # we copy the value so swig does not destroy it when we leave the scope
    return copy.copy(trainer.previous_minibatch_loss_average())


def get_train_eval_criterion(trainer):
    '''
    Fetch the train evaluation criterion (e.g., classification error) from the last minibatch and copy it to the CPU in case it is on the GPU.
    Args:
        trainer (:class:`Trainer`): the trainer used.
    Returns: 
        the criterion value
    '''
    import copy
    # we copy the value so swig does not destroy it when we leave the scope
    return copy.copy(trainer.previous_minibatch_evaluation_average())


def ensure_dev(ndav, dev):

    if ndav.device() != dev:

        ndav_on_target = create_NDArrayView(
            ndav.shape().dimensions(), data_type=ndav.get_data_type(), dev=dev)
        ndav_on_target.copy_from(ndav)
        ndav = ndav_on_target

    return ndav


def value_to_seq(value):
    '''
    Convert a Value to a sequence of NumPy arrays that have their masked
    entries removed.

    Args:
        value (`Value`): Value as it is returned by Swig

    Returns:
        a list of NumPy arrays
    '''

<<<<<<< HEAD
    np_data = value.data().to_numpy()         
=======
    np_data = np.asarray(value)
>>>>>>> 38db9b0f
    if value.mask():
        mask = value.mask().to_numpy()
        np_data = [seq[mask[idx] != cntk_py.MaskKind_Invalid]
                   for idx, seq in enumerate(np_data)]

    return np_data


def eval(op, arguments=None, precision=None, device=None, backward_pass=False):
    '''
    It evaluates `op` on the data provided by the reader. This is useful
    mainly to explore the operators and for convenient unit testing. 

    Args:
        op (:class:`Function`): operation to evaluate
        arguments (`dict` or `list` or `tuple`): maps variables to their
         input data. The interpretation depends on the input type:
           * `dict`: keys are input variable or names, and values are the input data. 
           * `list`: elements are input data in the order their respective variables have been defined in the network. 
         In both cases, every every sample in the data will be interpreted
         as a new sequence. To mark samples as continuations of the
         previous sequence, specify `arguments` as `tuple`: the
         first element will be used as `arguments`, and the second one will
         be used as a list of bools, denoting whether a sequence is a new
         one (`True`) or a continuation of the previous one (`False`).
         Data should be either NumPy arrays or a
         :class:`cntk.io.MinibatchData` instance.
        seq_starts (`list` of `bool`s or `None`): if `None`, every sequence is
         treated as a new sequence. Otherwise, it is interpreted as a list of
         Booleans that tell whether a sequence is a new sequence (`True`) or a
         continuation of the previous one (`False`)
        precision (`str` or `None`): precision being 'float32', 'float64', or
         `None`, in which case it will be determined by inspecting the operator
         (costly)
        device (:class:`cntk.DeviceDescriptor`): the device the descriptor,
         whether it is CPU or GPU (and which one)
        backward_pass (`bool`, optional): whether a backward pass is performed 

    Returns: 
        mapping of output variables to their values.
    '''

    state, forward_output = op.forward(arguments, op.outputs(), op.outputs(), device=device)

    if backward_pass:
        root_gradients = {v: ones_like(o, precision) for v, o in
                          forward_output.items()}

        backward_output = op.backward(state, root_gradients, arguments)

        return forward_output, backward_output

    else:
        return forward_output, None


# helper to convert a dictionary into a Python class, so that the dict looks like an immutable record
# TODO: move to utils?
class _ClassFromDict(dict):
    def __init__(self, args_dict):
        super(_ClassFromDict, self).__init__(args_dict)
        # TODO: try to delete __setattr__ to make it immutable
        for key in args_dict:   # self.__dict__.update(args_dict)
            self[key] = args_dict[key]
    def __getattr__(self, k):
        return self.get(k)
    # can use __slot__ to hide __setattr__(), and cannot be extended
    # cf. https://pypi.python.org/pypi/frozendict/0.4 


# easier construction of records
# e.g. r = Record(x = 13, y = 42) ; x = r.x
def Record(**kwargs):
    return _ClassFromDict(kwargs)


# type-cast a shape given as a scalar into a tuple
def _as_tuple(x):
    return x if (isinstance(x,tuple)) else (x,)


# top-level short-hand for selecting a GPU
def set_gpu(gpu_id):
    from cntk import DeviceDescriptor
    # Specify the target device to be used for computing
    target_device = DeviceDescriptor.gpu_device(gpu_id)
    DeviceDescriptor.set_default_device(target_device)<|MERGE_RESOLUTION|>--- conflicted
+++ resolved
@@ -168,7 +168,7 @@
         be created
 
     Returns:
-        Filename of the temporary file 
+        Filename of the temporary file
     '''
     import tempfile
 
@@ -197,7 +197,7 @@
     Convert to Variable or Constant so that it can be passed as Variable to the
     CNTK operators.
      * If `arg` is a NumPy array and its type is neither `np.float32` nor
-    `np.float64`, it sets it to `np.float32`. 
+      `np.float64`, it sets it to `np.float32`.
      * If `arg` is an op, it is assumed that it has only one output, which will
        be returned.
 
@@ -384,8 +384,8 @@
                 mask.mark_sequence_begin((0, idx))
             elif seq_starts[idx]:
                 mask.mark_sequence_begin((0, idx))
-                mask.invalidate_section((seq_len, idx),
-                                        (cntk_py.InferredDimension, 1))
+            mask.invalidate_section((seq_len, idx),
+                                    (cntk_py.InferredDimension, 1))
 
         # Then we pad the batch to rectangular shape
         if isinstance(batch, list):
@@ -456,7 +456,7 @@
          Data should be either NumPy arrays or a
          :class:`cntk.io.MinibatchData` instance.
         precision (`str` or `np.float32` or `np.float64`): if string it can be
-         one of 'float' 'float32, 'double', 'float64', or `None` 
+         one of 'float' 'float32, 'double', 'float64', or `None`
         device (`DeviceDescriptor` or `None`): CNTK DeviceDescriptor
 
     Returns:
@@ -526,7 +526,7 @@
 
         if isinstance(batch, MinibatchData):
             batch = batch.data()
-        elif not isinstance(batch, Value):                
+        elif not isinstance(batch, Value):
             batch = sanitize_batch(
                 var, batch, seq_starts, precision, device)
 
@@ -612,7 +612,7 @@
     if axis is None:
         return cntk_py.Axis.all_static_axes()
     elif isinstance(axis, numbers.Integral):
-        return cntk_py.Axis(-axis - 1)
+            return cntk_py.Axis(-axis - 1)
     elif axis.is_static_axis():
         return cntk_py.Axis(-1 - axis.static_axis_index())
     else:
@@ -633,7 +633,7 @@
     Fetch the train loss from the last minibatch and copy it to the CPU in case it is on the GPU.
     Args:
         trainer (:class:`Trainer`): the trainer used.
-    Returns: 
+    Returns:
         the loss value
     '''
     import copy
@@ -646,7 +646,7 @@
     Fetch the train evaluation criterion (e.g., classification error) from the last minibatch and copy it to the CPU in case it is on the GPU.
     Args:
         trainer (:class:`Trainer`): the trainer used.
-    Returns: 
+    Returns:
         the criterion value
     '''
     import copy
@@ -678,11 +678,7 @@
         a list of NumPy arrays
     '''
 
-<<<<<<< HEAD
-    np_data = value.data().to_numpy()         
-=======
     np_data = np.asarray(value)
->>>>>>> 38db9b0f
     if value.mask():
         mask = value.mask().to_numpy()
         np_data = [seq[mask[idx] != cntk_py.MaskKind_Invalid]
@@ -694,7 +690,7 @@
 def eval(op, arguments=None, precision=None, device=None, backward_pass=False):
     '''
     It evaluates `op` on the data provided by the reader. This is useful
-    mainly to explore the operators and for convenient unit testing. 
+    mainly to explore the operators and for convenient unit testing.
 
     Args:
         op (:class:`Function`): operation to evaluate
@@ -719,9 +715,9 @@
          (costly)
         device (:class:`cntk.DeviceDescriptor`): the device the descriptor,
          whether it is CPU or GPU (and which one)
-        backward_pass (`bool`, optional): whether a backward pass is performed 
-
-    Returns: 
+        backward_pass (`bool`, optional): whether a backward pass is performed
+
+    Returns:
         mapping of output variables to their values.
     '''
 
