--- conflicted
+++ resolved
@@ -183,24 +183,13 @@
 
 def sanitize_shape(shape):
     """
-<<<<<<< HEAD
-    If shape is scalar, it creates a tuple out of it and reverse it as cntk uses
-    column major. If the shape is None, it will be returned as it is and treated
-	as Unknown shape by CNTK.
+    If shape is scalar, it creates a tuple out of it. If the shape is None, then return it as it is, it will be mapped as NDShape::Unknown.
     """
 
     # Unknown shape
-    if shape == None:
+    if shape is None:
         return shape
-
-    if np.isscalar(shape):
-        shape = (shape,)
-    return tuple(reversed(shape))
-=======
-    If shape is scalar, it creates a tuple out of it.
-    """
     return _as_tuple(shape)
->>>>>>> 7199b517
 
 
 def sanitize_input(arg, fallback_dtype=np.float32, reshape=None):
