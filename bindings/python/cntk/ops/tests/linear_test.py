# Copyright (c) Microsoft. All rights reserved.

# Licensed under the MIT license. See LICENSE.md file in the project root
# for full license information.
# ==============================================================================

"""
Unit tests for linear algebra operations, each operation is tested for
the forward and the backward pass
"""

from __future__ import division
import numpy as np
import pytest
from .ops_test_utils import unittest_helper, _test_unary_op, _test_binary_op, AA, I, precision, PRECISION_TO_TYPE, cntk_device
from ...utils import _ones_like, eval
from cntk.internal import sanitize_dtype_cntk

TENSOR_PAIRS = [
    ([30.], [10.]),
    ([[10.]], [[30.]]),
    ([[1.5, 2.1]], [[10., 20.]]),
    ([[100., 200.], [300., 400.], [10., 20.]],
     [[10., 20.], [30., 40.], [1., 2.]]),

    # Adding two 3x2 inputs of sequence length 1
    ([[30., 40.], [1., 2.], [0.1, 0.2]], [[10, 20], [3, 4], [-0.5, -0.4]]),
]

# -- plus operation tests --
TENSOR_PAIRS_SCALAR = TENSOR_PAIRS + [(left, np.random.rand()) for left, right
                                      in TENSOR_PAIRS]


@pytest.mark.parametrize("left_operand, right_operand", TENSOR_PAIRS_SCALAR)
def test_op_plus(left_operand, right_operand, device_id, precision):
    expected_forward = [AA([left_operand]) + AA([right_operand])]

    if np.isscalar(right_operand):
        expected_backward = {
            'left_arg':  [[[np.ones_like(x, dtype=PRECISION_TO_TYPE[precision]) for x in left_operand]]],
            # gradients are accumulated
            'right_arg': [[AA([left_operand]).size]]
        }
    else:
        expected_backward = {
            'left_arg':  [[[np.ones_like(x, dtype=PRECISION_TO_TYPE[precision]) for x in left_operand]]],
            'right_arg': [[[np.ones_like(x, dtype=PRECISION_TO_TYPE[precision]) for x in right_operand]]]
        }
    from .. import plus
    _test_binary_op(precision, device_id, plus,
                    left_operand, right_operand,
                    expected_forward, expected_backward)

    _test_binary_op(precision, device_id, '+',
                    left_operand, right_operand,
                    expected_forward, expected_backward)

def test_op_plus_sequences(device_id, precision):
    dt_precision = PRECISION_TO_TYPE[precision]
    operand = [AA([[1., 2.], [3., 4.]], dtype=dt_precision), AA([[5., 6.]], dtype=dt_precision)]
    root_gradient = [AA([[1., 1.], [1., 1.]], dtype=dt_precision), AA([[1., 1.]], dtype=dt_precision)]

    expected_forward = [AA([[2., 4.], [6., 8.]], dtype=dt_precision), AA([[10., 12.]], dtype=dt_precision)]
    expected_backward = [AA([[2., 2.], [2., 2.]], dtype=dt_precision), AA([[2., 2.]], dtype=dt_precision)]

    from .. import plus, input_variable
    x = input_variable(shape=(2,), needs_gradient=True)
    z = x + x
    state, actual_forward = z.forward({x : operand}, [z.output], {z.output}, cntk_device(device_id))
    actual_backward = z.backward(state, {z.output : root_gradient}, [x])

    assert np.allclose(list(actual_forward.values())[0][0], expected_forward[0])
    assert np.allclose(list(actual_forward.values())[0][1], expected_forward[1])

    assert np.allclose(list(actual_backward.values())[0][0], expected_backward[0])
    assert np.allclose(list(actual_backward.values())[0][1], expected_backward[1])

def test_op_plus_gradient_accumulation(device_id, precision):
    dt_precision = PRECISION_TO_TYPE[precision]

    value = AA([[[1]]], dtype=dt_precision)

    from cntk import times_transpose, Axis
    a = I(shape=(1,), dtype=dt_precision,
          needs_gradient=True,
          name='a')

    input_op = a + a

    expected_forward = AA([[[2]]], dtype=dt_precision)
    expected_backward = { a : [[[2]]], a : [[[2]]] }

    forward_input = {a: value}

    unittest_helper(input_op,
                    forward_input, expected_forward, expected_backward,
                    device_id=device_id, precision=precision)


SEQ_TENSOR_PAIRS = [
    # two inputs each having sequences of length 1 and 2
    ([[[30.]], [[40], [50]]],  # first batch with two sequences
     [[[3.]], [[4], [5]]]),  # second batch with two sequences

    #([[[30.,   0]], [[40,   1], [50,   2]]],  # first batch with two sequences
     #[[[3., -10]], [[4, -20], [5, -30]]]),  # second batch with two sequences
]


@pytest.mark.parametrize("left_batch, right_batch", SEQ_TENSOR_PAIRS)
def test_op_plus_var_sequences_input_input(left_batch, right_batch, device_id, precision):
    from .. import plus

    assert len(left_batch) == len(right_batch)
    expected_forward = [AA(left_batch[i]) + AA(right_batch[i])
                        for i in range(len(left_batch))]

    expected_backward = {
        'left': _ones_like(left_batch, PRECISION_TO_TYPE[precision]),
        'right': _ones_like(right_batch, PRECISION_TO_TYPE[precision])
    }

    left_value = [AA(sample, dtype=PRECISION_TO_TYPE[precision])
                  for sample in left_batch]
    left_shape = left_value[0][0].shape
    right_value = [AA(sample, dtype=PRECISION_TO_TYPE[precision])
                   for sample in right_batch]
    right_shape = right_value[0][0].shape

    a = I(shape=left_shape,
          dtype=sanitize_dtype_cntk(PRECISION_TO_TYPE[precision]),
          needs_gradient=True,
          name='a')

    b = I(shape=right_shape,
          dtype=sanitize_dtype_cntk(PRECISION_TO_TYPE[precision]),
          needs_gradient=True,
          name='b')

    input_op_input = plus(a, b)
    forward_input = {a: left_value, b: right_value}
    backward_input = {a: None, b: None}
    expected_backward = {
            a: expected_backward['left'], 
            b: expected_backward['right'], }
    unittest_helper(input_op_input,
                    forward_input, expected_forward,
                    expected_backward,
                    device_id, precision)

# -- minus operation tests --
# TODO: enable once the function is exposed


@pytest.mark.parametrize("left_operand, right_operand", TENSOR_PAIRS)
def test_op_minus(left_operand, right_operand, device_id, precision):
    expected_forward = [AA([left_operand], dtype=PRECISION_TO_TYPE[
                           precision]) - AA([right_operand], dtype=PRECISION_TO_TYPE[precision])]

    expected_backward = {
        'left_arg':  [[[np.ones_like(x, dtype=PRECISION_TO_TYPE[precision]) for x in left_operand]]],
        'right_arg': [[[-1 * np.ones_like(x, dtype=PRECISION_TO_TYPE[precision]) for x in right_operand]]]
    }
    from .. import minus
    _test_binary_op(precision, device_id, minus,
                    left_operand, right_operand,
                    expected_forward, expected_backward)

    _test_binary_op(precision, device_id, '-',
                    left_operand, right_operand,
                    expected_forward, expected_backward)

# -- element times tests --


@pytest.mark.parametrize("left_operand, right_operand", TENSOR_PAIRS)
def test_op_element_times(left_operand, right_operand, device_id, precision):
    expected_forward = [AA([left_operand]) * AA([right_operand])]

    expected_backward = {
        'left_arg':  [[right_operand]],
        'right_arg': [[left_operand]]
    }

    from .. import element_times
    _test_binary_op(precision, device_id, element_times,
                    left_operand, right_operand,
                    expected_forward, expected_backward)

    _test_binary_op(precision, device_id, '*',
                    left_operand, right_operand,
                    expected_forward, expected_backward)


# -- element divide tests --
@pytest.mark.parametrize("left_operand, right_operand", TENSOR_PAIRS)
def test_op_element_divide(left_operand, right_operand, device_id, precision):
    expected_forward = [AA([left_operand]) / AA([right_operand])]

    expected_backward = {
        'left_arg':  [[[np.ones_like(x) / x for x in right_operand]]],
        'right_arg': [[-AA(left_operand, dtype=PRECISION_TO_TYPE[precision]) / AA(right_operand, dtype=PRECISION_TO_TYPE[precision])**2]]
    }

    from .. import element_divide
    _test_binary_op(precision, device_id, element_divide,
                    left_operand, right_operand,
                    expected_forward, expected_backward)

    _test_binary_op(precision, device_id, '/',
                    left_operand, right_operand,
                    expected_forward, expected_backward)

NEGATE_TENSORS = [
    ([30.]),
    ([[30.]]),
    ([[1.5, 2.1]]),
    ([[100., 200.], [300., 400.], [10., 20.]]),
    ([[30, 40], [1, 2], [0.1, 0.2]])
]


@pytest.mark.parametrize("operand", NEGATE_TENSORS)
def test_op_negate(operand, device_id, precision):
    t = -1 * AA(operand, dtype=PRECISION_TO_TYPE[precision])

    expected_forward = [AA([t])]

    expected_backward = {
        'arg': [[-1 * np.ones_like(operand, PRECISION_TO_TYPE[precision])]]
    }

    from cntk import negate

    _test_unary_op(precision, device_id, negate, operand,
                   expected_forward, expected_backward)

    _test_unary_op(precision, device_id, '-', operand,
                   expected_forward, expected_backward)

# transpose_times currently only supports right operands of rank 1 or 2
TRANSPOSE_TIMES_PAIRS = [
    ([[30.]], [[10.]]),
    ([[1.5, 2.1]], [[10.], [20.]]),
    ([[100., 200.]], [[-10.], [20.]]),
    ([[100., 200.], [300., 400.]], [[10.], [20.]]),
    ([[100., 200.], [-300., 400.]], [[10., 20.], [20., 30.]]),
    (np.reshape(np.arange(24), (4, 3, 2)),
     np.array([[1, 3], [2, 4]])),
]

# adding a rank 3 operand for times operation
TIMES_PAIRS = TRANSPOSE_TIMES_PAIRS + \
    list((np.reshape(np.arange(8), (2, 2, 2)), np.reshape(np.arange(8), (2, 2, 2))))


@pytest.mark.parametrize("left_operand, right_operand", TIMES_PAIRS)
def test_op_times(left_operand, right_operand, device_id, precision):
    dt_precision = PRECISION_TO_TYPE[precision]

    a = AA(left_operand, dtype=dt_precision)
    b = AA(right_operand, dtype=dt_precision)

    expected_forward = [[np.tensordot(a, b, axes=len(b.shape) - 1)]]

    left_backward = np.zeros_like(a)
    left_backward[...] = b.sum(axis=-1)

    right_backward = np.zeros_like(b)
    transpose_axes = list(np.roll(np.arange(len(b.shape)), -1))
    sum_axes = tuple(np.arange(0, len(a.shape) - len(b.shape) + 1))
    right_backward[...] = np.transpose(
        AA([a.sum(axis=sum_axes)]), axes=transpose_axes)

    expected_backward = {
        'left_arg':  [[left_backward]],
        'right_arg': [[right_backward]]
    }

    from cntk import times

    _test_binary_op(precision, device_id, times,
                    left_operand, right_operand, expected_forward, expected_backward)


@pytest.mark.parametrize("left_operand, right_operand", TRANSPOSE_TIMES_PAIRS)
def test_op_transpose_times(left_operand, right_operand, device_id, precision):
    dt_precision = PRECISION_TO_TYPE[precision]

    # tranpose right_operand to make product possible
    right_operand = np.transpose(right_operand).tolist()

    a = AA(left_operand, dtype=dt_precision)
    b = AA(right_operand, dtype=dt_precision)

    expected_forward = [[np.dot(a, np.transpose(b))]]

    left_backward = np.zeros_like(a)
    left_backward[...] = b.sum(axis=tuple(range(len(b.shape) - 1)))

    right_backward = np.zeros_like(b)
    right_backward[...] = a.sum(axis=tuple(range(len(a.shape) - 1)))

    expected_backward = {
        'left_arg':  [[left_backward]],
        'right_arg': [[right_backward]]
    }

    from cntk import times_transpose

    _test_binary_op(precision, device_id, times_transpose,
                    left_operand, right_operand, expected_forward, expected_backward)

def test_op_times_sparse_grad(device_id, precision):
    dt_precision = PRECISION_TO_TYPE[precision]

    from cntk import times, times_transpose, parameter, reshape, Value
    dim = 5
    num_sequences = 2
    seq = [i for i in range(dim)]
    identity = np.identity(dim, dtype=dt_precision)
    input_data = Value.one_hot([seq]*num_sequences, dim, dtype=dt_precision)
    input_var  = I(shape=(dim), is_sparse=True, needs_gradient=False, dtype=dt_precision)
    e = parameter(shape = (dim, dim), init = identity, dtype=dt_precision)
    z = reshape(times_transpose(e, times(input_var, e)), dim)
    e_grad = z.grad({input_var : input_data}, [e])
    
    assert np.allclose(e_grad, np.ones((dim,dim))*4)

def test_op_times_reduce_sequence_axis(device_id, precision):
    dt_precision = PRECISION_TO_TYPE[precision]

<<<<<<< HEAD
    from cntk import times, Value, TIMES_REDUCE_ALL_STATIC_AND_SEQUENCE_AXES
=======
    from cntk import times, one_hot, TIMES_REDUCE_ALL_STATIC_AND_SEQUENCE_AXES
    from cntk import sequence
>>>>>>> 383f3f33
    dim = 10
    seq = [[0,1,2], [3], [4,5,6,7,8,9]]
    right_data = Value.one_hot(seq, dim, dtype=dt_precision)
    right_var = I(shape=(dim), is_sparse=True, dtype=dt_precision)
    left_data = [AA([1,1,1],dtype=dt_precision), AA([1],dtype=dt_precision), AA([1,1,1,1,1,1],dtype=dt_precision)]
    left_var = I(shape=(1), dtype=dt_precision)

    func = times(left_var, right_var, infer_input_rank_to_map=TIMES_REDUCE_ALL_STATIC_AND_SEQUENCE_AXES)
    func2 = sequence.reduce_sum(times(left_var, right_var))

    assert func.dynamic_axes == func2.dynamic_axes

    _, forward_output = func.forward({left_var:left_data, right_var:right_data})
    
    actual_forward = forward_output[func.output]

    expected_forward = AA([[[[1,1,1,0,0,0,0,0,0,0]]],
                           [[[0,0,0,1,0,0,0,0,0,0]]],
                           [[[0,0,0,0,1,1,1,1,1,1]]]])
    
    assert np.allclose(actual_forward, expected_forward)<|MERGE_RESOLUTION|>--- conflicted
+++ resolved
@@ -331,12 +331,8 @@
 def test_op_times_reduce_sequence_axis(device_id, precision):
     dt_precision = PRECISION_TO_TYPE[precision]
 
-<<<<<<< HEAD
     from cntk import times, Value, TIMES_REDUCE_ALL_STATIC_AND_SEQUENCE_AXES
-=======
-    from cntk import times, one_hot, TIMES_REDUCE_ALL_STATIC_AND_SEQUENCE_AXES
     from cntk import sequence
->>>>>>> 383f3f33
     dim = 10
     seq = [[0,1,2], [3], [4,5,6,7,8,9]]
     right_data = Value.one_hot(seq, dim, dtype=dt_precision)
