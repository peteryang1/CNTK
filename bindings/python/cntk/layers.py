--- conflicted
+++ resolved
@@ -131,33 +131,17 @@
     return Block(embed, 'Embedding', Record(E=E))
 
 # Convolution -- create a convolution layer with optional non-linearity
-<<<<<<< HEAD
 #             ( (sample shape) +  (output shape) +  (reduction shape) + (shifting shape)  )
 #    in     : ( (sample shape) +                 +  (reduction shape) + (shifting shape)  )
 #    kernel : (                +  (output shape) +  (reduction shape) + (rec field shape) )
 #    out    : ( (sample shape) +  (output shape) +                    + (shifting shape)  )
 # TODO: Can we specify atrous (dilated) convolution? How?
-=======
-#             ( (sample shape) +  (output shape) +  (reduction shape) + (shifting shape) )
-#    in     : ( (sample shape) +                 +  (reduction shape) + (shifting shape) )
-#    kernel : (                +  (output shape) +  (reduction shape) + (filte  shape)   )
-#    out    : ( (sample shape) +  (output shape) +                    + (shifting shape) )
-# TODO: Can we specify atrous (dilated) convolution? How? Some clever reshaping might do the trick
->>>>>>> 3a4c333a
 # TODO: sharing = false?
 # TODO: conflict of parameter order: filter_shape or num_filters first?
 #  - filter_shape first is logical for non-NN applications such as straight image filtering
 #  - num_filters first is what Keras does
-<<<<<<< HEAD
 def Convolution(rf_shape,         # e.g. (3,3)
                 num_filters=None, # e.g. 64 or None (which means 1 channel and don't add a dimension)
-=======
-# TODO:
-#  - reduction rank--allow 0, which inserts a reshape() after length of rf_shape and augments the filter
-#  - time convolution--augment neighbor frames into a reduction dimension, using Delay(initial_state=0)
-def Convolution(rf_shape,        # e.g. (3,3)
-                num_filters=None,    # e.g. 64 or None (which means 1 channel and don't add a dimension_
->>>>>>> 3a4c333a
                 activation=default_override_or(identity),
                 init=default_override_or(glorot_uniform()),
                 pad=default_override_or(False),
@@ -423,7 +407,7 @@
     def batch_normalize(x):
         #x = Placeholder(name='batch_normalization_arg')
         return batch_normalization(x, scale, bias, run_mean, run_variance, run_count, map_rank == 1, normalization_time_constant=normalization_time_constant, blend_time_constant=blend_time_constant, epsilon=epsilon,
-                                  use_cudnn_engine=not use_cntk_engine)
+                                   use_cudnn_engine=not use_cntk_engine)
     return Block(batch_normalize, 'BatchNormalization', Record(scale=scale, bias=bias, mean=run_mean, variance=run_variance))
 
 # LayerNormalization -- create a layer-normalization layer
