﻿# ==============================================================================
# Copyright (c) Microsoft. All rights reserved.
# Licensed under the MIT license. See LICENSE.md file in the project root
# for full license information.
# ==============================================================================

# layers -- blocks in the network that are used layer-like, i.e. layered on top of each other
#           e.g. a fully connected layer with non-linearity

# TODO: clean up the dependencies
from __future__ import division
import numpy as np
from .ops import parameter, input_variable, placeholder_variable, combine
from .ops import times, convolution, pooling, batch_normalization, dropout, splice
from .utils.debughelpers import _name_node, _node_name, _node_description, _log_node
from .utils import Record, _as_tuple
from .blocks import *  # TODO: reduce to what we actually use
from .blocks import _trace_layers  # (debugging)

from .ops.functions import Function
from .ops.variables import Variable

# this is what we initialize weight matrices from by default
from .blocks import _initializer_for, _INFERRED

def Dense(shape, activation=default_override_or(identity), init=default_override_or(glorot_uniform()),
          input_rank=None, map_rank=None,
          bias=default_override_or(True), init_bias=default_override_or(0)):
    '''
    Create a fully-connected linear projection layer with optional non-linear activation.
    Note: shape may describe a tensor as well.
    input_rank given: number of inferred axes to add to W (map_rank must not be given)
    map_rank   given: expand W to leave exactly mapRank axes (input_rank must not be given)
    none       given: expand W to all (same as map_rank=0)
    '''

    activation = get_default_override(Dense, activation=activation)
    init       = get_default_override(Dense, init=init)
    bias       = get_default_override(Dense, bias=bias)
    init_bias  = get_default_override(Dense, init_bias=init_bias)

    output_shape = _as_tuple(shape)

    if input_rank is not None and map_rank is not None:
        raise ValueError("Dense: input_rank and map_rank cannot be specified at the same time.")

    # determine meaning of axes
    # W gets dimension (input_shape + shape)
    # where input_shape is determined as:
    #  - by default, equal to the dimensions of the input passed to Dense()
    #  - if input_rank is given, then the last 'input_rank' dimensions of the input (all others are not reduced over)
    #  - if map_rank is given, then the all but the first 'map_rank' dimensions of the input (those are not reduced over)
    # where input_rank and map_rank are mutuallly exclusive.

    #output_rank = -len(output_shape)   # support outputs with tensor layouts
    # BUGBUG: Should this be a negative number now, since output is the last axis in Python?
    output_rank = len(output_shape)   # support outputs with tensor layouts

    # If input_rank not given then pass a single _INFERRED; map_rank if given will determine the input_rank.
    # The dimension inference may still create multiple axes.
    input_shape = _INFERRED * (input_rank if input_rank is not None else 1)

    if input_rank is not None:
        UntestedBranchError("Dense, input_rank option not implemented")
        infer_input_rank_to_map = -1 # means map_rank is not specified; input_rank rules
    elif map_rank is None:
        infer_input_rank_to_map = 0  # neither given: default to 'infer W to use all input dims'
    else:
        UntestedBranchError("Dense, map_rank option not implemented")
        infer_input_rank_to_map = map_rank  # infer W to use all input dims except the first static 'map_rank' ones

    # parameters bound to this Function
    init_weights = _initializer_for(init, Record(output_rank=output_rank))
    W = Parameter(input_shape + output_shape, init=init_weights, name='W')
    b = Parameter(              output_shape, init=init_bias,    name='b') if bias else None

    # expression of this function
    #@Function
    def dense(x):
        r = times(x, W, output_rank=output_rank, infer_input_rank_to_map=infer_input_rank_to_map)
        if b:
            r = r + b
        if activation is not None:
            r = r >> activation#activation(r)
        return r
    # BUGBUG: the 'out = combine(out, name=f_name)' in Function() messes up the parameter order. Need to fix that first.
    dense = dense(Placeholder(name='x')) # same as Function() without the combine()

    return Block(dense, 'Dense', Record(W=W, b=b))

# Embedding -- create a linear embedding layer
# To create an embedding from a file, use this:
#  Embedding(weights=np.load('PATH'))
def Embedding(shape=None, init=default_override_or(glorot_uniform()), weights=None):

    if not is_default_override(init) and weights is not None:
        raise ValueError('Embedding: init and weights options are mutually exclusive')

    init = get_default_override(Embedding, init=init)

    # parameters bound to this Function:
    # no weights given: learn the embedding
    if weights is None:
        if shape is None:
            raise ValueError('Embedding: output shape must be specified')
        #if init is None:
        #    init = init_default_or_glorot_uniform
        shape = _as_tuple(shape)
        weight_shape = _INFERRED + shape
        E = Parameter(weight_shape, init=init, name='E')
    # weights given: use them as constant
    else:
        UntestedBranchError("Embedding, from constant")
        import numpy as np
        if not isinstance(weights, array): # TODO: is this the correct test for a numpy array
            UntestedBranchError("Embedding, from constant that is not an array")
            # TODO: can 'weights' be a CNTK object? Then how to do this?
            raise ValueError('Embedding: weights must be a numpy array')
        weight_shape = np.shape(weights)
        if shape is not None: # user may give shape, then it must match
            if len(shape) >= len(weight_shape) or weight_shape[-len(shape):] != shape:
                raise ValueError('Embedding: shape parameter must match weights')
        E = Constant(weights, name='E')

    # expression
    @Function
    def embed(x):
        return times(x,E)
    #x = Placeholder(name='embedding_arg')
    #apply_x = times(x, E)
    return Block(embed, 'Embedding', Record(E=E))

# helper to expand a sequence into a window, splicing them along the given axis (which must already exist)
def _window(x, axis, begin, end, initial_state=None):
    shifted = [
        past_value(x, initial_state=initial_state, time_step=-t) if t < 0 else
        x                                                        if t == 0 else
        future_value(x, initial_state=initial_state, time_step=t)
        for t in range(begin, end)
    ]
    return splice(*shifted, axis=axis)

# Convolution -- create a convolution layer with optional non-linearity
#             ( (sample shape) +  (output shape) +  (reduction shape) + (shifting shape)  )
#    in     : ( (sample shape) +                 +  (reduction shape) + (shifting shape)  )
#    kernel : (                +  (output shape) +  (reduction shape) + (rec field shape) )
#    out    : ( (sample shape) +  (output shape) +                    + (shifting shape)  )
# TODO: Can we specify atrous (dilated) convolution? How?
# TODO: sharing = false?
# TODO: conflict of parameter order: filter_shape or num_filters first?
#  - filter_shape first is logical for non-NN applications such as straight image filtering
#  - num_filters first is what Keras does
def Convolution(rf_shape,         # e.g. (3,3)
                num_filters=None, # e.g. 64 or None (which means 1 channel and don't add a dimension)
                sequential=False, # time convolution if True (rf_shape[0] is dynamic axis)
                activation=default_override_or(identity),
                init=default_override_or(glorot_uniform()),
                pad=default_override_or(False),
                strides=1,
                sharing=True,     # (must be True currently)
                bias=default_override_or(True),
                init_bias=default_override_or(0),
                reduction_rank=1, # (0 means input has no depth dimension, e.g. audio signal or B&W image)
                transpose=False,  # (must be False currently)
                max_temp_mem_size_in_samples=0):

    activation = get_default_override(Convolution, activation=activation)
    init       = get_default_override(Convolution, init=init)
    pad        = get_default_override(Convolution, pad=pad)
    bias       = get_default_override(Convolution, bias=bias)
    init_bias  = get_default_override(Convolution, init_bias=init_bias)

    # tuplify all tuple inputs that can also be given as scalars if rank 1
    rf_shape    = _as_tuple(rf_shape)
    num_filters = _as_tuple(num_filters or ())
    # expand options that can be specified as a single value
    def _pad_to_shape(param):
        param = _as_tuple(param)
        while len(param) < len(rf_shape):
            param = (param[0],) + param
        return param
    strides     = _pad_to_shape(strides)
    sharing     = _pad_to_shape(sharing)
    pad         = _pad_to_shape(pad)

    if reduction_rank > 1:
        raise NotImplementedError("Convolution: reduction_rank other than 0 or 1 currently not supported")
    if transpose:
        raise NotImplementedError("Convolution: transpose option currently not supported")
    if not sharing:
        raise NotImplementedError("Convolution: sharing option currently must be True")
    # The convolution() function currently requires exactly one input and one output depth axis.
    # So we fake those dimensions on this level.
    fake_output_depth = num_filters == ()
    fake_input_depth  = reduction_rank == 0
    # 1D convolution is not supported by cudnn, so we also add a fake dimension.
    fake_1D = len(rf_shape) < 2
    #if fake_output_depth or fake_input_depth or fake_1D:
    #    UntestedBranchError("Convolution with depth faking")

    actual_output_channels_shape = num_filters                if not fake_output_depth else (1,)
    actual_reduction_shape       = _INFERRED * reduction_rank if not fake_input_depth  else _INFERRED  # BUGBUG: (1,) crashes
    actual_rf_shape              = (1,) * fake_1D + rf_shape

    # add the dimension to the options as well
    num_faked_axes = fake_input_depth + fake_1D
    strides = (1,)     * num_faked_axes + strides
    sharing = (True,)  * num_faked_axes + sharing
    pad     = (False,) * num_faked_axes + pad

    kernel_shape = actual_reduction_shape + actual_rf_shape # kernel := filter plus reductionDims

    rf_rank = len(rf_shape)

    # init can be an np.array, which must have the correct dimensions subject to faking depth
    # Once we no longer fake depth at this outer level, we can remove this.
    from cntk import cntk_py
    if isinstance(init, np.ndarray):
        if reduction_rank != 0:
            raise ValueError("a constant initializer can currently only used without reduction dimension")
        # BUGBUG: ^^ no need. Instead, take whatever reduction dimension is given here as that of the input.
        nominal_W_shape = num_filters + rf_shape
        if init.shape != nominal_W_shape:
            raise ValueError("a constant initializer was passed that is of wrong shape")
        init_kernel = init.reshape(actual_output_channels_shape + kernel_shape) # make it fit
    else:
        init_kernel = _initializer_for(init, Record(filter_rank=rf_rank, output_rank=-len(actual_output_channels_shape)))
        # BUGBUG: It is very confusing that output_rank is negative, esp. since that means count from the start. Solution: add a flag?

    # parameters bound to this Function
    W = Parameter(actual_output_channels_shape + kernel_shape,                init=init_kernel, name='W')                   # (K, C, H, W) aka [ W x H x C x K ]
    b = Parameter(actual_output_channels_shape + (1,) * len(actual_rf_shape), init=init_bias,   name='b') if bias else None # (K,    1, 1) aka [ 1 x 1 x     K ]

    # expression
    @Function
    def convolve(x):
        # insert additional axes for various purposes
        sequential_rank = 1 if sequential else 0
        num_inserted_axes = sequential_rank + num_faked_axes
        if num_inserted_axes != 0:
            from .ops import reshape
            x = reshape(x, (1,) * num_inserted_axes, begin_axis=-rf_rank + sequential_rank, end_axis=-rf_rank + sequential_rank) # e.g. (2000, 480, 640) -> (2000, 1, 480, 640)
        # sequential convolution is implemented through explicit stacking for now, since the C++ cannot handle it
        # TODO: if reduction_rank==0 and sequential, we don't need the fake reduction axis, just use the sequential axis instead
        if sequential:
            lpad = (rf_shape[0]-1) // 2  # even frames: take from right; odd frames: symmetric
            x = _window(x, axis=-rf_rank, begin=-lpad, end=-lpad+rf_shape[0], initial_state=None)
        # actual convolution
        # TODO: update the parameter order of convolution() to match the optional ones as in here? (options order matches Keras)
        r = convolution (W, x,
                         strides=strides, sharing=sharing, auto_padding=pad,
                         # TODO: can we rename auto_padding to pad?
                         transpose=transpose,
                         max_temp_mem_size_in_samples=max_temp_mem_size_in_samples)
        # if sequential and not padding, then strip the extraneous boundary values
        if sequential and not pad[-rf_rank]:
            from .ops.sequence import slice
            r = slice(r, begin_index=lpad, end_index=-(rf_shape[0]-1-lpad))
        # if no output dimension is desired, then strip it
        # also need to strip the fake singleton axes, since they are not reduced away
        # BUGBUG: We still have those axes in the kernel. That can only be solved inside the C++ implementation.
        num_axes_to_remove = sequential + fake_1D + fake_output_depth
        if num_axes_to_remove > 0:
            from .ops import reshape
            r = reshape(r, (), begin_axis=-rf_rank-num_axes_to_remove, end_axis=-rf_rank) # e.g. (2000, 1, 480, 640) -> (2000, 480, 640)
        if bias:
            r = r + b
        if activation is not None:
            r = activation(r)
        return r

    return Block(convolve, 'Convolution', Record(W=W, b=b))

# Create a Pooling layer with one of following types:
#
#   MaxPooling and GlobalMaxPooling
#   AveragePooling and GlobalAveragePooling
#
# Setting the filter_shape to None, mean global pooling.
# TODO: add sequential mode like Convolution()
from cntk.cntk_py import PoolingType_Max, PoolingType_Average, NDShape
def _Pooling(op,       # PoolingType_Max or _Average
             rf_shape, # e.g. (3,3)
             sequential=False, # pooling in time if True (rf_shape[0] is dynamic axis)
             strides=1,
             pad=False):

    if sequential:
        raise NotImplementedError("Pooling: sequential option not implemented yet")

    @Function
    def pool(x):
        return pooling (x, op, rf_shape, strides=_as_tuple(strides), auto_padding=_as_tuple(pad))

    if op == PoolingType_Average:
        op_name = 'AveragePooling'
    elif op == PoolingType_Max:
        op_name = 'MaxPooling'
    else:
        raise ValueError('Pooling: op must be PoolingType_Max or PoolingType_average')
    return Block(pool, op_name)

# MaxPooling
def MaxPooling(rf_shape,  # e.g. (3,3)
               strides=1,
               pad=default_override_or(False)):
    pad = get_default_override(MaxPooling, pad=pad)
    return _Pooling(PoolingType_Max, rf_shape, strides=strides, pad=pad)

# AveragePooling
def AveragePooling(rf_shape,  # e.g. (3,3)
                   strides=1,
                   pad=default_override_or(False)):
    pad = get_default_override(AveragePooling, pad=pad)
    return _Pooling(PoolingType_Average, rf_shape, strides=strides, pad=pad)

# GlobalMaxPooling
def GlobalMaxPooling():
    return _Pooling(PoolingType_Max, NDShape.unknown.dimensions(), pad=False)

# GlobalAveragePooling
def GlobalAveragePooling():
    return _Pooling(PoolingType_Average, NDShape.unknown.dimensions(), pad=False)

# helper to get the initial_state or the default
def _get_initial_state_or_default(initial_state):
    # TODO: remove this line
    #initial_state = initial_state if _is_given(initial_state) else _get_current_default_options().initial_state
    # if initial state is given and a numeric constant, then turn it into a Constant() object
    if initial_state is None:
        return Constant(0) # note: don't pass None to past_value, because that would default to float32
    elif np.isscalar(initial_state):
        return Constant(initial_state, shape=(1))
    else:
        return initial_state # already in good shape: return as is

# Recurrence() -- run a block recurrently over a time sequence
# TODO: Can bidirectionality be an option of this? bidirectional=True? What was the reason it cannot?
def Recurrence(over, go_backwards=False, initial_state=default_override_or(0)):

    initial_state = get_default_override(Recurrence, initial_state=initial_state)
    initial_state = _get_initial_state_or_default(initial_state)

    # TODO: accept 'over' to be a Python function, including CNTK primitives like max().
    #       I.e. run it through Function(); or do those use var-length inputs?
    #       Test by using a recurrence over plus(), but cannot really test because of missing inference.
    # TEST THIS
    import types
    if isinstance(over, types.FunctionType):
        over = Function(over)

    # function that this layer represents
    @Function
    def recurrence(x):

        # TODO: move this entire placeholder business to Function.__call__
        # compute the delayed state variable(s)
        _, *prev_state_args = over.placeholders

        if len(over.outputs) != len(prev_state_args):
            raise TypeError('Recurrence: number of state variables inconsistent between create_placeholder() and recurrent block')
        out_vars_fwd = [Placeholder(state_var.shape) for state_var in prev_state_args] # create list of placeholders for the state variables
        #out_vars_fwd = [Placeholder() for state_var in prev_state_args] # create list of placeholders for the state variables
        # BUGBUG: ^^ This currently leads to "ValueError: Cannot create an NDArrayView using a view shape that has unknown dimensions for any of its axes!"

        #print('out_vars_fwd', [p.uid for p in out_vars_fwd])

        # previous function; that is, past or future_value with initial_state baked in
        # BUGBUG: If initial_state itself depends on a Placeholder at this point (e.g. seq2seq), previous_hook will be a binary function...
        # All state variables get delayed with the same function.
        def previous_hook(state):
            return past_value  (state, initial_state) if not go_backwards else \
                   future_value(state, initial_state)
        prev_out_vars = [previous_hook(s) for s in out_vars_fwd]  # delay (state vars)
        #print('prev_out_vars', [p.uid for p in prev_out_vars])

        # apply the recurrent block ('over')
        out = over(x, *prev_out_vars)  # this returns a Function (x, previous outputs...) -> (state vars...)
        #print('over.placeholders', [p.uid for p in over.placeholders])

        # connect the recurrent dependency
        replacements = { var_fwd: var for (var_fwd, var) in zip(out_vars_fwd, list(out.outputs)) }
        #print('out.outputs', [p.uid for p in list(out.outputs)])
        out.replace_placeholders(replacements)  # resolves out_vars_fwd := state_vars

        return combine([out.outputs[0]])  # BUGBUG: Without this, it fails with "RuntimeError: Runtime exception". TODO: fix this inside Function(lambda)?

    return Block(recurrence, 'Recurrence', Record(over=over))

# Delay -- delay input
# TODO: This does not really have bound parameters. Should it still be a layer?
def Delay(T=1, initial_state=default_override_or(0)):
    # TODO: change initial_state to a per-function default
    initial_state = get_default_override(Recurrence, initial_state=initial_state)
    initial_state = _get_initial_state_or_default(initial_state)
    UntestedBranchError("Delay")

    # expression
<<<<<<< HEAD
    @Function
    def delay(x):
        if T > 0:
            return past_value  (x, time_step=T, initial_state=initial_state)
        elif T < 0:
            return future_value(x, time_step=T, initial_state=initial_state)
        else:
            return x
    return Block(delay, 'Delay')
=======
    x = Placeholder(name='delay_arg')
    if T > 0:
        apply_x = past_value  (x, time_step=T, initial_state=initial_state)
    elif T < 0:
        apply_x = future_value(x, time_step=-T, initial_state=initial_state)
    else:
        apply_x = x
    return Block(apply_x, 'Delay')
>>>>>>> cbf1678c

# Dropout -- create a drop-out layer
def Dropout(prob):
    @Function
    def dropout(x):
        from cntk.ops import dropout # avoid scope mixup
        return dropout(x, dropout_rate=prob)
    return Block(dropout, 'Dropout')

# BatchNormalization -- create a batch-normalization layer
# TODO: spatial_rank is broken. We should specify the #slowest-changing axes. E.g. 1 would work for images and vectors. Requires C+ change.
def BatchNormalization(map_rank=default_override_or(None),  # if given then normalize only over this many dimensions. E.g. 1 to tie all (h,w) in a (C, H, W)-shaped input
                       init_scale=1,
                       normalization_time_constant=default_override_or(5000), blend_time_constant=0,
                       epsilon=default_override_or(0.00001), use_cntk_engine=default_override_or(True)):

    map_rank                    = get_default_override(BatchNormalization, map_rank=map_rank)
    normalization_time_constant = get_default_override(BatchNormalization, normalization_time_constant=normalization_time_constant)
    epsilon                     = get_default_override(BatchNormalization, epsilon=epsilon)
    use_cntk_engine             = get_default_override(BatchNormalization, use_cntk_engine=use_cntk_engine)

    # parameters bound to this Function
    norm_shape  = _INFERRED
    if map_rank is not None and map_rank != 1:
        UntestedBranchError("BatchNormalization map_rank can only be 1 or None for now")
    scale        = Parameter(norm_shape, init=init_scale)
    bias         = Parameter(norm_shape, init=0)
    run_mean     = Constant(0, shape=norm_shape)  # note: these are not really constants; they are updated differently
    run_variance = Constant(0, shape=norm_shape)
    run_count    = Constant(0, shape=(1,))

    # expression
    @Function
    def batch_normalize(x):
        #x = Placeholder(name='batch_normalization_arg')
        return batch_normalization(x, scale, bias, run_mean, run_variance, run_count, map_rank == 1, normalization_time_constant=normalization_time_constant, blend_time_constant=blend_time_constant, epsilon=epsilon,
                                   use_cudnn_engine=not use_cntk_engine)
    return Block(batch_normalize, 'BatchNormalization', Record(scale=scale, bias=bias, mean=run_mean, variance=run_variance))

# LayerNormalization -- create a layer-normalization layer
# TODO: add an epsilon [CR comment by Nikos]
def LayerNormalization(initial_scale=1, initial_bias=0):
    UntestedBranchError("LayerNormalization")

    # parameters bound to this Function
    scale = Parameter((1), init=initial_scale)  # TODO: offer Softplus version for protection, as for Stabilizer
    bias  = Parameter((1), init=initial_bias)

    # expression
    @Function
    def layer_normalize(x):
        mean = reduce_mean (x) # normalize w.r.t. actual sample statistics
        x0 = x - mean;
        std = sqrt (reduce_mean (x0 * x0))
        #x_hat = element_divide (x0, std)
        x_hat = x0 / std
        return x_hat * scale + bias    # denormalize with learned parameters

    return Block(layer_normalize, 'LayerNormalization', Record(scale=scale, bias=bias))<|MERGE_RESOLUTION|>--- conflicted
+++ resolved
@@ -75,7 +75,7 @@
     b = Parameter(              output_shape, init=init_bias,    name='b') if bias else None
 
     # expression of this function
-    #@Function
+    @Function
     def dense(x):
         r = times(x, W, output_rank=output_rank, infer_input_rank_to_map=infer_input_rank_to_map)
         if b:
@@ -84,7 +84,7 @@
             r = r >> activation#activation(r)
         return r
     # BUGBUG: the 'out = combine(out, name=f_name)' in Function() messes up the parameter order. Need to fix that first.
-    dense = dense(Placeholder(name='x')) # same as Function() without the combine()
+    #dense = dense(Placeholder(name='x')) # same as Function() without the combine()
 
     return Block(dense, 'Dense', Record(W=W, b=b))
 
@@ -282,8 +282,8 @@
 def _Pooling(op,       # PoolingType_Max or _Average
              rf_shape, # e.g. (3,3)
              sequential=False, # pooling in time if True (rf_shape[0] is dynamic axis)
-             strides=1,
-             pad=False):
+            strides=1,
+            pad=False):
 
     if sequential:
         raise NotImplementedError("Pooling: sequential option not implemented yet")
@@ -368,6 +368,7 @@
         # previous function; that is, past or future_value with initial_state baked in
         # BUGBUG: If initial_state itself depends on a Placeholder at this point (e.g. seq2seq), previous_hook will be a binary function...
         # All state variables get delayed with the same function.
+        # TODO: Can we use Delay() here?
         def previous_hook(state):
             return past_value  (state, initial_state) if not go_backwards else \
                    future_value(state, initial_state)
@@ -396,26 +397,15 @@
     UntestedBranchError("Delay")
 
     # expression
-<<<<<<< HEAD
     @Function
     def delay(x):
         if T > 0:
             return past_value  (x, time_step=T, initial_state=initial_state)
         elif T < 0:
-            return future_value(x, time_step=T, initial_state=initial_state)
+            return future_value(x, time_step=-T, initial_state=initial_state)
         else:
             return x
     return Block(delay, 'Delay')
-=======
-    x = Placeholder(name='delay_arg')
-    if T > 0:
-        apply_x = past_value  (x, time_step=T, initial_state=initial_state)
-    elif T < 0:
-        apply_x = future_value(x, time_step=-T, initial_state=initial_state)
-    else:
-        apply_x = x
-    return Block(apply_x, 'Delay')
->>>>>>> cbf1678c
 
 # Dropout -- create a drop-out layer
 def Dropout(prob):
@@ -452,7 +442,7 @@
     def batch_normalize(x):
         #x = Placeholder(name='batch_normalization_arg')
         return batch_normalization(x, scale, bias, run_mean, run_variance, run_count, map_rank == 1, normalization_time_constant=normalization_time_constant, blend_time_constant=blend_time_constant, epsilon=epsilon,
-                                   use_cudnn_engine=not use_cntk_engine)
+                                  use_cudnn_engine=not use_cntk_engine)
     return Block(batch_normalize, 'BatchNormalization', Record(scale=scale, bias=bias, mean=run_mean, variance=run_variance))
 
 # LayerNormalization -- create a layer-normalization layer
