# Copyright (c) Microsoft. All rights reserved.

# Licensed under the MIT license. See LICENSE.md file in the project root
# for full license information.
# ==============================================================================
"""Deep Q-learning and its variants."""

import math

import cntk as C
import numpy as np

import ast

from .agent import AgentBaseClass
from .shared.cntk_utils import huber_loss
from .shared.models import Models
from .shared.qlearning_parameters import QLearningParameters
from .shared.replay_memory import ReplayMemory


class QLearning(AgentBaseClass):
    """
    Q-learning agent.

    Including:
    - DQN https://storage.googleapis.com/deepmind-media/dqn/DQNNaturePaper.pdf
    - Prioritized Experience Replay https://arxiv.org/pdf/1511.05952.pdf
    - Dueling Network https://arxiv.org/pdf/1511.06581.pdf
    - Double Q Learning https://arxiv.org/pdf/1509.06461.pdf
    """

    def __init__(self, config_filename, o_space, a_space):
        """Constructor for Q learning algorithm.

        Widely known as DQN. Use either predefined neural network structure
        (see models.py) or customized network (see customized_models.py).

        Args:
            config_filename: configure file specifying training details.
            o_space: observation space, gym.spaces.tuple_space.Tuple is not
                supported.
            a_space: action space, limits to gym.spaces.discrete.Discrete.
        """
        super(QLearning, self).__init__(o_space, a_space)

        self._parameters = QLearningParameters(config_filename)

        # Create preprocessor.
        if self._parameters.preprocessing:
            try:
                preproc = self._import_method(self._parameters.preprocessing)
                self._preprocessor = preproc(
                    self._shape_of_inputs,
                    *ast.literal_eval(self._parameters.preprocessing_args))
            except ValueError:
                raise ValueError(
                    'Unknown preprocessing method: "{0}"'
                    '\n'.format(self._parameters.preprocessing))

        # Set up the Q-function.
        shape_of_inputs = self._shape_of_inputs \
            if self._preprocessor is None \
            else self._preprocessor.output_shape()
        if self._parameters.q_representation == 'dqn':
            model = Models.feedforward_network(
                shape_of_inputs,
                self._num_actions,
                self._parameters.hidden_layers,
                huber_loss if self._parameters.use_error_clipping else None)
        elif self._parameters.q_representation == 'dueling-dqn':
            model = Models.dueling_network(
                shape_of_inputs,
                self._num_actions,
                self._parameters.hidden_layers,
                huber_loss if self._parameters.use_error_clipping else None)
        else:
            try:
                model_definition_function = self._import_method(
                    self._parameters.q_representation)
                model = model_definition_function(
                    shape_of_inputs,
                    self._num_actions,
                    huber_loss if self._parameters.use_error_clipping else None)
            except ValueError:
                raise ValueError(
                    'Unknown representation for Q-learning: "{0}"'
                    '\n'.format(self._parameters.q_representation))

        self._q = model['f']
        self._input_variables = model['inputs']
        self._output_variables = model['outputs']
        if self._parameters.use_prioritized_replay:
            self._weight_variables = \
                C.ops.input_variable(shape=(1,), dtype=np.float32)
            self._loss = model['loss'] * self._weight_variables
        else:
            self._loss = model['loss']


        minibatch_size = int(self._parameters.minibatch_size)
        # If gradient_clipping_threshold_per_sample is inf, gradient clipping
        # will not be performed. Set gradient_clipping_with_truncation to False
        # to clip the norm.
        # TODO: allow user to specify learner through config file.
        opt = C.learners.adam(
            self._q.parameters,
<<<<<<< HEAD
            C.learners.learning_rate_schedule(
                self._parameters.initial_eta, C.learners.UnitType.sample),
=======
            C.learners.learning_parameter_schedule_per_sample(
                self._parameters.initial_eta),
>>>>>>> 6a3e5c06
            use_mean_gradient=True,
            momentum=C.learners.momentum_schedule(self._parameters.momentum),
            variance_momentum=C.learners.momentum_schedule(0.999),
            gradient_clipping_threshold_per_sample=
                self._parameters.gradient_clipping_threshold,
            gradient_clipping_with_truncation=False)
        self._trainer = C.train.trainer.Trainer(
            self._q, (self._loss, None), opt)

        # Initialize target Q.
        self._target_q = self._q.clone('clone')

        # Initialize replay memory.
        self._replay_memory = ReplayMemory(
            self._parameters.replay_memory_capacity,
            self._parameters.use_prioritized_replay)

        print('Parameterized Q-learning agent using neural networks '
              '"{0}" with {1} actions.\n'
              ''.format(self._parameters.q_representation,
                        self._num_actions))

        self.episode_count = 0
        self.step_count = 0

    def start(self, state):
        """
        Start a new episode.

        Args:
            state (object): observation provided by the environment.

        Returns:
            action (int): action choosen by agent.
            debug_info (dict): auxiliary diagnostic information.
        """
        if self._preprocessor is not None:
            self._preprocessor.reset()

        self._adjust_exploration_rate()
        self._last_state = self._preprocess_state(state)
        self._last_action, action_behavior = \
            self._choose_action(self._last_state)
        self.episode_count += 1
        return self._last_action, {
            'action_behavior': action_behavior,
            'epsilon': self._epsilon}

    def step(self, reward, next_state):
        """
        Observe one transition and choose an action.

        Args:
            reward (float) : amount of reward returned after previous action.
            next_state (object): observation provided by the environment.

        Returns:
            action (int): action choosen by agent.
            debug_info (dict): auxiliary diagnostic information.
        """
        next_encoded_state = self._preprocess_state(next_state)
        priority = self._compute_priority(
            self._last_state, self._last_action, reward, next_encoded_state)
        self._replay_memory.store(
            self._last_state,
            self._last_action,
            reward,
            next_encoded_state,
            priority)
        self.step_count += 1

        # Update Q every self._parameters.q_update_frequency
        self._update_q_periodically()

        self._adjust_exploration_rate()
        self._last_state = next_encoded_state
        self._last_action, action_behavior = self._choose_action(
            self._last_state)
        return self._last_action, {
            'action_behavior': action_behavior,
            'epsilon': self._epsilon}

    def end(self, reward, next_state):
        """
        Last observed reward/state of the episode (which then terminates).

        Args:
            reward (float) : amount of reward returned after previous action.
            next_state (object): observation provided by the environment.
        """
        priority = self._compute_priority(
            self._last_state, self._last_action, reward, None)
        self._replay_memory.store(
            self._last_state,
            self._last_action,
            reward,
            None,
            priority)
        self.step_count += 1

        # Update Q every self._parameters.q_update_frequency
        self._update_q_periodically()

    def set_as_best_model(self):
        """Copy current model to best model."""
        self._best_model = self._q.clone('clone')

    def enter_evaluation(self):
        """Setup before evaluation."""
        self._epsilon = 0

    def _adjust_learning_rate(self):
        if self._parameters.initial_eta != self._parameters.eta_minimum:
            eta = self._parameters.eta_minimum + max(
                0,
                (self._parameters.initial_eta - self._parameters.eta_minimum) *
                (1 - float(self.step_count)/self._parameters.eta_decay_step_count))

            self._trainer.parameter_learners[0].reset_learning_rate(
                C.learners.learning_parameter_schedule_per_sample(
                    eta))

    def _adjust_exploration_rate(self):
        self._epsilon = self._parameters.epsilon_minimum + max(
            0,
            (self._parameters.initial_epsilon - self._parameters.epsilon_minimum) *
            (1 - float(self.step_count)/self._parameters.epsilon_decay_step_count))

    def _choose_action(self, state):
        """
        Epsilon greedy policy.

        Args:
            state (object): observation seen by agent, which can be different
                from what is provided by the environment. The difference comes
                from preprcessing.

        Returns:
            action (int): action choosen by agent.
            debug_info (str): auxiliary diagnostic information.
        """
        if self.step_count < self._parameters.replay_start_size or \
                np.random.uniform(0, 1) < self._epsilon:
            return np.random.randint(self._num_actions), 'RANDOM'
        else:
            return np.argmax(self._evaluate_q(self._q, state)), 'GREEDY'

    def save(self, filename):
        """Save model to file."""
        self._best_model.save(filename)

    def save_parameter_settings(self, filename):
        """Save parameter settings to file."""
        self._parameters.save(filename)

    def _evaluate_q(self, model, state, action=None):
        """
        Evaluate Q[state, action].

        If action is None, return values for all actions.
        Args:
            state (object): observation seen by agent, which can be different
                from what is provided by the environment. The difference comes
                from preprcessing.
            action (int): action choosen by agent.
        """
        q = np.squeeze(model.eval({model.arguments[0]: [state]}))
        if action is None:
            return q
        else:
            return q[action]

    def _update_q_periodically(self):
        if self.step_count < self._parameters.replay_start_size or \
                self.step_count % self._parameters.q_update_frequency != 0:
            return

        self._adjust_learning_rate()
        for i in range(self._parameters.replays_per_update):
            self._replay_and_update()

        # Clone target network periodically.
        if self.step_count % \
                self._parameters.target_q_update_frequency == 0:
            self._target_q = self._q.clone('clone')

    def _replay_and_update(self):
        """Perform one minibatch update of Q."""
        input_values = []
        output_values = []
        if self._parameters.use_prioritized_replay:
            # importance sampling weights.
            weight_values = []

        minibatch = self._replay_memory.sample_minibatch(
            self._parameters.minibatch_size)
        for index_transition_pair in minibatch:
            input_value = index_transition_pair[1].state

            # output_value is the same for all actions except last_action.
            output_value = self._evaluate_q(
                self._q, index_transition_pair[1].state)
            td_err = self._compute_td_err(
                index_transition_pair[1].state,
                index_transition_pair[1].action,
                index_transition_pair[1].reward,
                index_transition_pair[1].next_state)
            output_value[index_transition_pair[1].action] += td_err

            input_values.append(input_value)
            output_values.append(output_value)

            if self._parameters.use_prioritized_replay:
                weight_values.append(math.pow(
                    index_transition_pair[1].priority,
                    -self._parameters.priority_beta))

        if self._parameters.use_prioritized_replay:
            w_sum = sum(weight_values)
            weight_values = [[w / w_sum] for w in weight_values]
            self._trainer.train_minibatch(
                {
                    self._input_variables: np.array(input_values).astype(
                        np.float32),
                    self._output_variables: np.array(output_values).astype(
                        np.float32),
                    self._weight_variables: np.array(weight_values).astype(
                        np.float32)
                })

            # Update replay priority.
            position_priority_map = {}
            for index_transition_pair in minibatch:
                position_priority_map[index_transition_pair[0]] = \
                    self._compute_priority(
                        index_transition_pair[1].state,
                        index_transition_pair[1].action,
                        index_transition_pair[1].reward,
                        index_transition_pair[1].next_state)

            self._replay_memory.update_priority(position_priority_map)
        else:
            self._trainer.train_minibatch(
                {
                    self._input_variables: np.array(input_values).astype(
                        np.float32),
                    self._output_variables: np.array(output_values).astype(
                        np.float32)
                })

    def _compute_td_err(self, state, action, reward, next_state):
        td_err = reward
        if next_state is not None:
            if self._parameters.double_q_learning:
                td_err += self._parameters.gamma * \
                    self._evaluate_q(
                        self._target_q,
                        next_state,
                        np.argmax(self._evaluate_q(self._q, next_state)))
            else:
                td_err += self._parameters.gamma * np.max(
                    self._evaluate_q(self._target_q, next_state))
        td_err -= self._evaluate_q(self._q, state, action)
        return td_err

    def _compute_priority(self, state, action, reward, next_state):
        priority = None
        if self._parameters.use_prioritized_replay:
            priority = math.pow(
                math.fabs(self._compute_td_err(
                    state, action, reward, next_state))
                + self._parameters.priority_epsilon,
                self._parameters.priority_alpha)
        return priority<|MERGE_RESOLUTION|>--- conflicted
+++ resolved
@@ -105,13 +105,8 @@
         # TODO: allow user to specify learner through config file.
         opt = C.learners.adam(
             self._q.parameters,
-<<<<<<< HEAD
-            C.learners.learning_rate_schedule(
-                self._parameters.initial_eta, C.learners.UnitType.sample),
-=======
             C.learners.learning_parameter_schedule_per_sample(
                 self._parameters.initial_eta),
->>>>>>> 6a3e5c06
             use_mean_gradient=True,
             momentum=C.learners.momentum_schedule(self._parameters.momentum),
             variance_momentum=C.learners.momentum_schedule(0.999),
