--- conflicted
+++ resolved
@@ -122,11 +122,7 @@
     ]
     extra_link_args = []
 
-<<<<<<< HEAD
-    # Expecting the dependent libs (libcntklibrary-2.2.so, etc.) inside
-=======
     # Expecting the dependent libs (libcntklibrary-2.3.so, etc.) inside
->>>>>>> 6a3e5c06
     # site-packages/cntk/libs.
     runtime_library_dirs = ['$ORIGIN/cntk/libs']
     os.environ["CXX"] = "mpic++"
@@ -182,11 +178,7 @@
     cntk_install_requires.append('enum34>=1.1.6')
 
 setup(name="cntk",
-<<<<<<< HEAD
-      version="2.2",
-=======
       version="2.3",
->>>>>>> 6a3e5c06
       url="http://cntk.ai",
       ext_modules=[cntk_module],
       packages=packages,
